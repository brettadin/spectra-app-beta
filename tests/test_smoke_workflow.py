from __future__ import annotations

import os
from pathlib import Path

import numpy as np
import pytest

try:
    from app.main import SpectraMainWindow
    from app.qt_compat import get_qt
except ImportError as exc:  # pragma: no cover - optional on headless CI
    SpectraMainWindow = None  # type: ignore[assignment]
    _qt_import_error = exc
    QtCore = QtGui = QtWidgets = None  # type: ignore[assignment]
else:  # pragma: no cover - exercised via smoke test
    _qt_import_error = None
    QtCore, QtGui, QtWidgets, _ = get_qt()

from app.services import DataIngestService, ProvenanceService, UnitsService

def _ensure_app() -> QtWidgets.QApplication:
    os.environ.setdefault("QT_QPA_PLATFORM", "offscreen")
    app = QtWidgets.QApplication.instance()
    if app is None:
        app = QtWidgets.QApplication([])
    return app


def test_smoke_ingest_toggle_and_export(tmp_path: Path, mini_fits: Path) -> None:
    """Exercise the core happy path: launch shell, ingest, convert units, export manifest."""

    if SpectraMainWindow is None or QtWidgets is None:
        pytest.skip(f"Qt stack unavailable: {_qt_import_error}")

    pg = pytest.importorskip("pyqtgraph")

    app = _ensure_app()
    window = SpectraMainWindow()
    try:
        assert window.windowTitle().startswith("Spectra")
        docs_tab_index = window.inspector_tabs.indexOf(window.tab_docs)
        assert docs_tab_index != -1
        if window.docs_list.count():
            window.docs_list.setCurrentRow(0)
            app.processEvents()
            assert window.doc_viewer.toPlainText().strip()

        reference_index = window.inspector_tabs.indexOf(window.tab_reference)
        assert reference_index != -1
        window.inspector_tabs.setCurrentIndex(reference_index)
        app.processEvents()
        assert window.reference_dataset_combo.count() >= 3
        window.reference_dataset_combo.setCurrentIndex(0)
        app.processEvents()
        assert window.reference_table.rowCount() > 0
        assert hasattr(window, "reference_plot")
        assert window.reference_plot.listDataItems()
        assert window.reference_overlay_checkbox.isEnabled()
<<<<<<< HEAD
        payload = window._reference_overlay_payload
        assert payload is not None
        y_values = payload.get("y")
        assert isinstance(y_values, np.ndarray)
        assert np.nanmax(y_values) > np.nanmin(y_values)
=======
>>>>>>> 26089d2b
        window.reference_overlay_checkbox.setChecked(True)
        app.processEvents()
        assert window._reference_overlay_key is not None
        window.reference_overlay_checkbox.setChecked(False)
        app.processEvents()
        assert window._reference_overlay_key is None
<<<<<<< HEAD

        # Switch datasets to ensure combo selection updates correctly
        initial_key = payload.get("key") if payload else None
        window.reference_dataset_combo.setCurrentIndex(1)
        app.processEvents()
        assert window.reference_dataset_combo.currentIndex() == 1
        assert window.reference_table.rowCount() > 0
        next_payload = window._reference_overlay_payload
        if next_payload:
            assert next_payload.get("key") != initial_key
=======
>>>>>>> 26089d2b
    finally:
        window.close()
        window.deleteLater()
        app.processEvents()

    units = UnitsService()
    ingest = DataIngestService(units)
    provenance = ProvenanceService(app_version="0.2-smoke")

    csv_spec = ingest.ingest(Path("samples/sample_spectrum.csv"))
    fits_spec = ingest.ingest(mini_fits)

    supported = ingest.supported_extensions()
    assert supported.get(".csv") == "CsvImporter"
    assert supported.get(".fits") == "FitsImporter"

    angstrom_view = csv_spec.view(units, "angstrom", "transmittance")
    assert np.allclose(angstrom_view["x"], csv_spec.x * 10.0)
    assert np.allclose(angstrom_view["y"], np.power(10.0, -csv_spec.y))

    roundtrip_x, roundtrip_y, meta = units.to_canonical(
        angstrom_view["x"], angstrom_view["y"], "angstrom", "transmittance"
    )
    assert np.allclose(roundtrip_x, csv_spec.x)
    assert np.allclose(roundtrip_y, csv_spec.y)
    assert meta["source_units"] == {"x": "angstrom", "y": "transmittance"}

    bundle_dir = tmp_path / "export"
    manifest_path = bundle_dir / "manifest.json"
    png_bytes = b"\x89PNG\r\n"

    bundle = provenance.export_bundle(
        [csv_spec, fits_spec], manifest_path, png_writer=lambda path: path.write_bytes(png_bytes)
    )

    assert bundle["manifest_path"].exists()
    manifest = bundle["manifest"]
    importer_ids = {entry["metadata"]["ingest"]["importer"] for entry in manifest["sources"]}
    assert {"CsvImporter", "FitsImporter"}.issubset(importer_ids)

    csv_contents = bundle["csv_path"].read_text(encoding="utf-8")
    assert "wavelength_nm" in csv_contents
    assert str(csv_spec.x[0]) in csv_contents

    assert bundle["png_path"].read_bytes() == png_bytes


def test_show_documentation_no_attribute_error() -> None:
    """Opening the documentation view should not raise AttributeError during startup."""

    if SpectraMainWindow is None or QtWidgets is None:
        pytest.skip(f"Qt stack unavailable: {_qt_import_error}")

    app = _ensure_app()
    window = SpectraMainWindow()
    try:
        window.show_documentation()
        app.processEvents()
        docs_index = window.inspector_tabs.indexOf(window.tab_docs)
        assert docs_index != -1
        assert window.inspector_tabs.currentIndex() == docs_index
    finally:
        window.close()
        window.deleteLater()
        app.processEvents()


def test_docs_tab_auto_loads_first_entry_without_error() -> None:
    """Switching to the Docs tab should auto-load the first entry without exploding."""

    if SpectraMainWindow is None or QtWidgets is None:
        pytest.skip(f"Qt stack unavailable: {_qt_import_error}")

    app = _ensure_app()
    window = SpectraMainWindow()
    try:
        docs_index = window.inspector_tabs.indexOf(window.tab_docs)
        assert docs_index != -1
        window.inspector_tabs.setCurrentIndex(docs_index)
        app.processEvents()

        if window.docs_list.count():
            # The first entry should be selected automatically and rendered without error.
            assert window.docs_list.currentRow() == 0
            assert window.doc_viewer.toPlainText().strip()
    finally:
        window.close()
        window.deleteLater()
        app.processEvents()<|MERGE_RESOLUTION|>--- conflicted
+++ resolved
@@ -57,21 +57,17 @@
         assert hasattr(window, "reference_plot")
         assert window.reference_plot.listDataItems()
         assert window.reference_overlay_checkbox.isEnabled()
-<<<<<<< HEAD
         payload = window._reference_overlay_payload
         assert payload is not None
         y_values = payload.get("y")
         assert isinstance(y_values, np.ndarray)
         assert np.nanmax(y_values) > np.nanmin(y_values)
-=======
->>>>>>> 26089d2b
         window.reference_overlay_checkbox.setChecked(True)
         app.processEvents()
         assert window._reference_overlay_key is not None
         window.reference_overlay_checkbox.setChecked(False)
         app.processEvents()
         assert window._reference_overlay_key is None
-<<<<<<< HEAD
 
         # Switch datasets to ensure combo selection updates correctly
         initial_key = payload.get("key") if payload else None
@@ -82,8 +78,6 @@
         next_payload = window._reference_overlay_payload
         if next_payload:
             assert next_payload.get("key") != initial_key
-=======
->>>>>>> 26089d2b
     finally:
         window.close()
         window.deleteLater()

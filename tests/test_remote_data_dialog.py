--- conflicted
+++ resolved
@@ -201,7 +201,6 @@
         app.quit()
 
 
-<<<<<<< HEAD
 def test_build_provider_query_parses_nist_fields(monkeypatch: Any) -> None:
     app = _ensure_app()
     ingest = IngestServiceStub()
@@ -385,8 +384,6 @@
         app.quit()
 
 
-=======
->>>>>>> ddaf3c2f
 class IngestServiceStub:
     """Minimal stub mimicking the ingest service used by the dialog."""
 

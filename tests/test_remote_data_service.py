"""Regression coverage for the remote data service."""

from __future__ import annotations

from pathlib import Path
from typing import Any

import pytest

from app.services import LocalStore, RemoteDataService, RemoteRecord

from app.services import remote_data_service as remote_module


class DummyResponse:
    def __init__(
        self,
        *,
        json_payload: Any | None = None,
        content: bytes = b"",
        text: str | None = None,
        status: int = 200,
    ):
        self._json = json_payload or {}
        self.content = content
        self.status_code = status
        if text is not None:
            self.text = text
        elif content:
            try:
                self.text = content.decode("utf-8")
            except UnicodeDecodeError:
                self.text = ""
        else:
            self.text = ""

    def json(self) -> Any:
        return self._json

    def raise_for_status(self) -> None:
        if self.status_code >= 400:
            raise RuntimeError(f"HTTP error {self.status_code}")


class DummySession:
    def __init__(self) -> None:
        self.calls: list[dict[str, Any]] = []
        self.responses: list[DummyResponse] = []

    def queue(self, response: DummyResponse) -> None:
        self.responses.append(response)

    def get(self, url: str, params: dict[str, Any] | None = None, timeout: int | None = None) -> DummyResponse:
        self.calls.append({"url": url, "params": params or {}, "timeout": timeout})
        if not self.responses:
            raise AssertionError("No queued response for request")
        return self.responses.pop(0)


@pytest.fixture()
def store(tmp_path: Path) -> LocalStore:
    return LocalStore(base_dir=tmp_path)


def test_search_nist_uses_nist_service(store: LocalStore, monkeypatch: pytest.MonkeyPatch) -> None:
    captured: dict[str, Any] = {}

    def fake_dependencies() -> bool:
        return True

    def fake_fetch(
        identifier: str,
        *,
        element: str | None = None,
        ion_stage: str | int | None = None,
        lower_wavelength: float | None = None,
        upper_wavelength: float | None = None,
        wavelength_unit: str = "nm",
        use_ritz: bool = True,
        wavelength_type: str = "vacuum",
    ) -> dict[str, Any]:
        captured.update(
            {
                "identifier": identifier,
                "element": element,
                "ion_stage": ion_stage,
                "lower": lower_wavelength,
                "upper": upper_wavelength,
                "unit": wavelength_unit,
                "use_ritz": use_ritz,
                "wavelength_type": wavelength_type,
            }
        )
        return {
            "wavelength_nm": [510.0],
            "intensity": [120.0],
            "intensity_normalized": [1.0],
            "lines": [
                {
                    "wavelength_nm": 510.0,
                    "relative_intensity": 120.0,
                    "relative_intensity_normalized": 1.0,
                }
            ],
            "meta": {
                "label": "Fe II (NIST ASD)",
                "element_symbol": "Fe",
                "element_name": "Iron",
                "atomic_number": 26,
                "ion_stage": "II",
                "ion_stage_number": 2,
                "query": {
                    "identifier": identifier,
                    "linename": "Fe II",
                    "lower_wavelength": lower_wavelength,
                    "upper_wavelength": upper_wavelength,
                    "wavelength_unit": wavelength_unit,
                    "wavelength_type": wavelength_type,
                    "use_ritz": use_ritz,
                },
                "fetched_at_utc": "2025-10-18T00:00:00Z",
                "citation": "citation",
                "retrieved_via": "astroquery.nist",
            },
        }

    monkeypatch.setattr(remote_module.nist_asd_service, "dependencies_available", fake_dependencies)
    monkeypatch.setattr(remote_module.nist_asd_service, "fetch_lines", fake_fetch)

    service = RemoteDataService(store, session=None)

    records = service.search(
        RemoteDataService.PROVIDER_NIST,
        {"element": "Fe II", "wavelength_min": 250.0, "wavelength_max": 260.0},
    )

    assert captured["identifier"] == "Fe II"
    assert captured["lower"] == 250.0
    assert captured["upper"] == 260.0
    assert captured["unit"] == "nm"
    assert len(records) == 1
    record = records[0]
    assert record.provider == RemoteDataService.PROVIDER_NIST
    assert record.download_url.startswith("nist-asd:")
    assert record.metadata.get("line_count") == 1
    assert record.metadata["series"]["wavelength_nm"] == [510.0]
<<<<<<< HEAD
=======


def test_search_nist_includes_query_in_download_url(
    store: LocalStore, monkeypatch: pytest.MonkeyPatch
) -> None:
    def fake_dependencies() -> bool:
        return True

    def fake_fetch(
        identifier: str,
        *,
        element: str | None = None,
        ion_stage: str | int | None = None,
        lower_wavelength: float | None = None,
        upper_wavelength: float | None = None,
        wavelength_unit: str = "nm",
        use_ritz: bool = True,
        wavelength_type: str = "vacuum",
    ) -> dict[str, Any]:
        return {
            "wavelength_nm": [510.0],
            "intensity": [120.0],
            "intensity_normalized": [1.0],
            "lines": [
                {
                    "wavelength_nm": 510.0,
                    "relative_intensity": 120.0,
                    "relative_intensity_normalized": 1.0,
                }
            ],
            "meta": {
                "label": "Fe II (NIST ASD)",
                "query": {
                    "identifier": identifier,
                    "element": element,
                    "ion_stage": ion_stage,
                    "lower_wavelength": lower_wavelength,
                    "upper_wavelength": upper_wavelength,
                    "wavelength_unit": wavelength_unit,
                    "wavelength_type": wavelength_type,
                    "use_ritz": use_ritz,
                },
            },
        }

    monkeypatch.setattr(remote_module.nist_asd_service, "dependencies_available", fake_dependencies)
    monkeypatch.setattr(remote_module.nist_asd_service, "fetch_lines", fake_fetch)

    service = RemoteDataService(store, session=None)

    narrow = service.search(
        RemoteDataService.PROVIDER_NIST,
        {"element": "Fe II", "wavelength_min": 250.0, "wavelength_max": 260.0},
    )[0]
    wide = service.search(
        RemoteDataService.PROVIDER_NIST,
        {"element": "Fe II", "wavelength_min": 250.0, "wavelength_max": 280.0},
    )[0]

    assert narrow.download_url != wide.download_url
    assert "upper_wavelength=260" in narrow.download_url
    assert "upper_wavelength=280" in wide.download_url
    assert "element=Fe+II" in narrow.download_url
>>>>>>> 298e2c60


def test_download_nist_generates_csv_and_records_provenance(store: LocalStore) -> None:
    service = RemoteDataService(store, session=None)
    metadata = {
        "lines": [
            {
                "wavelength_nm": 510.0,
                "relative_intensity": 120.0,
                "relative_intensity_normalized": 1.0,
                "observed_wavelength_nm": 509.9,
                "ritz_wavelength_nm": 510.02,
                "lower_level": "a 6D",
                "upper_level": "z 6F",
            }
        ],
        "query": {
            "identifier": "Fe II",
            "linename": "Fe II",
            "lower_wavelength": 250.0,
            "upper_wavelength": 260.0,
            "wavelength_unit": "nm",
            "wavelength_type": "vacuum",
            "use_ritz": True,
        },
        "element_symbol": "Fe",
        "element_name": "Iron",
        "ion_stage_number": 2,
    }
    record = RemoteRecord(
        provider=RemoteDataService.PROVIDER_NIST,
        identifier="Fe II (NIST ASD)",
        title="Fe II — 1 line",
        download_url="nist-asd:Fe_II",
        metadata=metadata,
        units={"x": "nm", "y": "relative_intensity"},
    )

    first = service.download(record, force=True)
    assert first.cached is False
    stored_path = Path(first.cache_entry["stored_path"])
    assert stored_path.exists()
    text = stored_path.read_text(encoding="utf-8")
    assert "Wavelength (nm)" in text
    assert "510" in text
    remote_meta = first.cache_entry.get("source", {}).get("remote", {})
    assert remote_meta.get("uri") == record.download_url
    assert remote_meta.get("provider") == RemoteDataService.PROVIDER_NIST
    assert "fetched_at" in remote_meta

    cached = service.download(record)
    assert cached.cached is True
    assert Path(cached.cache_entry["stored_path"]) == stored_path


def test_search_mast_table_conversion(store: LocalStore, monkeypatch: pytest.MonkeyPatch) -> None:
    class DummyObservations:
        criteria: dict[str, Any] | None = None

        @classmethod
        def query_criteria(cls, **criteria: Any) -> list[dict[str, Any]]:
            cls.criteria = dict(criteria)
            return [
                {
                    "obsid": "12345",
                    "target_name": "WASP-96 b",
                    "dataURI": "mast:JWST/product.fits",
                    "units": {"x": "um", "y": "flux"},
                    "dataproduct_type": "spectrum",
                },
                {
                    "obsid": "12346",
                    "target_name": "WASP-96 b",
                    "dataURI": "mast:JWST/image.fits",
                    "dataproduct_type": "image",
                },
            ]

    class DummyMast:
        Observations = DummyObservations

    service = RemoteDataService(store, session=None)
    monkeypatch.setattr(service, "_ensure_mast", lambda: DummyMast)

    records = service.search(RemoteDataService.PROVIDER_MAST, {"text": "WASP-96 b"})

    assert DummyObservations.criteria is not None
    assert DummyObservations.criteria.get("target_name") == "WASP-96 b"
    assert DummyObservations.criteria.get("dataproduct_type") == "spectrum"
    assert DummyObservations.criteria.get("intentType") == "SCIENCE"
    assert DummyObservations.criteria.get("calib_level") == [2, 3]
    assert "text" not in DummyObservations.criteria
    assert len(records) == 1
    assert records[0].identifier == "12345"
    assert records[0].download_url == "mast:JWST/product.fits"
    assert records[0].units == {"x": "um", "y": "flux"}


def test_search_mast_can_include_imaging(store: LocalStore, monkeypatch: pytest.MonkeyPatch) -> None:
    class DummyObservations:
        criteria: dict[str, Any] | None = None

        @classmethod
        def query_criteria(cls, **criteria: Any) -> list[dict[str, Any]]:
            cls.criteria = dict(criteria)
            return [
                {
                    "obsid": "12345",
                    "target_name": "WASP-96 b",
                    "dataURI": "mast:JWST/product.fits",
                    "units": {"x": "um", "y": "flux"},
                    "dataproduct_type": "spectrum",
                },
                {
                    "obsid": "12346",
                    "target_name": "WASP-96 b",
                    "dataURI": "mast:JWST/image.fits",
                    "dataproduct_type": "image",
                },
            ]

    class DummyMast:
        Observations = DummyObservations

    service = RemoteDataService(store, session=None)
    monkeypatch.setattr(service, "_ensure_mast", lambda: DummyMast)

    records = service.search(
        RemoteDataService.PROVIDER_MAST,
        {"target_name": "WASP-96 b"},
        include_imaging=True,
    )

    assert DummyObservations.criteria is not None
    assert DummyObservations.criteria.get("dataproduct_type") == ["spectrum", "image"]
    identifiers = {record.identifier for record in records}
    assert identifiers == {"12345", "12346"}


def test_search_mast_requires_non_empty_criteria(store: LocalStore) -> None:
    service = RemoteDataService(store, session=None)

    with pytest.raises(ValueError):
        service.search(RemoteDataService.PROVIDER_MAST, {})


def test_download_mast_uses_astroquery(
    store: LocalStore, monkeypatch: pytest.MonkeyPatch, tmp_path: Path
) -> None:
    download_calls: dict[str, Any] = {}

    class DummyObservations:
        @staticmethod
        def query_criteria(**criteria: Any) -> list[dict[str, Any]]:
            return []

        @staticmethod
        def download_file(data_uri: str, cache: bool = False) -> Path:
            download_calls["uri"] = data_uri
            download_calls["cache"] = cache
            target = tmp_path / "mast_product.fits"
            target.write_bytes(b"mast-bytes")
            return target

    class DummyMast:
        Observations = DummyObservations

    service = RemoteDataService(store, session=None)
    monkeypatch.setattr(service, "_ensure_mast", lambda: DummyMast)

    record = RemoteRecord(
        provider=RemoteDataService.PROVIDER_MAST,
        identifier="obs123",
        title="WASP-96 b",
        download_url="mast:JWST/product.fits",
        metadata={"units": {"x": "um", "y": "flux"}},
        units={"x": "um", "y": "flux"},
    )

    result = service.download(record, force=True)

    assert download_calls["uri"] == "mast:JWST/product.fits"
    assert download_calls["cache"] is False
    assert result.cached is False
    remote_meta = result.cache_entry.get("source", {}).get("remote", {})
    assert remote_meta.get("provider") == RemoteDataService.PROVIDER_MAST
    assert remote_meta.get("uri") == record.download_url
    stored_path = Path(result.cache_entry["stored_path"])
    assert stored_path.exists()


def test_providers_hide_missing_dependencies(monkeypatch: pytest.MonkeyPatch, store: LocalStore) -> None:
    monkeypatch.setattr(remote_module.nist_asd_service, "dependencies_available", lambda: False)
    monkeypatch.setattr(remote_module, "astroquery_mast", None)
    monkeypatch.setattr(remote_module, "_HAS_PANDAS", False)
    service = RemoteDataService(store, session=None)

    assert service.providers() == []
    unavailable = service.unavailable_providers()
    assert remote_module.RemoteDataService.PROVIDER_NIST in unavailable
    assert remote_module.RemoteDataService.PROVIDER_MAST in unavailable

    # Restoring NIST while keeping MAST dependencies missing yields only NIST.
    monkeypatch.setattr(remote_module.nist_asd_service, "dependencies_available", lambda: True)
    service = RemoteDataService(store, session=None)

    assert service.providers() == [remote_module.RemoteDataService.PROVIDER_NIST]
    unavailable = service.unavailable_providers()
    assert remote_module.RemoteDataService.PROVIDER_MAST in unavailable<|MERGE_RESOLUTION|>--- conflicted
+++ resolved
@@ -144,72 +144,6 @@
     assert record.download_url.startswith("nist-asd:")
     assert record.metadata.get("line_count") == 1
     assert record.metadata["series"]["wavelength_nm"] == [510.0]
-<<<<<<< HEAD
-=======
-
-
-def test_search_nist_includes_query_in_download_url(
-    store: LocalStore, monkeypatch: pytest.MonkeyPatch
-) -> None:
-    def fake_dependencies() -> bool:
-        return True
-
-    def fake_fetch(
-        identifier: str,
-        *,
-        element: str | None = None,
-        ion_stage: str | int | None = None,
-        lower_wavelength: float | None = None,
-        upper_wavelength: float | None = None,
-        wavelength_unit: str = "nm",
-        use_ritz: bool = True,
-        wavelength_type: str = "vacuum",
-    ) -> dict[str, Any]:
-        return {
-            "wavelength_nm": [510.0],
-            "intensity": [120.0],
-            "intensity_normalized": [1.0],
-            "lines": [
-                {
-                    "wavelength_nm": 510.0,
-                    "relative_intensity": 120.0,
-                    "relative_intensity_normalized": 1.0,
-                }
-            ],
-            "meta": {
-                "label": "Fe II (NIST ASD)",
-                "query": {
-                    "identifier": identifier,
-                    "element": element,
-                    "ion_stage": ion_stage,
-                    "lower_wavelength": lower_wavelength,
-                    "upper_wavelength": upper_wavelength,
-                    "wavelength_unit": wavelength_unit,
-                    "wavelength_type": wavelength_type,
-                    "use_ritz": use_ritz,
-                },
-            },
-        }
-
-    monkeypatch.setattr(remote_module.nist_asd_service, "dependencies_available", fake_dependencies)
-    monkeypatch.setattr(remote_module.nist_asd_service, "fetch_lines", fake_fetch)
-
-    service = RemoteDataService(store, session=None)
-
-    narrow = service.search(
-        RemoteDataService.PROVIDER_NIST,
-        {"element": "Fe II", "wavelength_min": 250.0, "wavelength_max": 260.0},
-    )[0]
-    wide = service.search(
-        RemoteDataService.PROVIDER_NIST,
-        {"element": "Fe II", "wavelength_min": 250.0, "wavelength_max": 280.0},
-    )[0]
-
-    assert narrow.download_url != wide.download_url
-    assert "upper_wavelength=260" in narrow.download_url
-    assert "upper_wavelength=280" in wide.download_url
-    assert "element=Fe+II" in narrow.download_url
->>>>>>> 298e2c60
 
 
 def test_download_nist_generates_csv_and_records_provenance(store: LocalStore) -> None:

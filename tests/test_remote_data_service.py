--- conflicted
+++ resolved
@@ -212,7 +212,6 @@
                 {
                     "obsid": "12345",
                     "target_name": "WASP-96 b",
-<<<<<<< HEAD
                     "dataURI": "mast:JWST/product.fits",
                     "units": {"x": "um", "y": "flux"},
                     "dataproduct_type": "spectrum",
@@ -223,11 +222,6 @@
                     "dataURI": "mast:JWST/image.fits",
                     "dataproduct_type": "image",
                 },
-=======
-                    "obs_collection": "JWST",
-                    "instrument_name": "NIRSpec",
-                }
->>>>>>> 99b149ea
             ]
 
         @classmethod

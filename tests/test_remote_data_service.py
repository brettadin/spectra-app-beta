"""Regression coverage for the remote data service."""

from __future__ import annotations

from pathlib import Path
from typing import Any

import pytest

from app.services import LocalStore, RemoteDataService, RemoteRecord

from app.services import remote_data_service as remote_module


class DummyResponse:
    def __init__(
        self,
        *,
        json_payload: Any | None = None,
        content: bytes = b"",
        text: str | None = None,
        status: int = 200,
    ):
        self._json = json_payload or {}
        self.content = content
        self.status_code = status
        if text is not None:
            self.text = text
        elif content:
            try:
                self.text = content.decode("utf-8")
            except UnicodeDecodeError:
                self.text = ""
        else:
            self.text = ""

    def json(self) -> Any:
        return self._json

    def raise_for_status(self) -> None:
        if self.status_code >= 400:
            raise RuntimeError(f"HTTP error {self.status_code}")


class DummySession:
    def __init__(self) -> None:
        self.calls: list[dict[str, Any]] = []
        self.responses: list[DummyResponse] = []

    def queue(self, response: DummyResponse) -> None:
        self.responses.append(response)

    def get(self, url: str, params: dict[str, Any] | None = None, timeout: int | None = None) -> DummyResponse:
        self.calls.append({"url": url, "params": params or {}, "timeout": timeout})
        if not self.responses:
            raise AssertionError("No queued response for request")
        return self.responses.pop(0)


@pytest.fixture()
def store(tmp_path: Path) -> LocalStore:
    return LocalStore(base_dir=tmp_path)


def test_search_nist_uses_nist_service(store: LocalStore, monkeypatch: pytest.MonkeyPatch) -> None:
    captured: dict[str, Any] = {}

    def fake_dependencies() -> bool:
        return True

    def fake_fetch(
        identifier: str,
        *,
        element: str | None = None,
        ion_stage: str | int | None = None,
        lower_wavelength: float | None = None,
        upper_wavelength: float | None = None,
        wavelength_unit: str = "nm",
        use_ritz: bool = True,
        wavelength_type: str = "vacuum",
    ) -> dict[str, Any]:
        captured.update(
            {
                "identifier": identifier,
                "element": element,
                "ion_stage": ion_stage,
                "lower": lower_wavelength,
                "upper": upper_wavelength,
                "unit": wavelength_unit,
                "use_ritz": use_ritz,
                "wavelength_type": wavelength_type,
            }
        )
        return {
            "wavelength_nm": [510.0],
            "intensity": [120.0],
            "intensity_normalized": [1.0],
            "lines": [
                {
                    "wavelength_nm": 510.0,
                    "relative_intensity": 120.0,
                    "relative_intensity_normalized": 1.0,
                }
            ],
            "meta": {
                "label": "Fe II (NIST ASD)",
                "element_symbol": "Fe",
                "element_name": "Iron",
                "atomic_number": 26,
                "ion_stage": "II",
                "ion_stage_number": 2,
                "query": {
                    "identifier": identifier,
                    "linename": "Fe II",
                    "lower_wavelength": lower_wavelength,
                    "upper_wavelength": upper_wavelength,
                    "wavelength_unit": wavelength_unit,
                    "wavelength_type": wavelength_type,
                    "use_ritz": use_ritz,
                },
                "fetched_at_utc": "2025-10-18T00:00:00Z",
                "citation": "citation",
                "retrieved_via": "astroquery.nist",
            },
        }

    monkeypatch.setattr(remote_module.nist_asd_service, "dependencies_available", fake_dependencies)
    monkeypatch.setattr(remote_module.nist_asd_service, "fetch_lines", fake_fetch)

    service = RemoteDataService(store, session=None)

    records = service.search(
        RemoteDataService.PROVIDER_NIST,
        {"element": "Fe II", "wavelength_min": 250.0, "wavelength_max": 260.0},
    )

    assert captured["identifier"] == "Fe II"
    assert captured["lower"] == 250.0
    assert captured["upper"] == 260.0
    assert captured["unit"] == "nm"
    assert len(records) == 1
    record = records[0]
    assert record.provider == RemoteDataService.PROVIDER_NIST
    assert record.download_url.startswith("nist-asd:")
    assert record.metadata.get("line_count") == 1
    assert record.metadata["series"]["wavelength_nm"] == [510.0]


def test_download_nist_generates_csv_and_records_provenance(store: LocalStore) -> None:
    service = RemoteDataService(store, session=None)
    metadata = {
        "lines": [
            {
                "wavelength_nm": 510.0,
                "relative_intensity": 120.0,
                "relative_intensity_normalized": 1.0,
                "observed_wavelength_nm": 509.9,
                "ritz_wavelength_nm": 510.02,
                "lower_level": "a 6D",
                "upper_level": "z 6F",
            }
        ],
        "query": {
            "identifier": "Fe II",
            "linename": "Fe II",
            "lower_wavelength": 250.0,
            "upper_wavelength": 260.0,
            "wavelength_unit": "nm",
            "wavelength_type": "vacuum",
            "use_ritz": True,
        },
        "element_symbol": "Fe",
        "element_name": "Iron",
        "ion_stage_number": 2,
    }
    record = RemoteRecord(
        provider=RemoteDataService.PROVIDER_NIST,
        identifier="Fe II (NIST ASD)",
        title="Fe II — 1 line",
        download_url="nist-asd:Fe_II",
        metadata=metadata,
        units={"x": "nm", "y": "relative_intensity"},
    )

    first = service.download(record, force=True)
    assert first.cached is False
    stored_path = Path(first.cache_entry["stored_path"])
    assert stored_path.exists()
    text = stored_path.read_text(encoding="utf-8")
    assert "Wavelength (nm)" in text
    assert "510" in text
    remote_meta = first.cache_entry.get("source", {}).get("remote", {})
    assert remote_meta.get("uri") == record.download_url
    assert remote_meta.get("provider") == RemoteDataService.PROVIDER_NIST
    assert "fetched_at" in remote_meta

    cached = service.download(record)
    assert cached.cached is True
    assert Path(cached.cache_entry["stored_path"]) == stored_path


def test_search_mast_filters_products_and_records_metadata(
    store: LocalStore, monkeypatch: pytest.MonkeyPatch
) -> None:
    class DummyObservations:
        criteria: dict[str, Any] | None = None
<<<<<<< HEAD
=======
        products_requested: Any = None
>>>>>>> 414e9050

        @classmethod
        def query_criteria(cls, **criteria: Any) -> list[dict[str, Any]]:
            cls.criteria = dict(criteria)
            return [
                {
                    "obsid": "12345",
                    "target_name": "WASP-96 b",
                    "obs_collection": "JWST",
                    "instrument_name": "NIRSpec",
                }
            ]

        @classmethod
        def get_product_list(cls, table: Any) -> list[dict[str, Any]]:
            cls.products_requested = table
            return [
                {
                    "obsid": "12345",
                    "productFilename": "jwst_spec.fits",
                    "dataURI": "mast:JWST/spec.fits",
                    "dataproduct_type": "spectrum",
                    "productType": "SCIENCE",
                    "units": {"x": "um", "y": "flux"},
<<<<<<< HEAD
                    "dataproduct_type": "spectrum",
                },
                {
                    "obsid": "12346",
                    "target_name": "WASP-96 b",
                    "dataURI": "mast:JWST/image.fits",
                    "dataproduct_type": "image",
                },
=======
                },
                {
                    "obsid": "12345",
                    "productFilename": "jwst_image.fits",
                    "dataURI": "mast:JWST/image.fits",
                    "dataproduct_type": "image",
                    "productType": "SCIENCE",
                },
            ]

    class DummyMast:
        Observations = DummyObservations

    service = RemoteDataService(store, session=None)
    monkeypatch.setattr(service, "_ensure_mast", lambda: DummyMast)

    records = service.search(RemoteDataService.PROVIDER_MAST, {"text": "WASP-96 b"})

    assert DummyObservations.criteria is not None
    assert DummyObservations.criteria.get("target_name") == "WASP-96 b"
    assert DummyObservations.criteria.get("dataproduct_type") == "spectrum"
    assert DummyObservations.criteria.get("intentType") == "SCIENCE"
    assert DummyObservations.criteria.get("calib_level") == [2, 3]
    assert "text" not in DummyObservations.criteria
    assert len(records) == 1
    assert records[0].identifier == "jwst_spec.fits"
    assert records[0].download_url == "mast:JWST/spec.fits"
    assert records[0].units == {"x": "um", "y": "flux"}
    assert records[0].metadata.get("observation", {}).get("obs_collection") == "JWST"


def test_search_mast_can_include_imaging(store: LocalStore, monkeypatch: pytest.MonkeyPatch) -> None:
    class DummyObservations:
        criteria: dict[str, Any] | None = None

        @classmethod
        def query_criteria(cls, **criteria: Any) -> list[dict[str, Any]]:
            cls.criteria = dict(criteria)
            return [
                {
                    "obsid": "12345",
                    "target_name": "WASP-96 b",
                    "obs_collection": "JWST",
                    "instrument_name": "NIRSpec",
                },
            ]

        @classmethod
        def get_product_list(cls, table: Any) -> list[dict[str, Any]]:
            return [
                {
                    "obsid": "12345",
                    "productFilename": "jwst_spec.fits",
                    "dataURI": "mast:JWST/spec.fits",
                    "dataproduct_type": "spectrum",
                    "productType": "SCIENCE",
                },
                {
                    "obsid": "12345",
                    "productFilename": "jwst_image.fits",
                    "dataURI": "mast:JWST/image.fits",
                    "dataproduct_type": "image",
                    "productType": "SCIENCE",
                },
            ]

    class DummyMast:
        Observations = DummyObservations

    service = RemoteDataService(store, session=None)
    monkeypatch.setattr(service, "_ensure_mast", lambda: DummyMast)

    records = service.search(
        RemoteDataService.PROVIDER_MAST,
        {"target_name": "WASP-96 b"},
        include_imaging=True,
    )

    assert DummyObservations.criteria is not None
    assert DummyObservations.criteria.get("dataproduct_type") == ["spectrum", "image"]
    identifiers = {record.identifier for record in records}
    assert identifiers == {"jwst_spec.fits", "jwst_image.fits"}


def test_search_exosystems_queries_archive_and_mast(
    store: LocalStore, monkeypatch: pytest.MonkeyPatch
) -> None:
    archive_calls: dict[str, Any] = {}

    class DummyArchive:
        @staticmethod
        def query_criteria(**criteria: Any) -> list[dict[str, Any]]:
            archive_calls.update(criteria)
            return [
                {
                    "pl_name": "WASP-39 b",
                    "hostname": "WASP-39",
                    "ra": 210.1234,
                    "dec": -39.1234,
                    "st_teff": 5400.0,
                    "sy_dist": 217.0,
                    "discoverymethod": "Transit",
                    "disc_year": 2011,
                }
            ]

    class DummyObservations:
        region_calls: list[tuple[Any, dict[str, Any]]] = []

        @classmethod
        def query_region(cls, coordinates: Any, radius: str) -> list[dict[str, Any]]:
            cls.region_calls.append((coordinates, {"radius": radius}))
            return [
                {
                    "obsid": "444",
                    "target_name": "WASP-39",
                    "obs_collection": "JWST",
                    "instrument_name": "NIRSpec",
                }
            ]

        @classmethod
        def query_object(cls, *args: Any, **kwargs: Any) -> list[dict[str, Any]]:  # pragma: no cover - fallback not used
            raise AssertionError("query_object should not be used when coordinates are available")

        @classmethod
        def get_product_list(cls, table: Any) -> list[dict[str, Any]]:
            return [
                {
                    "obsid": "444",
                    "productFilename": "wasp39b_nirspec.fits",
                    "dataURI": "mast:JWST/wasp39b.fits",
                    "dataproduct_type": "spectrum",
                    "productType": "SCIENCE",
                }
>>>>>>> 414e9050
            ]

    class DummyMast:
        Observations = DummyObservations

    service = RemoteDataService(store, session=None)
    monkeypatch.setattr(service, "_ensure_exoplanet_archive", lambda: DummyArchive)
    monkeypatch.setattr(service, "_has_exoplanet_archive", lambda: True)
    monkeypatch.setattr(service, "_ensure_mast", lambda: DummyMast)
    monkeypatch.setattr(service, "_fetch_exomast_filelist", lambda name: {"files": [name], "citation": "Exo.MAST"})

<<<<<<< HEAD
    records = service.search(RemoteDataService.PROVIDER_MAST, {"text": "WASP-96 b"})

    assert DummyObservations.criteria is not None
    assert DummyObservations.criteria.get("target_name") == "WASP-96 b"
    assert DummyObservations.criteria.get("dataproduct_type") == "spectrum"
    assert DummyObservations.criteria.get("intentType") == "SCIENCE"
    assert DummyObservations.criteria.get("calib_level") == [2, 3]
    assert "text" not in DummyObservations.criteria
    assert len(records) == 1
    assert records[0].identifier == "12345"
    assert records[0].download_url == "mast:JWST/product.fits"
    assert records[0].units == {"x": "um", "y": "flux"}


def test_search_mast_can_include_imaging(store: LocalStore, monkeypatch: pytest.MonkeyPatch) -> None:
    class DummyObservations:
        criteria: dict[str, Any] | None = None

        @classmethod
        def query_criteria(cls, **criteria: Any) -> list[dict[str, Any]]:
            cls.criteria = dict(criteria)
            return [
                {
                    "obsid": "12345",
                    "target_name": "WASP-96 b",
                    "dataURI": "mast:JWST/product.fits",
                    "units": {"x": "um", "y": "flux"},
                    "dataproduct_type": "spectrum",
                },
                {
                    "obsid": "12346",
                    "target_name": "WASP-96 b",
                    "dataURI": "mast:JWST/image.fits",
                    "dataproduct_type": "image",
                },
            ]

    class DummyMast:
        Observations = DummyObservations

    service = RemoteDataService(store, session=None)
    monkeypatch.setattr(service, "_ensure_mast", lambda: DummyMast)

    records = service.search(
        RemoteDataService.PROVIDER_MAST,
        {"target_name": "WASP-96 b"},
        include_imaging=True,
    )

    assert DummyObservations.criteria is not None
    assert DummyObservations.criteria.get("dataproduct_type") == ["spectrum", "image"]
    identifiers = {record.identifier for record in records}
    assert identifiers == {"12345", "12346"}

=======
    records = service.search(RemoteDataService.PROVIDER_EXOSYSTEMS, {"text": "WASP-39 b"})

    assert archive_calls["table"] == "pscomppars"
    assert "WASP-39" in archive_calls["where"]
    assert DummyObservations.region_calls, "Exosystem search should query by coordinates"
    assert len(records) == 1
    record = records[0]
    assert record.provider == RemoteDataService.PROVIDER_EXOSYSTEMS
    assert record.metadata.get("exosystem", {}).get("planet_name") == "WASP-39 b"
    assert any(
        isinstance(citation, dict) and "Exo.MAST" in str(citation.get("title"))
        for citation in record.metadata.get("citations", [])
    )

>>>>>>> 414e9050

def test_search_mast_requires_non_empty_criteria(store: LocalStore) -> None:
    service = RemoteDataService(store, session=None)

    with pytest.raises(ValueError):
        service.search(RemoteDataService.PROVIDER_MAST, {})


def test_download_mast_uses_astroquery(
    store: LocalStore, monkeypatch: pytest.MonkeyPatch, tmp_path: Path
) -> None:
    download_calls: dict[str, Any] = {}

    class DummyObservations:
        @staticmethod
        def query_criteria(**criteria: Any) -> list[dict[str, Any]]:
            return []

        @staticmethod
        def download_file(data_uri: str, cache: bool = False) -> Path:
            download_calls["uri"] = data_uri
            download_calls["cache"] = cache
            target = tmp_path / "mast_product.fits"
            target.write_bytes(b"mast-bytes")
            return target

    class DummyMast:
        Observations = DummyObservations

    service = RemoteDataService(store, session=None)
    monkeypatch.setattr(service, "_ensure_mast", lambda: DummyMast)

    record = RemoteRecord(
        provider=RemoteDataService.PROVIDER_MAST,
        identifier="obs123",
        title="WASP-96 b",
        download_url="mast:JWST/product.fits",
        metadata={"units": {"x": "um", "y": "flux"}},
        units={"x": "um", "y": "flux"},
    )

    result = service.download(record, force=True)

    assert download_calls["uri"] == "mast:JWST/product.fits"
    assert download_calls["cache"] is False
    assert result.cached is False
    remote_meta = result.cache_entry.get("source", {}).get("remote", {})
    assert remote_meta.get("provider") == RemoteDataService.PROVIDER_MAST
    assert remote_meta.get("uri") == record.download_url
    stored_path = Path(result.cache_entry["stored_path"])
    assert stored_path.exists()


def test_providers_hide_missing_dependencies(monkeypatch: pytest.MonkeyPatch, store: LocalStore) -> None:
    monkeypatch.setattr(remote_module.nist_asd_service, "dependencies_available", lambda: False)
    monkeypatch.setattr(remote_module, "astroquery_mast", None)
    monkeypatch.setattr(remote_module, "_HAS_PANDAS", False)
    service = RemoteDataService(store, session=None)

    assert service.providers() == []
    unavailable = service.unavailable_providers()
    assert remote_module.RemoteDataService.PROVIDER_NIST in unavailable
    assert remote_module.RemoteDataService.PROVIDER_MAST in unavailable

    # Restoring NIST while keeping MAST dependencies missing yields only NIST.
    monkeypatch.setattr(remote_module.nist_asd_service, "dependencies_available", lambda: True)
    service = RemoteDataService(store, session=None)

    assert service.providers() == [remote_module.RemoteDataService.PROVIDER_NIST]
    unavailable = service.unavailable_providers()
    assert remote_module.RemoteDataService.PROVIDER_MAST in unavailable<|MERGE_RESOLUTION|>--- conflicted
+++ resolved
@@ -204,10 +204,6 @@
 ) -> None:
     class DummyObservations:
         criteria: dict[str, Any] | None = None
-<<<<<<< HEAD
-=======
-        products_requested: Any = None
->>>>>>> 414e9050
 
         @classmethod
         def query_criteria(cls, **criteria: Any) -> list[dict[str, Any]]:
@@ -216,9 +212,16 @@
                 {
                     "obsid": "12345",
                     "target_name": "WASP-96 b",
-                    "obs_collection": "JWST",
-                    "instrument_name": "NIRSpec",
-                }
+                    "dataURI": "mast:JWST/product.fits",
+                    "units": {"x": "um", "y": "flux"},
+                    "dataproduct_type": "spectrum",
+                },
+                {
+                    "obsid": "12346",
+                    "target_name": "WASP-96 b",
+                    "dataURI": "mast:JWST/image.fits",
+                    "dataproduct_type": "image",
+                },
             ]
 
         @classmethod
@@ -232,16 +235,6 @@
                     "dataproduct_type": "spectrum",
                     "productType": "SCIENCE",
                     "units": {"x": "um", "y": "flux"},
-<<<<<<< HEAD
-                    "dataproduct_type": "spectrum",
-                },
-                {
-                    "obsid": "12346",
-                    "target_name": "WASP-96 b",
-                    "dataURI": "mast:JWST/image.fits",
-                    "dataproduct_type": "image",
-                },
-=======
                 },
                 {
                     "obsid": "12345",
@@ -270,7 +263,6 @@
     assert records[0].identifier == "jwst_spec.fits"
     assert records[0].download_url == "mast:JWST/spec.fits"
     assert records[0].units == {"x": "um", "y": "flux"}
-    assert records[0].metadata.get("observation", {}).get("obs_collection") == "JWST"
 
 
 def test_search_mast_can_include_imaging(store: LocalStore, monkeypatch: pytest.MonkeyPatch) -> None:
@@ -284,27 +276,15 @@
                 {
                     "obsid": "12345",
                     "target_name": "WASP-96 b",
-                    "obs_collection": "JWST",
-                    "instrument_name": "NIRSpec",
-                },
-            ]
-
-        @classmethod
-        def get_product_list(cls, table: Any) -> list[dict[str, Any]]:
-            return [
-                {
-                    "obsid": "12345",
-                    "productFilename": "jwst_spec.fits",
-                    "dataURI": "mast:JWST/spec.fits",
+                    "dataURI": "mast:JWST/product.fits",
+                    "units": {"x": "um", "y": "flux"},
                     "dataproduct_type": "spectrum",
-                    "productType": "SCIENCE",
-                },
-                {
-                    "obsid": "12345",
-                    "productFilename": "jwst_image.fits",
+                },
+                {
+                    "obsid": "12346",
+                    "target_name": "WASP-96 b",
                     "dataURI": "mast:JWST/image.fits",
                     "dataproduct_type": "image",
-                    "productType": "SCIENCE",
                 },
             ]
 
@@ -323,143 +303,8 @@
     assert DummyObservations.criteria is not None
     assert DummyObservations.criteria.get("dataproduct_type") == ["spectrum", "image"]
     identifiers = {record.identifier for record in records}
-    assert identifiers == {"jwst_spec.fits", "jwst_image.fits"}
-
-
-def test_search_exosystems_queries_archive_and_mast(
-    store: LocalStore, monkeypatch: pytest.MonkeyPatch
-) -> None:
-    archive_calls: dict[str, Any] = {}
-
-    class DummyArchive:
-        @staticmethod
-        def query_criteria(**criteria: Any) -> list[dict[str, Any]]:
-            archive_calls.update(criteria)
-            return [
-                {
-                    "pl_name": "WASP-39 b",
-                    "hostname": "WASP-39",
-                    "ra": 210.1234,
-                    "dec": -39.1234,
-                    "st_teff": 5400.0,
-                    "sy_dist": 217.0,
-                    "discoverymethod": "Transit",
-                    "disc_year": 2011,
-                }
-            ]
-
-    class DummyObservations:
-        region_calls: list[tuple[Any, dict[str, Any]]] = []
-
-        @classmethod
-        def query_region(cls, coordinates: Any, radius: str) -> list[dict[str, Any]]:
-            cls.region_calls.append((coordinates, {"radius": radius}))
-            return [
-                {
-                    "obsid": "444",
-                    "target_name": "WASP-39",
-                    "obs_collection": "JWST",
-                    "instrument_name": "NIRSpec",
-                }
-            ]
-
-        @classmethod
-        def query_object(cls, *args: Any, **kwargs: Any) -> list[dict[str, Any]]:  # pragma: no cover - fallback not used
-            raise AssertionError("query_object should not be used when coordinates are available")
-
-        @classmethod
-        def get_product_list(cls, table: Any) -> list[dict[str, Any]]:
-            return [
-                {
-                    "obsid": "444",
-                    "productFilename": "wasp39b_nirspec.fits",
-                    "dataURI": "mast:JWST/wasp39b.fits",
-                    "dataproduct_type": "spectrum",
-                    "productType": "SCIENCE",
-                }
->>>>>>> 414e9050
-            ]
-
-    class DummyMast:
-        Observations = DummyObservations
-
-    service = RemoteDataService(store, session=None)
-    monkeypatch.setattr(service, "_ensure_exoplanet_archive", lambda: DummyArchive)
-    monkeypatch.setattr(service, "_has_exoplanet_archive", lambda: True)
-    monkeypatch.setattr(service, "_ensure_mast", lambda: DummyMast)
-    monkeypatch.setattr(service, "_fetch_exomast_filelist", lambda name: {"files": [name], "citation": "Exo.MAST"})
-
-<<<<<<< HEAD
-    records = service.search(RemoteDataService.PROVIDER_MAST, {"text": "WASP-96 b"})
-
-    assert DummyObservations.criteria is not None
-    assert DummyObservations.criteria.get("target_name") == "WASP-96 b"
-    assert DummyObservations.criteria.get("dataproduct_type") == "spectrum"
-    assert DummyObservations.criteria.get("intentType") == "SCIENCE"
-    assert DummyObservations.criteria.get("calib_level") == [2, 3]
-    assert "text" not in DummyObservations.criteria
-    assert len(records) == 1
-    assert records[0].identifier == "12345"
-    assert records[0].download_url == "mast:JWST/product.fits"
-    assert records[0].units == {"x": "um", "y": "flux"}
-
-
-def test_search_mast_can_include_imaging(store: LocalStore, monkeypatch: pytest.MonkeyPatch) -> None:
-    class DummyObservations:
-        criteria: dict[str, Any] | None = None
-
-        @classmethod
-        def query_criteria(cls, **criteria: Any) -> list[dict[str, Any]]:
-            cls.criteria = dict(criteria)
-            return [
-                {
-                    "obsid": "12345",
-                    "target_name": "WASP-96 b",
-                    "dataURI": "mast:JWST/product.fits",
-                    "units": {"x": "um", "y": "flux"},
-                    "dataproduct_type": "spectrum",
-                },
-                {
-                    "obsid": "12346",
-                    "target_name": "WASP-96 b",
-                    "dataURI": "mast:JWST/image.fits",
-                    "dataproduct_type": "image",
-                },
-            ]
-
-    class DummyMast:
-        Observations = DummyObservations
-
-    service = RemoteDataService(store, session=None)
-    monkeypatch.setattr(service, "_ensure_mast", lambda: DummyMast)
-
-    records = service.search(
-        RemoteDataService.PROVIDER_MAST,
-        {"target_name": "WASP-96 b"},
-        include_imaging=True,
-    )
-
-    assert DummyObservations.criteria is not None
-    assert DummyObservations.criteria.get("dataproduct_type") == ["spectrum", "image"]
-    identifiers = {record.identifier for record in records}
     assert identifiers == {"12345", "12346"}
 
-=======
-    records = service.search(RemoteDataService.PROVIDER_EXOSYSTEMS, {"text": "WASP-39 b"})
-
-    assert archive_calls["table"] == "pscomppars"
-    assert "WASP-39" in archive_calls["where"]
-    assert DummyObservations.region_calls, "Exosystem search should query by coordinates"
-    assert len(records) == 1
-    record = records[0]
-    assert record.provider == RemoteDataService.PROVIDER_EXOSYSTEMS
-    assert record.metadata.get("exosystem", {}).get("planet_name") == "WASP-39 b"
-    assert any(
-        isinstance(citation, dict) and "Exo.MAST" in str(citation.get("title"))
-        for citation in record.metadata.get("citations", [])
-    )
-
->>>>>>> 414e9050
 
 def test_search_mast_requires_non_empty_criteria(store: LocalStore) -> None:
     service = RemoteDataService(store, session=None)

--- conflicted
+++ resolved
@@ -62,7 +62,6 @@
     return LocalStore(base_dir=tmp_path)
 
 
-<<<<<<< HEAD
 def test_search_nist_uses_nist_service(store: LocalStore, monkeypatch: pytest.MonkeyPatch) -> None:
     captured: dict[str, Any] = {}
 
@@ -129,23 +128,12 @@
     monkeypatch.setattr(remote_module.nist_asd_service, "fetch_lines", fake_fetch)
 
     service = RemoteDataService(store, session=None)
-=======
-def test_search_nist_constructs_url_and_params(store: LocalStore) -> None:
-    session = DummySession()
-    csv_text = '''obs_wl_vac(A),ritz_wl_vac(A),wn(cm-1),intens,Aki(s^-1),Acc,Ei(cm-1),Ek(cm-1),conf_i,term_i,J_i,conf_k,term_k,J_k,Type,ID_i,ID_k,
-=""923.878""",=""923.87821""",=""108239.4""",=""8000""",=""2.8e+07""",D,=""0.0000""",=""108239.375""",=""3d6.(5D).4s""",=""a 6D""",=""9/2""",=""3d5.(2F1).4s.4p.(3P*)""",=""4D*""",=""7/2""",E,=""026002.000001""",=""026002.000812""",
-<form action="https://physics.nist.gov/cgi-bin/ASD/lines1.pl" method="post">
-'''
-    session.queue(DummyResponse(text=csv_text))
-    service = RemoteDataService(store, session=session)
->>>>>>> b97cd289
 
     records = service.search(
         RemoteDataService.PROVIDER_NIST,
         {"element": "Fe II", "wavelength_min": 250.0, "wavelength_max": 260.0},
     )
 
-<<<<<<< HEAD
     assert captured["identifier"] == "Fe II"
     assert captured["lower"] == 250.0
     assert captured["upper"] == 260.0
@@ -156,26 +144,6 @@
     assert record.download_url.startswith("nist-asd:")
     assert record.metadata.get("line_count") == 1
     assert record.metadata["series"]["wavelength_nm"] == [510.0]
-=======
-    assert session.calls, "The HTTP session should have been invoked"
-    call = session.calls[0]
-    assert call["url"] == service.nist_search_url
-    assert call["params"]["spectra"] == "Fe II"
-    assert call["params"]["low_w"] == "250"
-    assert call["params"]["upp_w"] == "260"
-    assert call["params"]["format"] == "2"
-    assert call["params"]["output"] == "1"
-    assert call["params"]["page_size"] == str(service.nist_page_size)
-    assert call["params"]["output_type"] == "0"
-    assert len(records) == 1
-    record = records[0]
-    assert record.provider == RemoteDataService.PROVIDER_NIST
-    assert record.download_url.startswith(service.nist_search_url)
-    assert record.units == {"x": "Angstrom (vacuum)", "y": "relative intensity (arbitrary)"}
-    assert record.metadata["wavelength_ritz_A"] == pytest.approx(923.87821)
-    assert record.metadata["lower_level"]["term"] == "a 6D"
-    assert record.metadata["download"]["parameters"]["spectra"] == "Fe II"
->>>>>>> b97cd289
 
 
 def test_download_nist_generates_csv_and_records_provenance(store: LocalStore) -> None:
@@ -368,11 +336,7 @@
 
 
 def test_providers_hide_missing_dependencies(monkeypatch: pytest.MonkeyPatch, store: LocalStore) -> None:
-<<<<<<< HEAD
     monkeypatch.setattr(remote_module.nist_asd_service, "dependencies_available", lambda: False)
-=======
-    monkeypatch.setattr(remote_module, "requests", None)
->>>>>>> b97cd289
     monkeypatch.setattr(remote_module, "astroquery_mast", None)
     monkeypatch.setattr(remote_module, "_HAS_PANDAS", False)
     service = RemoteDataService(store, session=None)
@@ -382,18 +346,8 @@
     assert remote_module.RemoteDataService.PROVIDER_NIST in unavailable
     assert remote_module.RemoteDataService.PROVIDER_MAST in unavailable
 
-<<<<<<< HEAD
     # Restoring NIST while keeping MAST dependencies missing yields only NIST.
     monkeypatch.setattr(remote_module.nist_asd_service, "dependencies_available", lambda: True)
-=======
-    # Restoring requests but not astroquery keeps NIST available while flagging MAST.
-    class DummyRequests:
-        class Session:
-            def __call__(self) -> None:  # pragma: no cover - defensive
-                return None
-
-    monkeypatch.setattr(remote_module, "requests", DummyRequests)
->>>>>>> b97cd289
     service = RemoteDataService(store, session=None)
 
     assert service.providers() == [remote_module.RemoteDataService.PROVIDER_NIST]

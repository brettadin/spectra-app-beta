--- conflicted
+++ resolved
@@ -231,20 +231,14 @@
     assert records[0].units == {"x": "um", "y": "flux"}
 
 
-<<<<<<< HEAD
 def test_download_mast_uses_astroquery(
     store: LocalStore, monkeypatch: pytest.MonkeyPatch, tmp_path: Path
 ) -> None:
     download_calls: dict[str, Any] = {}
-=======
-def test_search_mast_rewrites_text_query(store: LocalStore, monkeypatch: pytest.MonkeyPatch) -> None:
-    captured: dict[str, Any] = {}
->>>>>>> 0682d07b
 
     class DummyObservations:
         @staticmethod
         def query_criteria(**criteria: Any) -> list[dict[str, Any]]:
-<<<<<<< HEAD
             return []
 
         @staticmethod
@@ -255,18 +249,12 @@
             target.write_bytes(b"mast-bytes")
             return target
 
-=======
-            captured.update(criteria)
-            return []
-
->>>>>>> 0682d07b
     class DummyMast:
         Observations = DummyObservations
 
     service = RemoteDataService(store, session=None)
     monkeypatch.setattr(service, "_ensure_mast", lambda: DummyMast)
 
-<<<<<<< HEAD
     record = RemoteRecord(
         provider=RemoteDataService.PROVIDER_MAST,
         identifier="obs123",
@@ -286,16 +274,6 @@
     assert remote_meta.get("uri") == record.download_url
     stored_path = Path(result.cache_entry["stored_path"])
     assert stored_path.exists()
-=======
-    service.search(
-        RemoteDataService.PROVIDER_MAST,
-        {"text": "target_name=WASP-96 b, dataproduct_type=spectrum, radius=0.2"},
-    )
-
-    assert captured["target_name"] == "WASP-96 b"
-    assert captured["dataproduct_type"] == "spectrum"
-    assert pytest.approx(captured["radius"]) == 0.2
->>>>>>> 0682d07b
 
 
 def test_providers_hide_missing_dependencies(monkeypatch: pytest.MonkeyPatch, store: LocalStore) -> None:

--- conflicted
+++ resolved
@@ -216,137 +216,6 @@
     assert records[0].units == {"x": "um", "y": "flux"}
 
 
-<<<<<<< HEAD
-=======
-def test_search_mast_translates_text_query(
-    store: LocalStore, monkeypatch: pytest.MonkeyPatch
-) -> None:
-    captured: dict[str, Any] = {}
-
-    class DummyObservations:
-        @staticmethod
-        def query_criteria(**criteria: Any) -> list[dict[str, Any]]:
-            captured.update(criteria)
-            return []
-
-    class DummyMast:
-        Observations = DummyObservations
-
-    service = RemoteDataService(store, session=None)
-    monkeypatch.setattr(service, "_ensure_mast", lambda: DummyMast)
-
-    records = service.search(
-        RemoteDataService.PROVIDER_MAST,
-        {"text": "  WASP-96 b  "},
-    )
-
-    assert records == []
-    assert captured.get("target_name") == "WASP-96 b"
-    assert "text" not in captured
-
-
-def test_search_mast_rewrites_text_to_target_name(store: LocalStore, monkeypatch: pytest.MonkeyPatch) -> None:
-    captured: dict[str, Any] = {}
-
-    class DummyObservations:
-        @staticmethod
-        def query_criteria(**criteria: Any) -> list[dict[str, Any]]:
-            captured.update(criteria)
-            return []
-
-    class DummyMast:
-        Observations = DummyObservations
-
-    service = RemoteDataService(store, session=None)
-    monkeypatch.setattr(service, "_ensure_mast", lambda: DummyMast)
-
-    records = service.search(
-        RemoteDataService.PROVIDER_MAST,
-        {"text": "  WASP-96 b  ", "obs_collection": "JWST"},
-    )
-
-    assert records == []
-    assert captured["target_name"] == "WASP-96 b"
-    assert captured["obs_collection"] == "JWST"
-    assert "text" not in captured
-
-
-def test_search_mast_converts_non_string_text(store: LocalStore, monkeypatch: pytest.MonkeyPatch) -> None:
-    captured: dict[str, Any] = {}
-
-    class DummyObservations:
-        @staticmethod
-        def query_criteria(**criteria: Any) -> list[dict[str, Any]]:
-            captured.update(criteria)
-            return []
-
-    class DummyMast:
-        Observations = DummyObservations
-
-    service = RemoteDataService(store, session=None)
-    monkeypatch.setattr(service, "_ensure_mast", lambda: DummyMast)
-
-    records = service.search(
-        RemoteDataService.PROVIDER_MAST,
-        {"text": 413.2},
-    )
-
-    assert records == []
-    assert captured.get("target_name") == "413.2"
-    assert "text" not in captured
-
-
-def test_search_mast_preserves_explicit_target_name(store: LocalStore, monkeypatch: pytest.MonkeyPatch) -> None:
-    captured: dict[str, Any] = {}
-
-    class DummyObservations:
-        @staticmethod
-        def query_criteria(**criteria: Any) -> list[dict[str, Any]]:
-            captured.update(criteria)
-            return []
-
-    class DummyMast:
-        Observations = DummyObservations
-
-    service = RemoteDataService(store, session=None)
-    monkeypatch.setattr(service, "_ensure_mast", lambda: DummyMast)
-
-    records = service.search(
-        RemoteDataService.PROVIDER_MAST,
-        {"text": "WASP-96 b", "target_name": "TOI-178"},
-    )
-
-    assert records == []
-    assert captured.get("target_name") == "TOI-178"
-    assert "text" not in captured
-
-
-def test_search_mast_replaces_blank_target_name(store: LocalStore, monkeypatch: pytest.MonkeyPatch) -> None:
-    captured: dict[str, Any] = {}
-
-    class DummyObservations:
-        @staticmethod
-        def query_criteria(**criteria: Any) -> list[dict[str, Any]]:
-            captured.update(criteria)
-            return []
-
-    class DummyMast:
-        Observations = DummyObservations
-
-    service = RemoteDataService(store, session=None)
-    monkeypatch.setattr(service, "_ensure_mast", lambda: DummyMast)
-
-    records = service.search(
-        RemoteDataService.PROVIDER_MAST,
-        {"text": "WASP-96 b", "target_name": "   "},
-    )
-
-    assert records == []
-    assert captured.get("target_name") == "WASP-96 b"
-    assert "text" not in captured
-
-
->>>>>>> eee3baea
 def test_providers_hide_missing_dependencies(monkeypatch: pytest.MonkeyPatch, store: LocalStore) -> None:
     monkeypatch.setattr(remote_module, "requests", None)
     monkeypatch.setattr(remote_module, "astroquery_mast", None)

"""Regression coverage for the remote data service."""

from __future__ import annotations

from pathlib import Path
from typing import Any

import pytest

from app.services import LocalStore, RemoteDataService, RemoteRecord

from app.services import remote_data_service as remote_module


class DummyResponse:
    def __init__(
        self,
        *,
        json_payload: Any | None = None,
        content: bytes = b"",
        text: str | None = None,
        status: int = 200,
    ):
        self._json = json_payload or {}
        self.content = content
        self.status_code = status
        if text is not None:
            self.text = text
        elif content:
            try:
                self.text = content.decode("utf-8")
            except UnicodeDecodeError:
                self.text = ""
        else:
            self.text = ""

    def json(self) -> Any:
        return self._json

    def raise_for_status(self) -> None:
        if self.status_code >= 400:
            raise RuntimeError(f"HTTP error {self.status_code}")


class DummySession:
    def __init__(self) -> None:
        self.calls: list[dict[str, Any]] = []
        self.responses: list[DummyResponse] = []

    def queue(self, response: DummyResponse) -> None:
        self.responses.append(response)

    def get(self, url: str, params: dict[str, Any] | None = None, timeout: int | None = None) -> DummyResponse:
        self.calls.append({"url": url, "params": params or {}, "timeout": timeout})
        if not self.responses:
            raise AssertionError("No queued response for request")
        return self.responses.pop(0)


@pytest.fixture()
def store(tmp_path: Path) -> LocalStore:
    return LocalStore(base_dir=tmp_path)


def test_search_nist_uses_nist_service(store: LocalStore, monkeypatch: pytest.MonkeyPatch) -> None:
    captured: dict[str, Any] = {}

    def fake_dependencies() -> bool:
        return True

    def fake_fetch(
        identifier: str,
        *,
        element: str | None = None,
        ion_stage: str | int | None = None,
        lower_wavelength: float | None = None,
        upper_wavelength: float | None = None,
        wavelength_unit: str = "nm",
        use_ritz: bool = True,
        wavelength_type: str = "vacuum",
    ) -> dict[str, Any]:
        captured.update(
            {
                "identifier": identifier,
                "element": element,
                "ion_stage": ion_stage,
                "lower": lower_wavelength,
                "upper": upper_wavelength,
                "unit": wavelength_unit,
                "use_ritz": use_ritz,
                "wavelength_type": wavelength_type,
            }
        )
        return {
            "wavelength_nm": [510.0],
            "intensity": [120.0],
            "intensity_normalized": [1.0],
            "lines": [
                {
                    "wavelength_nm": 510.0,
                    "relative_intensity": 120.0,
                    "relative_intensity_normalized": 1.0,
                }
            ],
            "meta": {
                "label": "Fe II (NIST ASD)",
                "element_symbol": "Fe",
                "element_name": "Iron",
                "atomic_number": 26,
                "ion_stage": "II",
                "ion_stage_number": 2,
                "query": {
                    "identifier": identifier,
                    "linename": "Fe II",
                    "lower_wavelength": lower_wavelength,
                    "upper_wavelength": upper_wavelength,
                    "wavelength_unit": wavelength_unit,
                    "wavelength_type": wavelength_type,
                    "use_ritz": use_ritz,
                },
                "fetched_at_utc": "2025-10-18T00:00:00Z",
                "citation": "citation",
                "retrieved_via": "astroquery.nist",
            },
        }

    monkeypatch.setattr(remote_module.nist_asd_service, "dependencies_available", fake_dependencies)
    monkeypatch.setattr(remote_module.nist_asd_service, "fetch_lines", fake_fetch)

    service = RemoteDataService(store, session=None)

    records = service.search(
        RemoteDataService.PROVIDER_NIST,
        {"element": "Fe II", "wavelength_min": 250.0, "wavelength_max": 260.0},
    )

    assert captured["identifier"] == "Fe II"
    assert captured["lower"] == 250.0
    assert captured["upper"] == 260.0
    assert captured["unit"] == "nm"
    assert len(records) == 1
    record = records[0]
    assert record.provider == RemoteDataService.PROVIDER_NIST
<<<<<<< HEAD
    assert record.download_url.startswith("nist-asd:")
    assert record.metadata.get("line_count") == 1
    assert record.metadata["series"]["wavelength_nm"] == [510.0]
=======
    assert record.download_url.startswith("nist-asd://lines/")
    assert "lower_wavelength=250" in record.download_url
    assert "upper_wavelength=260" in record.download_url
    assert record.metadata.get("line_count") == 1
    assert record.metadata["series"]["wavelength_nm"] == [510.0]

    records_second = service.search(
        RemoteDataService.PROVIDER_NIST,
        {"element": "Fe II", "wavelength_min": 255.0, "wavelength_max": 265.0},
    )
    assert records_second[0].download_url != record.download_url
    assert "lower_wavelength=255" in records_second[0].download_url
>>>>>>> 538e06c6


def test_download_nist_generates_csv_and_records_provenance(store: LocalStore) -> None:
    service = RemoteDataService(store, session=None)
    metadata = {
<<<<<<< HEAD
=======
        "label": "Fe II (NIST ASD)",
>>>>>>> 538e06c6
        "lines": [
            {
                "wavelength_nm": 510.0,
                "relative_intensity": 120.0,
                "relative_intensity_normalized": 1.0,
                "observed_wavelength_nm": 509.9,
                "ritz_wavelength_nm": 510.02,
                "lower_level": "a 6D",
                "upper_level": "z 6F",
            }
        ],
        "query": {
            "identifier": "Fe II",
            "linename": "Fe II",
            "lower_wavelength": 250.0,
            "upper_wavelength": 260.0,
            "wavelength_unit": "nm",
            "wavelength_type": "vacuum",
            "use_ritz": True,
        },
        "element_symbol": "Fe",
        "element_name": "Iron",
        "ion_stage_number": 2,
<<<<<<< HEAD
    }
=======
        "ion_stage": "II",
    }
    query_meta = RemoteDataService._normalise_nist_query("Fe II", metadata)
    metadata["query"] = query_meta
    download_url = RemoteDataService._build_nist_download_url("Fe II (NIST ASD)", query_meta)
>>>>>>> 538e06c6
    record = RemoteRecord(
        provider=RemoteDataService.PROVIDER_NIST,
        identifier="Fe II (NIST ASD)",
        title="Fe II — 1 line",
<<<<<<< HEAD
        download_url="nist-asd:Fe_II",
=======
        download_url=download_url,
>>>>>>> 538e06c6
        metadata=metadata,
        units={"x": "nm", "y": "relative_intensity"},
    )

    first = service.download(record, force=True)
    assert first.cached is False
    stored_path = Path(first.cache_entry["stored_path"])
    assert stored_path.exists()
    text = stored_path.read_text(encoding="utf-8")
    assert "Wavelength (nm)" in text
    assert "510" in text
    remote_meta = first.cache_entry.get("source", {}).get("remote", {})
    assert remote_meta.get("uri") == record.download_url
    assert remote_meta.get("provider") == RemoteDataService.PROVIDER_NIST
    assert "fetched_at" in remote_meta

    cached = service.download(record)
    assert cached.cached is True
    assert Path(cached.cache_entry["stored_path"]) == stored_path


def test_search_mast_table_conversion(store: LocalStore, monkeypatch: pytest.MonkeyPatch) -> None:
    class DummyObservations:
        criteria: dict[str, Any] | None = None

        @classmethod
        def query_criteria(cls, **criteria: Any) -> list[dict[str, Any]]:
            cls.criteria = dict(criteria)
            return [
                {
                    "obsid": "12345",
                    "target_name": "WASP-96 b",
                    "dataURI": "mast:JWST/product.fits",
                    "units": {"x": "um", "y": "flux"},
                    "dataproduct_type": "spectrum",
                },
                {
                    "obsid": "12346",
                    "target_name": "WASP-96 b",
                    "dataURI": "mast:JWST/image.fits",
                    "dataproduct_type": "image",
                },
            ]

    class DummyMast:
        Observations = DummyObservations

    service = RemoteDataService(store, session=None)
    monkeypatch.setattr(service, "_ensure_mast", lambda: DummyMast)

    records = service.search(RemoteDataService.PROVIDER_MAST, {"text": "WASP-96 b"})

    assert DummyObservations.criteria is not None
    assert DummyObservations.criteria.get("target_name") == "WASP-96 b"
    assert DummyObservations.criteria.get("dataproduct_type") == "spectrum"
    assert DummyObservations.criteria.get("intentType") == "SCIENCE"
    assert DummyObservations.criteria.get("calib_level") == [2, 3]
    assert "text" not in DummyObservations.criteria
    assert len(records) == 1
    assert records[0].identifier == "12345"
    assert records[0].download_url == "mast:JWST/product.fits"
    assert records[0].units == {"x": "um", "y": "flux"}


def test_search_mast_can_include_imaging(store: LocalStore, monkeypatch: pytest.MonkeyPatch) -> None:
    class DummyObservations:
        criteria: dict[str, Any] | None = None

        @classmethod
        def query_criteria(cls, **criteria: Any) -> list[dict[str, Any]]:
            cls.criteria = dict(criteria)
            return [
                {
                    "obsid": "12345",
                    "target_name": "WASP-96 b",
                    "dataURI": "mast:JWST/product.fits",
                    "units": {"x": "um", "y": "flux"},
                    "dataproduct_type": "spectrum",
                },
                {
                    "obsid": "12346",
                    "target_name": "WASP-96 b",
                    "dataURI": "mast:JWST/image.fits",
                    "dataproduct_type": "image",
                },
            ]

    class DummyMast:
        Observations = DummyObservations

    service = RemoteDataService(store, session=None)
    monkeypatch.setattr(service, "_ensure_mast", lambda: DummyMast)

    records = service.search(
        RemoteDataService.PROVIDER_MAST,
        {"target_name": "WASP-96 b"},
        include_imaging=True,
    )

    assert DummyObservations.criteria is not None
    assert DummyObservations.criteria.get("dataproduct_type") == ["spectrum", "image"]
    identifiers = {record.identifier for record in records}
    assert identifiers == {"12345", "12346"}


def test_search_mast_requires_non_empty_criteria(store: LocalStore) -> None:
    service = RemoteDataService(store, session=None)

    with pytest.raises(ValueError):
        service.search(RemoteDataService.PROVIDER_MAST, {})


def test_download_mast_uses_astroquery(
    store: LocalStore, monkeypatch: pytest.MonkeyPatch, tmp_path: Path
) -> None:
    download_calls: dict[str, Any] = {}

    class DummyObservations:
        @staticmethod
        def query_criteria(**criteria: Any) -> list[dict[str, Any]]:
            return []

        @staticmethod
        def download_file(data_uri: str, cache: bool = False) -> Path:
            download_calls["uri"] = data_uri
            download_calls["cache"] = cache
            target = tmp_path / "mast_product.fits"
            target.write_bytes(b"mast-bytes")
            return target

    class DummyMast:
        Observations = DummyObservations

    service = RemoteDataService(store, session=None)
    monkeypatch.setattr(service, "_ensure_mast", lambda: DummyMast)

    record = RemoteRecord(
        provider=RemoteDataService.PROVIDER_MAST,
        identifier="obs123",
        title="WASP-96 b",
        download_url="mast:JWST/product.fits",
        metadata={"units": {"x": "um", "y": "flux"}},
        units={"x": "um", "y": "flux"},
    )

    result = service.download(record, force=True)

    assert download_calls["uri"] == "mast:JWST/product.fits"
    assert download_calls["cache"] is False
    assert result.cached is False
    remote_meta = result.cache_entry.get("source", {}).get("remote", {})
    assert remote_meta.get("provider") == RemoteDataService.PROVIDER_MAST
    assert remote_meta.get("uri") == record.download_url
    stored_path = Path(result.cache_entry["stored_path"])
    assert stored_path.exists()


def test_providers_hide_missing_dependencies(monkeypatch: pytest.MonkeyPatch, store: LocalStore) -> None:
    monkeypatch.setattr(remote_module.nist_asd_service, "dependencies_available", lambda: False)
    monkeypatch.setattr(remote_module, "astroquery_mast", None)
    monkeypatch.setattr(remote_module, "_HAS_PANDAS", False)
    service = RemoteDataService(store, session=None)

    assert service.providers() == []
    unavailable = service.unavailable_providers()
    assert remote_module.RemoteDataService.PROVIDER_NIST in unavailable
    assert remote_module.RemoteDataService.PROVIDER_MAST in unavailable

    # Restoring NIST while keeping MAST dependencies missing yields only NIST.
    monkeypatch.setattr(remote_module.nist_asd_service, "dependencies_available", lambda: True)
    service = RemoteDataService(store, session=None)

    assert service.providers() == [remote_module.RemoteDataService.PROVIDER_NIST]
    unavailable = service.unavailable_providers()
    assert remote_module.RemoteDataService.PROVIDER_MAST in unavailable<|MERGE_RESOLUTION|>--- conflicted
+++ resolved
@@ -141,33 +141,14 @@
     assert len(records) == 1
     record = records[0]
     assert record.provider == RemoteDataService.PROVIDER_NIST
-<<<<<<< HEAD
     assert record.download_url.startswith("nist-asd:")
     assert record.metadata.get("line_count") == 1
     assert record.metadata["series"]["wavelength_nm"] == [510.0]
-=======
-    assert record.download_url.startswith("nist-asd://lines/")
-    assert "lower_wavelength=250" in record.download_url
-    assert "upper_wavelength=260" in record.download_url
-    assert record.metadata.get("line_count") == 1
-    assert record.metadata["series"]["wavelength_nm"] == [510.0]
-
-    records_second = service.search(
-        RemoteDataService.PROVIDER_NIST,
-        {"element": "Fe II", "wavelength_min": 255.0, "wavelength_max": 265.0},
-    )
-    assert records_second[0].download_url != record.download_url
-    assert "lower_wavelength=255" in records_second[0].download_url
->>>>>>> 538e06c6
 
 
 def test_download_nist_generates_csv_and_records_provenance(store: LocalStore) -> None:
     service = RemoteDataService(store, session=None)
     metadata = {
-<<<<<<< HEAD
-=======
-        "label": "Fe II (NIST ASD)",
->>>>>>> 538e06c6
         "lines": [
             {
                 "wavelength_nm": 510.0,
@@ -191,24 +172,12 @@
         "element_symbol": "Fe",
         "element_name": "Iron",
         "ion_stage_number": 2,
-<<<<<<< HEAD
     }
-=======
-        "ion_stage": "II",
-    }
-    query_meta = RemoteDataService._normalise_nist_query("Fe II", metadata)
-    metadata["query"] = query_meta
-    download_url = RemoteDataService._build_nist_download_url("Fe II (NIST ASD)", query_meta)
->>>>>>> 538e06c6
     record = RemoteRecord(
         provider=RemoteDataService.PROVIDER_NIST,
         identifier="Fe II (NIST ASD)",
         title="Fe II — 1 line",
-<<<<<<< HEAD
         download_url="nist-asd:Fe_II",
-=======
-        download_url=download_url,
->>>>>>> 538e06c6
         metadata=metadata,
         units={"x": "nm", "y": "relative_intensity"},
     )

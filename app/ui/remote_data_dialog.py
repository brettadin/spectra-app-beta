--- conflicted
+++ resolved
@@ -15,7 +15,6 @@
 
 QtCore, QtGui, QtWidgets, _ = get_qt()
 
-<<<<<<< HEAD
 try:  # Qt for Python (PySide) exposes ``Signal``
     Signal = QtCore.Signal  # type: ignore[attr-defined]
 except AttributeError:  # pragma: no cover - PyQt fallback for developers
@@ -66,78 +65,16 @@
     completed = Signal(list)
     warning = Signal(str)
     error = Signal(str)
-=======
-Signal = getattr(QtCore, "Signal", getattr(QtCore, "pyqtSignal"))
-Slot = getattr(QtCore, "Slot", getattr(QtCore, "pyqtSlot"))
-
-
-class _SearchWorker(QtCore.QObject):
-    """Background worker that streams search results from a remote provider."""
-
-    started = Signal()
-    record_found = Signal(object)
-    finished = Signal(list)
-    failed = Signal(str)
-    cancelled = Signal()
-
-    def __init__(self, remote_service: RemoteDataService) -> None:
-        super().__init__()
-        self._remote_service = remote_service
-        self._cancel_requested = False
-
-    @Slot(str, dict, bool)
-    def run(self, provider: str, query: dict[str, str], include_imaging: bool) -> None:
-        self.started.emit()
-        collected: list[RemoteRecord] = []
-        try:
-            results = self._remote_service.search(
-                provider,
-                query,
-                include_imaging=include_imaging,
-            )
-            for record in results:
-                if self._cancel_requested:
-                    self.cancelled.emit()
-                    return
-                collected.append(record)
-                self.record_found.emit(record)
-            if self._cancel_requested:
-                self.cancelled.emit()
-                return
-        except Exception as exc:  # pragma: no cover - defensive: surfaced via signal
-            self.failed.emit(str(exc))
-            return
-        self.finished.emit(collected)
-
-    @Slot()
-    def cancel(self) -> None:
-        self._cancel_requested = True
-
-
-class _DownloadWorker(QtCore.QObject):
-    """Background worker that downloads and ingests selected remote records."""
-
-    started = Signal(int)
-    record_ingested = Signal(object)
-    record_failed = Signal(object, str)
-    finished = Signal(list)
-    failed = Signal(str)
-    cancelled = Signal()
->>>>>>> e282444a
 
     def __init__(
         self,
         remote_service: RemoteDataService,
         ingest_service: DataIngestService,
-<<<<<<< HEAD
         records: list[RemoteRecord],
-=======
->>>>>>> e282444a
     ) -> None:
         super().__init__()
         self._remote_service = remote_service
         self._ingest_service = ingest_service
-<<<<<<< HEAD
         self._records = list(records)
 
     @QtCore.Slot()
@@ -163,43 +100,6 @@
             self.completed.emit(spectra)
         finally:
             self.finished.emit()
-=======
-        self._cancel_requested = False
-
-    @Slot(list)
-    def run(self, records: list[RemoteRecord]) -> None:
-        self.started.emit(len(records))
-        ingested: list[object] = []
-        try:
-            for record in records:
-                if self._cancel_requested:
-                    self.cancelled.emit()
-                    return
-                try:
-                    download = self._remote_service.download(record)
-                    ingested_item = self._ingest_service.ingest(
-                        Path(download.cache_entry["stored_path"])
-                    )
-                except Exception as exc:  # pragma: no cover - defensive: surfaced via signal
-                    self.record_failed.emit(record, str(exc))
-                    continue
-                if isinstance(ingested_item, list):
-                    ingested.extend(ingested_item)
-                else:
-                    ingested.append(ingested_item)
-                self.record_ingested.emit(record)
-            if self._cancel_requested:
-                self.cancelled.emit()
-                return
-        except Exception as exc:  # pragma: no cover - defensive: surfaced via signal
-            self.failed.emit(str(exc))
-            return
-        self.finished.emit(ingested)
-
-    @Slot()
-    def cancel(self) -> None:
-        self._cancel_requested = True
->>>>>>> e282444a
 
 
 class RemoteDataDialog(QtWidgets.QDialog):
@@ -232,29 +132,12 @@
         self._provider_examples: dict[str, list[tuple[str, str]]] = {}
         self._dependency_hint: str = ""
         self._search_thread: QtCore.QThread | None = None
-<<<<<<< HEAD
         self._download_thread: QtCore.QThread | None = None
         self._search_worker: _SearchWorker | None = None
         self._download_worker: _DownloadWorker | None = None
         self._search_in_progress = False
         self._download_in_progress = False
         self._download_warnings: list[str] = []
-=======
-        self._search_worker: _SearchWorker | None = None
-        self._download_thread: QtCore.QThread | None = None
-        self._download_worker: _DownloadWorker | None = None
-        self._shutdown_guard_connected = False
-        self._busy = False
-        self._download_total = 0
-        self._download_completed = 0
-        self._download_errors: list[str] = []
-        self._control_enabled_state: dict[QtWidgets.QWidget, bool] = {}
-
-        self._search_worker_factory = lambda: _SearchWorker(self.remote_service)
-        self._download_worker_factory = lambda: _DownloadWorker(
-            self.remote_service, self.ingest_service
-        )
->>>>>>> e282444a
 
         self._build_ui()
 
@@ -343,22 +226,6 @@
         self.hint_label.setWordWrap(True)
         layout.addWidget(self.hint_label)
 
-<<<<<<< HEAD
-=======
-        progress_container = QtWidgets.QHBoxLayout()
-        self.progress_label = QtWidgets.QLabel(self)
-        self.progress_label.setObjectName("remote-progress")
-        self.progress_label.setVisible(False)
-        self.progress_movie = QtGui.QMovie(
-            ":/qt-project.org/styles/commonstyle/images/working-32.gif"
-        )
-        if self.progress_movie.isValid():
-            self.progress_label.setMovie(self.progress_movie)
-        else:  # pragma: no cover - fallback when Qt resource missing
-            self.progress_label.setText("Working…")
-        progress_container.addWidget(self.progress_label)
-
->>>>>>> e282444a
         self.status_label = QtWidgets.QLabel(self)
         self.status_label.setObjectName("remote-status")
         self.status_label.setWordWrap(True)
@@ -376,15 +243,10 @@
         provider = self.provider_combo.currentText()
         query = self._build_provider_query(provider, self.search_edit.text())
         if not query:
-<<<<<<< HEAD
             QtWidgets.QMessageBox.information(
                 self,
                 "Enter search criteria",
                 "Provide provider-specific search text before querying the remote catalogue.",
-=======
-            self.status_label.setText(
-                "Provide provider-specific search text before querying the remote catalogue."
->>>>>>> e282444a
             )
             return
 
@@ -393,7 +255,6 @@
             and self.include_imaging_checkbox.isEnabled()
             and self.include_imaging_checkbox.isChecked()
         )
-<<<<<<< HEAD
 
         self._records = []
         self.results.setRowCount(0)
@@ -414,365 +275,6 @@
         worker.error.connect(self._handle_search_error)
         worker.finished.connect(self._search_finished)
         self._start_search_worker(worker)
-=======
-        self._start_search(provider, query, include_imaging)
-
-    def _start_search(
-        self, provider: str, query: dict[str, str], include_imaging: bool
-    ) -> None:
-        self._cancel_search_worker()
-        self._records = []
-        self._reset_results_table()
-        self.preview.clear()
-        message = f"Searching {provider}…"
-        self._set_busy(True, message=message)
-
-        worker = self._search_worker_factory()
-        thread = QtCore.QThread(self)
-        self._search_worker = worker
-        self._search_thread = thread
-        worker.moveToThread(thread)
-        thread.started.connect(
-            lambda provider=provider, query=query, include_imaging=include_imaging: worker.run(
-                provider, query, include_imaging
-            )
-        )
-        worker.started.connect(lambda: self._set_busy(True, message=message))
-        worker.record_found.connect(self._handle_search_record)
-        worker.finished.connect(self._handle_search_finished)
-        worker.failed.connect(self._handle_search_failed)
-        worker.cancelled.connect(self._handle_search_cancelled)
-        self._connect_worker_cleanup(worker, thread)
-        thread.start()
-
-    def _handle_search_record(self, record: RemoteRecord) -> None:
-        self._records.append(record)
-        row = len(self._records) - 1
-        self.results.insertRow(row)
-        self._set_table_text(row, 0, record.identifier)
-        self._set_table_text(row, 1, record.title)
-        self._set_table_text(row, 2, self._format_target(record))
-        self._set_table_text(row, 3, self._format_mission(record.metadata))
-        self._set_table_text(row, 4, self._format_instrument(record.metadata))
-        self._set_table_text(row, 5, self._format_product(record.metadata))
-        self._set_table_text(row, 6, "")
-        self._set_download_widget(row, 6, record.download_url)
-        self._set_table_text(row, 7, "")
-        self._set_preview_widget(row, 7, record.metadata)
-
-        if row == 0:
-            self.results.selectRow(0)
-        status = f"{len(self._records)} result(s) received from {self.provider_combo.currentText()}…"
-        self.status_label.setText(status)
-
-    def _handle_search_finished(self, records: list[RemoteRecord]) -> None:
-        self._set_busy(False)
-        provider = self.provider_combo.currentText()
-        total = len(records)
-        if not total:
-            self.status_label.setText(f"No results found for {provider}.")
-            self.preview.clear()
-            return
-        summary = self._format_status_summary(records)
-        status = f"{total} result(s) fetched from {provider}."
-        if summary:
-            status = f"{status} {summary}"
-        self.status_label.setText(status)
-        self._update_download_button_state()
-
-    def _handle_search_failed(self, message: str) -> None:
-        self._set_busy(False)
-        self.status_label.setText(f"Search failed: {message}")
-        self._records = []
-        self._reset_results_table()
-        self.preview.clear()
-
-    def _handle_search_cancelled(self) -> None:
-        self._set_busy(False)
-        self.status_label.setText("Search cancelled.")
-        self._records = []
-        self._reset_results_table()
-        self.preview.clear()
-
-    def _start_download(self, records: list[RemoteRecord]) -> None:
-        self._cancel_download_worker()
-        if not records:
-            return
-        self._download_errors: list[str] = []
-        self._download_total = len(records)
-        self._download_completed = 0
-        message = f"Preparing download of {self._download_total} record(s)…"
-        self._set_busy(True, message=message)
-
-        worker = self._download_worker_factory()
-        thread = QtCore.QThread(self)
-        self._download_worker = worker
-        self._download_thread = thread
-        worker.moveToThread(thread)
-        thread.started.connect(lambda records=records: worker.run(records))
-        worker.started.connect(self._handle_download_started)
-        worker.record_ingested.connect(self._handle_download_progress)
-        worker.record_failed.connect(self._handle_download_failure)
-        worker.finished.connect(self._handle_download_finished)
-        worker.failed.connect(self._handle_download_failed)
-        worker.cancelled.connect(self._handle_download_cancelled)
-        self._connect_worker_cleanup(worker, thread)
-        thread.start()
-
-    def _handle_download_started(self, total: int) -> None:
-        self._download_total = total
-        self._download_completed = 0
-        self._set_busy(True, message=f"Downloading {total} record(s)…")
-
-    def _handle_download_progress(self, record: RemoteRecord) -> None:
-        self._download_completed += 1
-        status = f"Imported {self._download_completed}/{self._download_total} record(s)…"
-        self.status_label.setText(status)
-
-    def _handle_download_failure(self, record: RemoteRecord, message: str) -> None:
-        self._download_errors.append(f"{record.identifier}: {message}")
-        self.status_label.setText(
-            f"{len(self._download_errors)} failure(s) while importing. Continuing…"
-        )
-
-    def _handle_download_finished(self, ingested: list[object]) -> None:
-        self._set_busy(False)
-        if not ingested:
-            if self._download_errors:
-                self.status_label.setText(
-                    "Downloads completed with errors; no datasets were imported."
-                )
-            else:
-                self.status_label.setText("No datasets were imported.")
-            return
-
-        self._ingested = ingested
-        if self._download_errors:
-            failures = len(self._download_errors)
-            self.status_label.setText(
-                f"Imported {len(ingested)} dataset(s) with {failures} failure(s)."
-            )
-        else:
-            self.status_label.setText(f"Imported {len(ingested)} dataset(s).")
-        self.accept()
-
-    def _handle_download_failed(self, message: str) -> None:
-        self._set_busy(False)
-        self.status_label.setText(f"Download failed: {message}")
-
-    def _handle_download_cancelled(self) -> None:
-        self._set_busy(False)
-        self.status_label.setText("Download cancelled.")
-
-    def _set_busy(self, busy: bool, *, message: str | None = None) -> None:
-        self._busy = busy
-        controls = [
-            self.provider_combo,
-            self.search_edit,
-            self.search_button,
-            self.example_combo,
-            self.include_imaging_checkbox,
-        ]
-        if busy:
-            self._control_enabled_state = {control: control.isEnabled() for control in controls}
-            for control in controls:
-                control.setEnabled(False)
-        else:
-            for control in controls:
-                enabled = self._control_enabled_state.get(control, True)
-                if control is self.include_imaging_checkbox and not control.isVisible():
-                    control.setEnabled(False)
-                else:
-                    control.setEnabled(enabled)
-            self._control_enabled_state = {}
-        if busy:
-            self.download_button.setEnabled(False)
-            if self.progress_movie and self.progress_movie.isValid():
-                self.progress_movie.start()
-            self.progress_label.setVisible(True)
-        else:
-            if self.progress_movie and self.progress_movie.isValid():
-                self.progress_movie.stop()
-            self.progress_label.setVisible(False)
-            self._update_download_button_state()
-        if message is not None:
-            self.status_label.setText(message)
-
-    def _update_download_button_state(self) -> None:
-        if self._busy:
-            self.download_button.setEnabled(False)
-            return
-        enable = bool(self.results.selectionModel().selectedRows())
-        self.download_button.setEnabled(enable)
-
-    def _connect_worker_cleanup(
-        self,
-        worker: QtCore.QObject,
-        thread: QtCore.QThread,
-    ) -> None:
-        def cleanup(*_args: object) -> None:
-            if thread.isRunning():
-                thread.quit()
-                thread.wait()
-            worker.deleteLater()
-            thread.deleteLater()
-            if worker is self._search_worker:
-                self._search_worker = None
-                self._search_thread = None
-            if worker is self._download_worker:
-                self._download_worker = None
-                self._download_thread = None
-
-        worker.finished.connect(cleanup)
-        worker.failed.connect(cleanup)
-        worker.cancelled.connect(cleanup)
-
-    def _cancel_search_worker(self) -> None:
-        if self._search_worker is None:
-            return
-        queued = getattr(QtCore.Qt, "ConnectionType", QtCore.Qt).QueuedConnection
-        QtCore.QMetaObject.invokeMethod(
-            self._search_worker,
-            "cancel",
-            queued,
-        )
-
-    def _cancel_download_worker(self) -> None:
-        if self._download_worker is None:
-            return
-        queued = getattr(QtCore.Qt, "ConnectionType", QtCore.Qt).QueuedConnection
-        QtCore.QMetaObject.invokeMethod(
-            self._download_worker,
-            "cancel",
-            queued,
-        )
-
-    def _await_thread_shutdown(
-        self,
-        *,
-        thread_attr: str,
-        worker_attr: str,
-        timeout_ms: int | None = None,
-    ) -> bool:
-        """Request shutdown and optionally wait for the worker thread.
-
-        Returns ``True`` when the thread has stopped and been cleaned up. When
-        ``timeout_ms`` is ``None`` the call blocks until the thread exits. A
-        finite timeout keeps the UI responsive by allowing the caller to poll
-        for completion using ``QtCore.QTimer``.
-        """
-
-        thread = getattr(self, thread_attr)
-        worker = getattr(self, worker_attr)
-        if thread is None:
-            return True
-        if thread.isRunning():
-            thread.quit()
-            if timeout_ms is not None:
-                if not thread.wait(timeout_ms):
-                    return False
-            else:
-                thread.wait()
-        if worker is not None:
-            worker.deleteLater()
-        thread.deleteLater()
-        setattr(self, worker_attr, None)
-        setattr(self, thread_attr, None)
-        return True
-
-    def _schedule_thread_shutdown(
-        self,
-        pending: list[tuple[str, str]],
-        *,
-        interval_ms: int = 100,
-    ) -> None:
-        """Retry thread shutdown without blocking the UI."""
-
-        # ``QtCore.QTimer.singleShot`` copies basic Python values, so we keep the
-        # payload small and rebuild the remaining list on each poll.
-
-        def _poll() -> None:
-            remaining: list[tuple[str, str]] = []
-            for thread_attr, worker_attr in pending:
-                if not self._await_thread_shutdown(
-                    thread_attr=thread_attr,
-                    worker_attr=worker_attr,
-                    timeout_ms=0,
-                ):
-                    remaining.append((thread_attr, worker_attr))
-            if remaining:
-                next_interval = min(interval_ms * 2, 1000)
-                QtCore.QTimer.singleShot(
-                    next_interval,
-                    lambda rem=remaining, iv=next_interval: self._schedule_thread_shutdown(
-                        rem,
-                        interval_ms=iv,
-                    ),
-                )
-            else:
-                self._release_thread_shutdown_guard()
-
-        QtCore.QTimer.singleShot(interval_ms, _poll)
-
-    def reject(self) -> None:
-        self._cancel_search_worker()
-        self._cancel_download_worker()
-        pending: list[tuple[str, str]] = []
-        if not self._await_thread_shutdown(
-            thread_attr="_search_thread",
-            worker_attr="_search_worker",
-            timeout_ms=25,
-        ):
-            pending.append(("_search_thread", "_search_worker"))
-        if not self._await_thread_shutdown(
-            thread_attr="_download_thread",
-            worker_attr="_download_worker",
-            timeout_ms=25,
-        ):
-            pending.append(("_download_thread", "_download_worker"))
-        if pending:
-            self._ensure_thread_shutdown_guard()
-            self._schedule_thread_shutdown(pending)
-        else:
-            self._release_thread_shutdown_guard()
-        super().reject()
-
-    def _ensure_thread_shutdown_guard(self) -> None:
-        if self._shutdown_guard_connected:
-            return
-        app = QtWidgets.QApplication.instance()
-        if app is None:
-            return
-        app.aboutToQuit.connect(self._block_until_threads_stopped)
-        self._shutdown_guard_connected = True
-
-    def _release_thread_shutdown_guard(self) -> None:
-        if not self._shutdown_guard_connected:
-            return
-        app = QtWidgets.QApplication.instance()
-        if app is None:
-            self._shutdown_guard_connected = False
-            return
-        try:
-            app.aboutToQuit.disconnect(self._block_until_threads_stopped)
-        except (TypeError, RuntimeError):  # pragma: no cover - defensive disconnect
-            pass
-        self._shutdown_guard_connected = False
-
-    def _block_until_threads_stopped(self) -> None:
-        # Application shutdown stops the event loop, so ensure worker threads have
-        # exited before Qt tears down the dialog and its children.
-        for thread_attr, worker_attr in (
-            ("_search_thread", "_search_worker"),
-            ("_download_thread", "_download_worker"),
-        ):
-            self._await_thread_shutdown(
-                thread_attr=thread_attr,
-                worker_attr=worker_attr,
-                timeout_ms=None,
-            )
-        self._release_thread_shutdown_guard()
->>>>>>> e282444a
 
     def _on_provider_changed(self, index: int | None = None) -> None:
         # Accept the index argument emitted by Qt while keeping the logic driven
@@ -946,7 +448,6 @@
             return
 
         records = [self._records[index.row()] for index in selected]
-<<<<<<< HEAD
 
         self._download_in_progress = True
         self._download_warnings = []
@@ -960,9 +461,6 @@
         worker.error.connect(self._handle_download_error)
         worker.finished.connect(self._download_finished)
         self._start_download_worker(worker)
-=======
-        self._start_download(records)
->>>>>>> e282444a
 
     def _refresh_provider_state(self) -> None:
         providers = [
@@ -977,36 +475,19 @@
             self.search_edit.setEnabled(True)
             self.search_button.setEnabled(True)
             self._provider_placeholders = {
-<<<<<<< HEAD
                 RemoteDataService.PROVIDER_MAST: "JWST spectroscopic target (e.g. WASP-96 b, NIRSpec)…",
             }
             self._provider_hints = {
                 RemoteDataService.PROVIDER_MAST: (
                     "MAST requests favour calibrated spectra (IFS cubes, slits, prisms). Enable "
                     "\"Include imaging\" to broaden results with calibrated image products."
-=======
-                RemoteDataService.PROVIDER_MAST: (
-                    "Solar system body, host star, or exoplanet target (e.g. Jupiter, TRAPPIST-1, WASP-96 b)…"
-                ),
-            }
-            self._provider_hints = {
-                RemoteDataService.PROVIDER_MAST: (
-                    "MAST requests favour calibrated spectra (IFS cubes, slits, prisms) and Exo.MAST cross-matching with the "
-                    "NASA Exoplanet Archive. Enable \"Include imaging\" to add calibrated previews alongside spectra."
->>>>>>> e282444a
                 ),
             }
             self._provider_examples = {
                 RemoteDataService.PROVIDER_MAST: [
-<<<<<<< HEAD
                     ("WASP-96 b – JWST/NIRSpec", "WASP-96 b"),
                     ("WASP-39 b – JWST/NIRSpec", "WASP-39 b"),
                     ("HD 189733 – JWST/NIRISS", "HD 189733"),
-=======
-                    ("Jupiter – JWST/NIRCam (solar system)", "Jupiter"),
-                    ("TRAPPIST-1e – JWST/NIRSpec (exoplanet host)", "TRAPPIST-1"),
-                    ("HD 189733 – HST/STIS (stellar benchmark)", "HD 189733"),
->>>>>>> e282444a
                 ],
             }
         else:
@@ -1041,7 +522,6 @@
             self.status_label.clear()
 
         self._on_provider_changed()
-<<<<<<< HEAD
 
     # ------------------------------------------------------------------
     def _start_search_worker(self, worker: _SearchWorker) -> None:
@@ -1166,157 +646,3 @@
             self._download_thread.wait()
             self._download_thread = None
         self._download_worker = None
-=======
-        self._update_download_button_state()
-
-    # ------------------------------------------------------------------
-    def _format_status_summary(self, records: Sequence[RemoteRecord]) -> str:
-        if not records:
-            return ""
-        metadata = records[0].metadata if isinstance(records[0].metadata, Mapping) else {}
-        focus = [self._format_exoplanet_summary(metadata)]
-        mission = self._format_mission(metadata)
-        instrument = self._format_instrument(metadata)
-        focus.extend([mission, instrument])
-        cleaned = [part for part in focus if part]
-        return " | ".join(cleaned)
-
-    def _format_target(self, record: RemoteRecord) -> str:
-        metadata = record.metadata if isinstance(record.metadata, Mapping) else {}
-        target = self._first_text(metadata, ["target_name", "target", "title"]) or record.title
-        host = self._first_text(metadata, ["host_name", "hostname", "star_name", "st_name"])
-        planet = self._first_text(metadata, ["planet_name", "pl_name", "exoplanet", "object"])
-        label_parts: list[str] = []
-        if planet and host:
-            label_parts.append(f"{planet} ({host})")
-        elif planet:
-            label_parts.append(str(planet))
-        elif host and target and host != target:
-            label_parts.append(f"{target} ({host})")
-        if target and target not in label_parts:
-            label_parts.append(str(target))
-        return " • ".join(dict.fromkeys([part for part in label_parts if part]))
-
-    def _format_mission(self, metadata: Mapping[str, Any] | Any) -> str:
-        mapping = metadata if isinstance(metadata, Mapping) else {}
-        mission_candidates = [
-            self._first_text(mapping, ["telescope", "mission", "facility", "obs_collection", "project"]),
-            self._first_text(mapping, ["proposal_id", "proposal_title"]),
-        ]
-        mission_parts = [part for part in mission_candidates if part]
-        return " • ".join(dict.fromkeys(mission_parts))
-
-    def _format_instrument(self, metadata: Mapping[str, Any] | Any) -> str:
-        mapping = metadata if isinstance(metadata, Mapping) else {}
-        instrument = self._first_text(mapping, ["instrument_name", "instrument", "detector", "channel"])
-        mode = self._first_text(mapping, ["observation_mode", "mode", "obsmode", "configuration", "aperture"])
-        parts = [part for part in (instrument, mode) if part]
-        return " • ".join(parts)
-
-    def _format_product(self, metadata: Mapping[str, Any] | Any) -> str:
-        mapping = metadata if isinstance(metadata, Mapping) else {}
-        product = self._first_text(mapping, ["dataproduct_type", "productType", "intentType"])
-        calibration = self._first_text(mapping, ["calib_level", "dataRights"])
-        parts = [part for part in (product, calibration) if part]
-        return " • ".join(parts)
-
-    def _extract_citation(self, metadata: Mapping[str, Any] | Any) -> str:
-        mapping = metadata if isinstance(metadata, Mapping) else {}
-        citation = self._first_text(
-            mapping,
-            [
-                "citation",
-                "short_citation",
-                "reference",
-                "bib_reference",
-                "bibcode",
-                "proposal_pi",
-            ],
-        )
-        if citation:
-            return str(citation)
-        pi = self._first_text(mapping, ["proposal_pi"])
-        cycle = self._first_text(mapping, ["proposal_cycle", "cycle"])
-        if pi or cycle:
-            descriptor = ", ".join(part for part in (pi, cycle) if part)
-            return descriptor
-        return ""
-
-    def _format_exoplanet_summary(self, metadata: Mapping[str, Any]) -> str:
-        planet = self._first_text(metadata, ["planet_name", "pl_name", "target_name", "object"])
-        host = self._first_text(metadata, ["host_name", "hostname", "star_name", "st_name"])
-        discovery = self._first_text(metadata, ["discoverymethod", "disc_method", "discovery_method"])
-        period = self._first_number(metadata, ["pl_orbper", "orbital_period", "period_days"])
-        teff = self._first_number(metadata, ["st_teff", "teff", "stellar_temperature"])
-        summary_parts: list[str] = []
-        if planet and host:
-            summary_parts.append(f"{planet} around {host}")
-        elif planet:
-            summary_parts.append(str(planet))
-        elif host:
-            summary_parts.append(str(host))
-        if discovery:
-            summary_parts.append(f"Discovery: {discovery}")
-        if period is not None:
-            formatted_period = self._format_numeric(period, " d", decimals=2)
-            if formatted_period:
-                summary_parts.append(f"Period: {formatted_period}")
-        if teff is not None:
-            formatted_teff = self._format_numeric(teff, " K", decimals=0)
-            if formatted_teff:
-                summary_parts.append(f"T_eff: {formatted_teff}")
-        return " • ".join(summary_parts)
-
-    def _first_text(self, metadata: Mapping[str, Any], keys: Sequence[str]) -> str:
-        for key in keys:
-            value = self._lookup_metadata(metadata, key)
-            if value is None:
-                continue
-            if isinstance(value, (list, tuple, set)):
-                text = ", ".join(str(part).strip() for part in value if str(part).strip())
-            else:
-                text = str(value).strip()
-            if text:
-                return text
-        return ""
-
-    def _first_number(self, metadata: Mapping[str, Any], keys: Sequence[str]) -> float | None:
-        for key in keys:
-            value = self._lookup_metadata(metadata, key)
-            if value is None:
-                continue
-            try:
-                number = float(value)
-            except (TypeError, ValueError):
-                continue
-            if math.isfinite(number):
-                return number
-        return None
-
-    def _lookup_metadata(self, metadata: Mapping[str, Any], key: str) -> Any:
-        candidates = [metadata]
-        nested_keys = ("exomast", "exo_mast", "exoplanet_archive", "exoplanet", "planet", "host")
-        for nested in nested_keys:
-            value = metadata.get(nested)
-            if isinstance(value, Mapping):
-                candidates.append(value)
-        for candidate in candidates:
-            if not isinstance(candidate, Mapping):
-                continue
-            if key in candidate and candidate[key] not in (None, ""):
-                return candidate[key]
-        return None
-
-    def _format_numeric(self, value: float, suffix: str, *, decimals: int) -> str:
-        if not math.isfinite(value):
-            return ""
-        if abs(value - round(value)) < 10 ** -(decimals + 1):
-            return f"{int(round(value))}{suffix}"
-        return f"{value:.{decimals}f}{suffix}"
-
-    def _link_for_download(self, url: str) -> str:
-        if url.startswith("mast:"):
-            encoded = quote(url, safe="")
-            return f"https://mast.stsci.edu/portal/Download/file?uri={encoded}"
-        return url
->>>>>>> e282444a

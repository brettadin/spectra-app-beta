--- conflicted
+++ resolved
@@ -120,7 +120,6 @@
 class RemoteDataDialog(QtWidgets.QDialog):
     """Interactive browser for remote catalogue search and download."""
 
-<<<<<<< HEAD
     search_started = Signal(str)
     search_completed = Signal(list)
     search_failed = Signal(str)
@@ -128,8 +127,6 @@
     download_completed = Signal(list)
     download_failed = Signal(str)
 
-=======
->>>>>>> ba146f7c
     def __init__(
         self,
         parent: QtWidgets.QWidget | None,
@@ -153,22 +150,9 @@
         self._search_worker: _SearchWorker | None = None
         self._download_thread: QtCore.QThread | None = None
         self._download_worker: _DownloadWorker | None = None
-<<<<<<< HEAD
         self._search_in_progress = False
         self._download_in_progress = False
         self._download_warnings: list[str] = []
-=======
-        self._busy = False
-        self._download_total = 0
-        self._download_completed = 0
-        self._download_errors: list[str] = []
-        self._control_enabled_state: dict[QtWidgets.QWidget, bool] = {}
-
-        self._search_worker_factory = lambda: _SearchWorker(self.remote_service)
-        self._download_worker_factory = lambda: _DownloadWorker(
-            self.remote_service, self.ingest_service
-        )
->>>>>>> ba146f7c
 
         self._build_ui()
 
@@ -303,64 +287,6 @@
         self._records = []
         self._reset_results_table()
         self.preview.clear()
-<<<<<<< HEAD
-=======
-        message = f"Searching {provider}…"
-        self._set_busy(True, message=message)
-
-        worker = self._search_worker_factory()
-        thread = QtCore.QThread(self)
-        self._search_worker = worker
-        self._search_thread = thread
-        worker.moveToThread(thread)
-        thread.started.connect(
-            lambda provider=provider, query=query, include_imaging=include_imaging: worker.run(
-                provider, query, include_imaging
-            )
-        )
-        worker.started.connect(lambda: self._set_busy(True, message=message))
-        worker.record_found.connect(self._handle_search_record)
-        worker.finished.connect(self._handle_search_finished)
-        worker.failed.connect(self._handle_search_failed)
-        worker.cancelled.connect(self._handle_search_cancelled)
-        self._connect_worker_cleanup(worker, thread)
-        thread.start()
-
-    def _handle_search_record(self, record: RemoteRecord) -> None:
-        self._records.append(record)
-        row = len(self._records) - 1
-        self.results.insertRow(row)
-        self._set_table_text(row, 0, record.identifier)
-        self._set_table_text(row, 1, record.title)
-        self._set_table_text(row, 2, self._format_target(record))
-        self._set_table_text(row, 3, self._format_mission(record.metadata))
-        self._set_table_text(row, 4, self._format_instrument(record.metadata))
-        self._set_table_text(row, 5, self._format_product(record.metadata))
-        self._set_table_text(row, 6, "")
-        self._set_download_widget(row, 6, record.download_url)
-        self._set_table_text(row, 7, "")
-        self._set_preview_widget(row, 7, record.metadata)
-
-        if row == 0:
-            self.results.selectRow(0)
-        status = f"{len(self._records)} result(s) received from {self.provider_combo.currentText()}…"
-        self.status_label.setText(status)
-
-    def _handle_search_finished(self, records: list[RemoteRecord]) -> None:
-        self._set_busy(False)
-        provider = self.provider_combo.currentText()
-        total = len(records)
-        if not total:
-            self.status_label.setText(f"No results found for {provider}.")
-            self.preview.clear()
-            return
-        summary = self._format_status_summary(records)
-        status = f"{total} result(s) fetched from {provider}."
-        if summary:
-            status = f"{status} {summary}"
-        self.status_label.setText(status)
-        self._update_download_button_state()
->>>>>>> ba146f7c
 
     def _handle_search_failed(self, message: str) -> None:
         self._set_busy(False)
@@ -679,11 +605,8 @@
         stripped = text.strip()
         if provider == RemoteDataService.PROVIDER_MAST:
             return {"target_name": stripped} if stripped else {}
-<<<<<<< HEAD
         if provider == RemoteDataService.PROVIDER_EXOSYSTEMS:
             return {"text": stripped} if stripped else {}
-=======
->>>>>>> ba146f7c
         return {"text": stripped} if stripped else {}
 
     def _on_example_selected(self, index: int) -> None:
@@ -829,7 +752,6 @@
             self.search_edit.setEnabled(True)
             self.search_button.setEnabled(True)
             self._provider_placeholders = {
-<<<<<<< HEAD
                 RemoteDataService.PROVIDER_EXOSYSTEMS: (
                     "Planet, host star, or solar system target (e.g. WASP-39 b, TRAPPIST-1, Jupiter)…"
                 ),
@@ -856,23 +778,6 @@
                     ("NGC 7023 – JWST/NIRSpec", "NGC 7023"),
                     ("SN 1987A – HST/STIS", "SN 1987A"),
                     ("HD 189733 – JWST/NIRISS", "HD 189733"),
-=======
-                RemoteDataService.PROVIDER_MAST: (
-                    "Solar system body, host star, or exoplanet target (e.g. Jupiter, TRAPPIST-1, WASP-96 b)…"
-                ),
-            }
-            self._provider_hints = {
-                RemoteDataService.PROVIDER_MAST: (
-                    "MAST requests favour calibrated spectra (IFS cubes, slits, prisms) and Exo.MAST cross-matching with the "
-                    "NASA Exoplanet Archive. Enable \"Include imaging\" to add calibrated previews alongside spectra."
-                ),
-            }
-            self._provider_examples = {
-                RemoteDataService.PROVIDER_MAST: [
-                    ("Jupiter – JWST/NIRCam (solar system)", "Jupiter"),
-                    ("TRAPPIST-1e – JWST/NIRSpec (exoplanet host)", "TRAPPIST-1"),
-                    ("HD 189733 – HST/STIS (stellar benchmark)", "HD 189733"),
->>>>>>> ba146f7c
                 ],
             }
         else:
@@ -907,7 +812,6 @@
             self.status_label.clear()
 
         self._on_provider_changed()
-<<<<<<< HEAD
         self._set_busy(False)
 
     # ------------------------------------------------------------------
@@ -1196,119 +1100,6 @@
         else:
             formatted = f"{number:.3g}"
         return f"{formatted}{suffix}"
-=======
-        self._update_download_button_state()
-
-    # ------------------------------------------------------------------
-    def _format_status_summary(self, records: Sequence[RemoteRecord]) -> str:
-        if not records:
-            return ""
-        metadata = records[0].metadata if isinstance(records[0].metadata, Mapping) else {}
-        focus = [self._format_exoplanet_summary(metadata)]
-        mission = self._format_mission(metadata)
-        instrument = self._format_instrument(metadata)
-        focus.extend([mission, instrument])
-        cleaned = [part for part in focus if part]
-        return " | ".join(cleaned)
-
-    def _format_target(self, record: RemoteRecord) -> str:
-        metadata = record.metadata if isinstance(record.metadata, Mapping) else {}
-        target = self._first_text(metadata, ["target_name", "target", "title"]) or record.title
-        host = self._first_text(metadata, ["host_name", "hostname", "star_name", "st_name"])
-        planet = self._first_text(metadata, ["planet_name", "pl_name", "exoplanet", "object"])
-        label_parts: list[str] = []
-        if planet and host:
-            label_parts.append(f"{planet} ({host})")
-        elif planet:
-            label_parts.append(str(planet))
-        elif host and target and host != target:
-            label_parts.append(f"{target} ({host})")
-        if target and target not in label_parts:
-            label_parts.append(str(target))
-        return " • ".join(dict.fromkeys([part for part in label_parts if part]))
-
-    def _format_mission(self, metadata: Mapping[str, Any] | Any) -> str:
-        mapping = metadata if isinstance(metadata, Mapping) else {}
-        mission_candidates = [
-            self._first_text(mapping, ["telescope", "mission", "facility", "obs_collection", "project"]),
-            self._first_text(mapping, ["proposal_id", "proposal_title"]),
-        ]
-        mission_parts = [part for part in mission_candidates if part]
-        return " • ".join(dict.fromkeys(mission_parts))
-
-    def _format_instrument(self, metadata: Mapping[str, Any] | Any) -> str:
-        mapping = metadata if isinstance(metadata, Mapping) else {}
-        instrument = self._first_text(mapping, ["instrument_name", "instrument", "detector", "channel"])
-        mode = self._first_text(mapping, ["observation_mode", "mode", "obsmode", "configuration", "aperture"])
-        parts = [part for part in (instrument, mode) if part]
-        return " • ".join(parts)
-
-    def _format_product(self, metadata: Mapping[str, Any] | Any) -> str:
-        mapping = metadata if isinstance(metadata, Mapping) else {}
-        product = self._first_text(mapping, ["dataproduct_type", "productType", "intentType"])
-        calibration = self._first_text(mapping, ["calib_level", "dataRights"])
-        parts = [part for part in (product, calibration) if part]
-        return " • ".join(parts)
-
-    def _extract_citation(self, metadata: Mapping[str, Any] | Any) -> str:
-        mapping = metadata if isinstance(metadata, Mapping) else {}
-        citation = self._first_text(
-            mapping,
-            [
-                "citation",
-                "short_citation",
-                "reference",
-                "bib_reference",
-                "bibcode",
-                "proposal_pi",
-            ],
-        )
-        if citation:
-            return str(citation)
-        pi = self._first_text(mapping, ["proposal_pi"])
-        cycle = self._first_text(mapping, ["proposal_cycle", "cycle"])
-        if pi or cycle:
-            descriptor = ", ".join(part for part in (pi, cycle) if part)
-            return descriptor
-        return ""
-
-    def _format_exoplanet_summary(self, metadata: Mapping[str, Any]) -> str:
-        planet = self._first_text(metadata, ["planet_name", "pl_name", "target_name", "object"])
-        host = self._first_text(metadata, ["host_name", "hostname", "star_name", "st_name"])
-        discovery = self._first_text(metadata, ["discoverymethod", "disc_method", "discovery_method"])
-        period = self._first_number(metadata, ["pl_orbper", "orbital_period", "period_days"])
-        teff = self._first_number(metadata, ["st_teff", "teff", "stellar_temperature"])
-        summary_parts: list[str] = []
-        if planet and host:
-            summary_parts.append(f"{planet} around {host}")
-        elif planet:
-            summary_parts.append(str(planet))
-        elif host:
-            summary_parts.append(str(host))
-        if discovery:
-            summary_parts.append(f"Discovery: {discovery}")
-        if period is not None:
-            formatted_period = self._format_numeric(period, " d", decimals=2)
-            if formatted_period:
-                summary_parts.append(f"Period: {formatted_period}")
-        if teff is not None:
-            formatted_teff = self._format_numeric(teff, " K", decimals=0)
-            if formatted_teff:
-                summary_parts.append(f"T_eff: {formatted_teff}")
-        return " • ".join(summary_parts)
-
-    def _first_text(self, metadata: Mapping[str, Any], keys: Sequence[str]) -> str:
-        for key in keys:
-            value = self._lookup_metadata(metadata, key)
-            if value is None:
-                continue
-            if isinstance(value, (list, tuple, set)):
-                text = ", ".join(str(part).strip() for part in value if str(part).strip())
-            else:
-                text = str(value).strip()
-            if text:
-                return text
-        return ""
 
     def _first_number(self, metadata: Mapping[str, Any], keys: Sequence[str]) -> float | None:
         for key in keys:
@@ -1349,4 +1140,3 @@
             encoded = quote(url, safe="")
             return f"https://mast.stsci.edu/portal/Download/file?uri={encoded}"
         return url
->>>>>>> ba146f7c

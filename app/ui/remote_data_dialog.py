--- conflicted
+++ resolved
@@ -5,10 +5,6 @@
 import html
 import json
 import math
-<<<<<<< HEAD
-=======
-import re
->>>>>>> 5ca48c7c
 from collections.abc import Mapping, Sequence
 from pathlib import Path
 from typing import Any, List
@@ -1008,7 +1004,6 @@
 
     def _format_exoplanet_summary(self, metadata: Mapping[str, Any] | Any) -> str:
         mapping = metadata if isinstance(metadata, Mapping) else {}
-<<<<<<< HEAD
         exosystem = mapping.get("exosystem") if isinstance(mapping.get("exosystem"), Mapping) else None
         if not exosystem:
             return ""
@@ -1048,32 +1043,6 @@
                 parts.append(discovery)
 
         return " | ".join(parts)
-=======
-        summary = mapping.get("exoplanet_summary")
-        if isinstance(summary, str) and summary.strip():
-            return summary.strip()
-        exoplanet = mapping.get("exoplanet")
-        if isinstance(exoplanet, Mapping):
-            name = self._first_text(exoplanet, ["display_name", "name"])
-            classification = self._first_text(exoplanet, ["classification", "type"])
-            host = self._first_text(exoplanet, ["host_star", "host"])
-
-            discovery_year_raw = exoplanet.get("discovery_year")
-            discovery_year = self._format_discovery_year(discovery_year_raw)
-
-            details = [
-                part
-                for part in (
-                    classification,
-                    host and f"Host: {host}",
-                    discovery_year and f"Discovered {discovery_year}",
-                )
-                if part
-            ]
-            if name or details:
-                return " – ".join(filter(None, [name, ", ".join(details) if details else ""]))
-        return ""
->>>>>>> 5ca48c7c
 
     def _format_discovery_year(self, value: Any) -> str:
         if value is None:
@@ -1135,7 +1104,6 @@
             _collect(exosystem.get("citations"))
 
         return "; ".join(dict.fromkeys(citations))
-<<<<<<< HEAD
 
     @staticmethod
     def _format_number(value: Any, *, suffix: str = "") -> str:
@@ -1152,61 +1120,3 @@
         else:
             formatted = f"{number:.3g}"
         return f"{formatted}{suffix}"
-=======
-
-    @staticmethod
-    def _format_number(value: Any, *, suffix: str = "") -> str:
-        try:
-            number = float(value)
-        except (TypeError, ValueError):
-            return str(value)
-        if math.isnan(number):
-            return "?"
-        if abs(number) >= 1000:
-            formatted = f"{number:,.0f}"
-        elif abs(number) >= 1:
-            formatted = f"{number:,.1f}"
-        else:
-            formatted = f"{number:.3g}"
-        return f"{formatted}{suffix}"
-
-    def _first_number(self, metadata: Mapping[str, Any], keys: Sequence[str]) -> float | None:
-        for key in keys:
-            value = self._lookup_metadata(metadata, key)
-            if value is None:
-                continue
-            try:
-                number = float(value)
-            except (TypeError, ValueError):
-                continue
-            if math.isfinite(number):
-                return number
-        return None
-
-    def _lookup_metadata(self, metadata: Mapping[str, Any], key: str) -> Any:
-        candidates = [metadata]
-        nested_keys = ("exomast", "exo_mast", "exoplanet_archive", "exoplanet", "planet", "host")
-        for nested in nested_keys:
-            value = metadata.get(nested)
-            if isinstance(value, Mapping):
-                candidates.append(value)
-        for candidate in candidates:
-            if not isinstance(candidate, Mapping):
-                continue
-            if key in candidate and candidate[key] not in (None, ""):
-                return candidate[key]
-        return None
-
-    def _format_numeric(self, value: float, suffix: str, *, decimals: int) -> str:
-        if not math.isfinite(value):
-            return ""
-        if abs(value - round(value)) < 10 ** -(decimals + 1):
-            return f"{int(round(value))}{suffix}"
-        return f"{value:.{decimals}f}{suffix}"
-
-    def _link_for_download(self, url: str) -> str:
-        if url.startswith("mast:"):
-            encoded = quote(url, safe="")
-            return f"https://mast.stsci.edu/portal/Download/file?uri={encoded}"
-        return url
->>>>>>> 5ca48c7c

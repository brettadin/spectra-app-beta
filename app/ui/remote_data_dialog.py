"""Remote data discovery dialog."""

from __future__ import annotations

import html
import json
import math
import re
from collections.abc import Mapping, Sequence
from pathlib import Path
from typing import Any, List
from urllib.parse import quote

from app.qt_compat import get_qt
from app.services import DataIngestService, RemoteDataService, RemoteRecord

QtCore, QtGui, QtWidgets, _ = get_qt()

Signal = getattr(QtCore, "Signal", getattr(QtCore, "pyqtSignal"))
Slot = getattr(QtCore, "Slot", getattr(QtCore, "pyqtSlot"))


class _SearchWorker(QtCore.QObject):
    """Background worker that streams search results from a remote provider."""

    started = Signal()
    record_found = Signal(object)
    finished = Signal(list)
    failed = Signal(str)
    cancelled = Signal()

    def __init__(self, remote_service: RemoteDataService) -> None:
        super().__init__()
        self._remote_service = remote_service
        self._cancel_requested = False

    @Slot(str, dict, bool)
    def run(self, provider: str, query: dict[str, str], include_imaging: bool) -> None:
        self.started.emit()
        collected: list[RemoteRecord] = []
        try:
            results = self._remote_service.search(
                provider,
                query,
                include_imaging=include_imaging,
            )
            for record in results:
                if self._cancel_requested:
                    self.cancelled.emit()
                    return
                collected.append(record)
                self.record_found.emit(record)
            if self._cancel_requested:
                self.cancelled.emit()
                return
        except Exception as exc:  # pragma: no cover - defensive: surfaced via signal
            self.failed.emit(str(exc))
            return
        self.finished.emit(collected)

    @Slot()
    def cancel(self) -> None:
        self._cancel_requested = True


class _DownloadWorker(QtCore.QObject):
    """Background worker that downloads and ingests selected remote records."""

    started = Signal(int)
    record_ingested = Signal(object)
    record_failed = Signal(object, str)
    finished = Signal(list)
    failed = Signal(str)
    cancelled = Signal()

    def __init__(
        self,
        remote_service: RemoteDataService,
        ingest_service: DataIngestService,
    ) -> None:
        super().__init__()
        self._remote_service = remote_service
        self._ingest_service = ingest_service
        self._cancel_requested = False

    @Slot(list)
    def run(self, records: list[RemoteRecord]) -> None:
        self.started.emit(len(records))
        ingested: list[object] = []
        try:
            for record in records:
                if self._cancel_requested:
                    self.cancelled.emit()
                    return
                try:
                    download = self._remote_service.download(record)
                    ingested_item = self._ingest_service.ingest(
                        Path(download.cache_entry["stored_path"])
                    )
                except Exception as exc:  # pragma: no cover - defensive: surfaced via signal
                    self.record_failed.emit(record, str(exc))
                    continue
                if isinstance(ingested_item, list):
                    ingested.extend(ingested_item)
                else:
                    ingested.append(ingested_item)
                self.record_ingested.emit(record)
            if self._cancel_requested:
                self.cancelled.emit()
                return
        except Exception as exc:  # pragma: no cover - defensive: surfaced via signal
            self.failed.emit(str(exc))
            return
        self.finished.emit(ingested)

    @Slot()
    def cancel(self) -> None:
        self._cancel_requested = True


class RemoteDataDialog(QtWidgets.QDialog):
    """Interactive browser for remote catalogue search and download."""

    search_started = Signal(str)
    search_completed = Signal(list)
    search_failed = Signal(str)
    download_started = Signal(int)
    download_completed = Signal(list)
    download_failed = Signal(str)

    def __init__(
        self,
        parent: QtWidgets.QWidget | None,
        *,
        remote_service: RemoteDataService,
        ingest_service: DataIngestService,
    ) -> None:
        super().__init__(parent)
        self.setWindowTitle("Remote Data")
        self.resize(720, 520)

        self.remote_service = remote_service
        self.ingest_service = ingest_service
        self._records: List[RemoteRecord] = []
        self._ingested: List[object] = []
        self._provider_hints: dict[str, str] = {}
        self._provider_placeholders: dict[str, str] = {}
        self._provider_examples: dict[str, list[tuple[str, str]]] = {}
        self._dependency_hint: str = ""
        self._search_thread: QtCore.QThread | None = None
        self._search_worker: _SearchWorker | None = None
        self._download_thread: QtCore.QThread | None = None
        self._download_worker: _DownloadWorker | None = None
        self._search_in_progress = False
        self._download_in_progress = False
        self._download_warnings: list[str] = []
<<<<<<< HEAD
        self._busy: bool = False
        self._shutdown_timer: QtCore.QTimer | None = None
        self._shutdown_requested = False
=======
>>>>>>> 81e59cb9

        self._build_ui()

    # ------------------------------------------------------------------
    def ingested_spectra(self) -> List[object]:
        return list(self._ingested)

    # ------------------------------------------------------------------
    def _build_ui(self) -> None:
        layout = QtWidgets.QVBoxLayout(self)

        controls = QtWidgets.QHBoxLayout()
        self.provider_combo = QtWidgets.QComboBox(self)
        self.provider_combo.currentIndexChanged.connect(self._on_provider_changed)
        controls.addWidget(QtWidgets.QLabel("Catalogue:"))
        controls.addWidget(self.provider_combo)

        self.search_edit = QtWidgets.QLineEdit(self)
        self.search_edit.setPlaceholderText("Element, target name, or keyword…")
        controls.addWidget(self.search_edit, 1)

        self.example_combo = QtWidgets.QComboBox(self)
        self.example_combo.setSizeAdjustPolicy(
            QtWidgets.QComboBox.SizeAdjustPolicy.AdjustToContents
        )
        self.example_combo.addItem("Examples…")
        self.example_combo.setEnabled(False)
        self.example_combo.activated.connect(self._on_example_selected)
        controls.addWidget(self.example_combo)

        self.search_button = QtWidgets.QPushButton("Search", self)
        self.search_button.clicked.connect(self._on_search)
        controls.addWidget(self.search_button)

        self.include_imaging_checkbox = QtWidgets.QCheckBox("Include imaging", self)
        self.include_imaging_checkbox.setToolTip(
            "When enabled, MAST results may include calibrated imaging alongside spectroscopic products."
        )
        self.include_imaging_checkbox.setVisible(False)
        controls.addWidget(self.include_imaging_checkbox)

        layout.addLayout(controls)

        splitter = QtWidgets.QSplitter(QtCore.Qt.Orientation.Horizontal, self)
        layout.addWidget(splitter, 1)

        self.results = QtWidgets.QTableWidget(self)
        self._results_headers = [
            "ID",
            "Title",
            "Target / Host",
            "Telescope / Mission",
            "Instrument / Mode",
            "Product Type",
            "Download",
            "Preview / Citation",
        ]
        self.results.setColumnCount(len(self._results_headers))
        self.results.setHorizontalHeaderLabels(self._results_headers)
        self.results.setSelectionBehavior(QtWidgets.QAbstractItemView.SelectionBehavior.SelectRows)
        self.results.setSelectionMode(QtWidgets.QAbstractItemView.SelectionMode.ExtendedSelection)
        header = self.results.horizontalHeader()
        header.setSectionResizeMode(QtWidgets.QHeaderView.ResizeMode.Stretch)
        for column in (0, 6, 7):
            header.setSectionResizeMode(column, QtWidgets.QHeaderView.ResizeMode.ResizeToContents)
        self.results.verticalHeader().setVisible(False)
        self.results.itemSelectionChanged.connect(self._on_selection_changed)
        splitter.addWidget(self.results)

        self.preview = QtWidgets.QPlainTextEdit(self)
        self.preview.setReadOnly(True)
        self.preview.setPlaceholderText("Select a result to preview metadata")
        splitter.addWidget(self.preview)

        buttons = QtWidgets.QDialogButtonBox(self)
        self.download_button = buttons.addButton(
            "Download & Import", QtWidgets.QDialogButtonBox.ButtonRole.AcceptRole
        )
        self.download_button.clicked.connect(self._on_queue_downloads)
        cancel = buttons.addButton(QtWidgets.QDialogButtonBox.StandardButton.Cancel)
        cancel.clicked.connect(self.reject)
        layout.addWidget(buttons)

        self.hint_label = QtWidgets.QLabel(self)
        self.hint_label.setObjectName("remote-hint")
        self.hint_label.setWordWrap(True)
        layout.addWidget(self.hint_label)

        progress_container = QtWidgets.QHBoxLayout()
        self.progress_label = QtWidgets.QLabel(self)
        self.progress_label.setObjectName("remote-progress")
        self.progress_label.setVisible(False)
        self.progress_movie = QtGui.QMovie(
            ":/qt-project.org/styles/commonstyle/images/working-32.gif"
        )
        if self.progress_movie.isValid():
            self.progress_label.setMovie(self.progress_movie)
        else:  # pragma: no cover - fallback when Qt resource missing
            self.progress_label.setText("Working…")
        progress_container.addWidget(self.progress_label)

        self.status_label = QtWidgets.QLabel(self)
        self.status_label.setObjectName("remote-status")
        self.status_label.setWordWrap(True)
        progress_container.addWidget(self.status_label, 1)
        layout.addLayout(progress_container)

        self._refresh_provider_state()
        self._update_download_button_state()

    # ------------------------------------------------------------------
    def _on_search(self) -> None:
        provider = self.provider_combo.currentText()
        query = self._build_provider_query(provider, self.search_edit.text())
        if not query:
            self.status_label.setText(
                "Provide provider-specific search text before querying the remote catalogue."
            )
            return

        include_imaging = bool(
            self.include_imaging_checkbox.isVisible()
            and self.include_imaging_checkbox.isEnabled()
            and self.include_imaging_checkbox.isChecked()
        )
        self._start_search(provider, query, include_imaging)

    def _start_search(
        self, provider: str, query: dict[str, str], include_imaging: bool
    ) -> None:
        self._cancel_search_worker()
        self._records = []
        self._reset_results_table()
        self.preview.clear()

    def _handle_search_failed(self, message: str) -> None:
        self._set_busy(False)
        self.status_label.setText(f"Search failed: {message}")
        self._records = []
        self._reset_results_table()
        self.preview.clear()

    def _handle_search_cancelled(self) -> None:
        self._set_busy(False)
        self.status_label.setText("Search cancelled.")
        self._records = []
        self._reset_results_table()
        self.preview.clear()

    def _start_download(self, records: list[RemoteRecord]) -> None:
        self._cancel_download_worker()
        if not records:
            return
        self._download_errors: list[str] = []
        self._download_total = len(records)
        self._download_completed = 0
        message = f"Preparing download of {self._download_total} record(s)…"
        self._set_busy(True, message=message)

        worker = self._download_worker_factory()
        thread = QtCore.QThread(self)
        self._download_worker = worker
        self._download_thread = thread
        worker.moveToThread(thread)
        thread.started.connect(lambda records=records: worker.run(records))
        worker.started.connect(self._handle_download_started)
        worker.record_ingested.connect(self._handle_download_progress)
        worker.record_failed.connect(self._handle_download_failure)
        worker.finished.connect(self._handle_download_finished)
        worker.failed.connect(self._handle_download_failed)
        worker.cancelled.connect(self._handle_download_cancelled)
        self._connect_worker_cleanup(worker, thread)
        thread.start()

    def _handle_download_started(self, total: int) -> None:
        self._download_total = total
        self._download_completed = 0
        self._set_busy(True, message=f"Downloading {total} record(s)…")

    def _handle_download_progress(self, record: RemoteRecord) -> None:
        self._download_completed += 1
        status = f"Imported {self._download_completed}/{self._download_total} record(s)…"
        self.status_label.setText(status)

    def _handle_download_failure(self, record: RemoteRecord, message: str) -> None:
        self._download_errors.append(f"{record.identifier}: {message}")
        self.status_label.setText(
            f"{len(self._download_errors)} failure(s) while importing. Continuing…"
        )

    def _handle_download_finished(self, ingested: list[object]) -> None:
        self._set_busy(False)
        if not ingested:
            if self._download_errors:
                self.status_label.setText(
                    "Downloads completed with errors; no datasets were imported."
                )
            else:
                self.status_label.setText("No datasets were imported.")
            return

        self._ingested = ingested
        if self._download_errors:
            failures = len(self._download_errors)
            self.status_label.setText(
                f"Imported {len(ingested)} dataset(s) with {failures} failure(s)."
            )
        else:
            self.status_label.setText(f"Imported {len(ingested)} dataset(s).")
        self.accept()

    def _handle_download_failed(self, message: str) -> None:
        self._set_busy(False)
        self.status_label.setText(f"Download failed: {message}")

    def _handle_download_cancelled(self) -> None:
        self._set_busy(False)
        self.status_label.setText("Download cancelled.")

    def _set_busy(self, busy: bool, *, message: str | None = None) -> None:
        self._busy = busy
        controls = [
            self.provider_combo,
            self.search_edit,
            self.search_button,
            self.example_combo,
            self.include_imaging_checkbox,
        ]
        if busy:
            self._control_enabled_state = {control: control.isEnabled() for control in controls}
            for control in controls:
                control.setEnabled(False)
        else:
            for control in controls:
                enabled = self._control_enabled_state.get(control, True)
                if control is self.include_imaging_checkbox and not control.isVisible():
                    control.setEnabled(False)
                else:
                    control.setEnabled(enabled)
            self._control_enabled_state = {}
        if busy:
            self.download_button.setEnabled(False)
            if self.progress_movie and self.progress_movie.isValid():
                self.progress_movie.start()
            self.progress_label.setVisible(True)
        else:
            if self.progress_movie and self.progress_movie.isValid():
                self.progress_movie.stop()
            self.progress_label.setVisible(False)
            self._update_download_button_state()
        if message is not None:
            self.status_label.setText(message)

    def _update_download_button_state(self) -> None:
        if self._busy:
            self.download_button.setEnabled(False)
            return
        enable = bool(self.results.selectionModel().selectedRows())
        self.download_button.setEnabled(enable)

    def _connect_worker_cleanup(
        self,
        worker: QtCore.QObject,
        thread: QtCore.QThread,
    ) -> None:
        def cleanup(*_args: object) -> None:
            if thread.isRunning():
                thread.quit()
                thread.wait()
            worker.deleteLater()
            thread.deleteLater()
            if worker is self._search_worker:
                self._search_worker = None
                self._search_thread = None
            if worker is self._download_worker:
                self._download_worker = None
                self._download_thread = None

        worker.finished.connect(cleanup)
        worker.failed.connect(cleanup)
        worker.cancelled.connect(cleanup)

    def _cancel_search_worker(self) -> None:
        if self._search_worker is None:
            return
        queued = getattr(QtCore.Qt, "ConnectionType", QtCore.Qt).QueuedConnection
        QtCore.QMetaObject.invokeMethod(
            self._search_worker,
            "cancel",
            queued,
        )

    def _cancel_download_worker(self) -> None:
        if self._download_worker is None:
            return
        queued = getattr(QtCore.Qt, "ConnectionType", QtCore.Qt).QueuedConnection
        QtCore.QMetaObject.invokeMethod(
            self._download_worker,
            "cancel",
            queued,
        )

    def _await_thread_shutdown(
        self,
        *,
        thread_attr: str,
        worker_attr: str,
        timeout_ms: int | None = None,
    ) -> bool:
        """Request shutdown and optionally wait for the worker thread.

        Returns ``True`` when the thread has stopped and been cleaned up. When
        ``timeout_ms`` is ``None`` the call blocks until the thread exits. A
        finite timeout keeps the UI responsive by allowing the caller to poll
        for completion using ``QtCore.QTimer``.
        """

        thread = getattr(self, thread_attr)
        worker = getattr(self, worker_attr)
        if thread is None:
            return True
        if thread.isRunning():
            thread.quit()
            if timeout_ms is not None:
                if not thread.wait(timeout_ms):
                    return False
            else:
                thread.wait()
        if worker is not None:
            worker.deleteLater()
        thread.deleteLater()
        setattr(self, worker_attr, None)
        setattr(self, thread_attr, None)
        return True

    def _schedule_thread_shutdown(
        self,
        pending: list[tuple[str, str]],
        *,
        interval_ms: int = 100,
    ) -> None:
        """Retry thread shutdown without blocking the UI."""

        # ``QtCore.QTimer.singleShot`` copies basic Python values, so we keep the
        # payload small and rebuild the remaining list on each poll.

        def _poll() -> None:
            remaining: list[tuple[str, str]] = []
            for thread_attr, worker_attr in pending:
                if not self._await_thread_shutdown(
                    thread_attr=thread_attr,
                    worker_attr=worker_attr,
                    timeout_ms=0,
                ):
                    remaining.append((thread_attr, worker_attr))
            if remaining:
                next_interval = min(interval_ms * 2, 1000)
                QtCore.QTimer.singleShot(
                    next_interval,
                    lambda rem=remaining, iv=next_interval: self._schedule_thread_shutdown(
                        rem,
                        interval_ms=iv,
                    ),
                )

        QtCore.QTimer.singleShot(interval_ms, _poll)

    def reject(self) -> None:
        self._cancel_search_worker()
        self._cancel_download_worker()
        pending: list[tuple[str, str]] = []
        if not self._await_thread_shutdown(
            thread_attr="_search_thread",
            worker_attr="_search_worker",
            timeout_ms=25,
        ):
            pending.append(("_search_thread", "_search_worker"))
        if not self._await_thread_shutdown(
            thread_attr="_download_thread",
            worker_attr="_download_worker",
            timeout_ms=25,
        ):
            pending.append(("_download_thread", "_download_worker"))
        if pending:
            self._schedule_thread_shutdown(pending)
        super().reject()

    def closeEvent(self, event: QtGui.QCloseEvent) -> None:  # pragma: no cover - Qt event hook
        """Ensure worker threads stop when the application is shutting down."""

        if QtCore.QCoreApplication.closingDown():
            # ``reject`` keeps the dialog responsive by polling the worker threads
            # with short timeouts. When the whole application is quitting we no
            # longer have an event loop to service the timers, so block until the
            # threads have stopped to avoid crashing Qt's parent–child teardown.
            self._cancel_search_worker()
            self._cancel_download_worker()
            self._await_thread_shutdown(
                thread_attr="_search_thread",
                worker_attr="_search_worker",
            )
            self._await_thread_shutdown(
                thread_attr="_download_thread",
                worker_attr="_download_worker",
            )
        super().closeEvent(event)

    def _on_provider_changed(self, index: int | None = None) -> None:
        # Accept the index argument emitted by Qt while keeping the logic driven
        # by the current provider string so external callers can trigger the
        # refresh without supplying an index explicitly.
        if index is not None:
            # Qt passes the numeric index; the logic below derives values from
            # the provider string so the argument is intentionally ignored.
            pass
        provider = self.provider_combo.currentText()
        is_mast = provider in {
            RemoteDataService.PROVIDER_MAST,
            RemoteDataService.PROVIDER_EXOSYSTEMS,
        }
        placeholder = self._provider_placeholders.get(provider)
        if placeholder:
            self.search_edit.setPlaceholderText(placeholder)
        else:
            self.search_edit.setPlaceholderText("Element, target name, or keyword…")
        hint = self._provider_hints.get(provider, "")
        if self._dependency_hint:
            parts = [part for part in (hint, self._dependency_hint) if part]
            hint = "\n".join(parts)
        self.hint_label.setText(hint)

        examples = self._provider_examples.get(provider, [])
        self.example_combo.blockSignals(True)
        self.example_combo.clear()
        self.example_combo.addItem("Examples…")
        for label, query in examples:
            self.example_combo.addItem(label, userData=query)
        self.example_combo.setCurrentIndex(0)
        self.example_combo.setEnabled(bool(examples))
        self.example_combo.blockSignals(False)

        self.include_imaging_checkbox.blockSignals(True)
        self.include_imaging_checkbox.setVisible(is_mast)
        self.include_imaging_checkbox.setEnabled(is_mast)
        if not is_mast:
            self.include_imaging_checkbox.setChecked(False)
        self.include_imaging_checkbox.blockSignals(False)

    def _build_provider_query(self, provider: str, text: str) -> dict[str, str]:
        stripped = text.strip()
        if provider == RemoteDataService.PROVIDER_MAST:
            return {"target_name": stripped} if stripped else {}
        if provider == RemoteDataService.PROVIDER_EXOSYSTEMS:
            return {"text": stripped} if stripped else {}
        return {"text": stripped} if stripped else {}

    def _on_example_selected(self, index: int) -> None:
        if index <= 0:
            return
        query_text = self.example_combo.itemData(index)
        if isinstance(query_text, str):
            self.search_edit.setText(query_text)
            self._on_search()

    def _update_preview(self) -> None:
        indexes = self.results.selectionModel().selectedRows()
        if not indexes:
            self.preview.clear()
            return
        record = self._records[indexes[0].row()]
        metadata = record.metadata if isinstance(record.metadata, Mapping) else {}
        narrative_lines: list[str] = []
        summary = self._format_exoplanet_summary(metadata)
        if summary:
            narrative_lines.append(summary)
        instrument = self._format_instrument(record.metadata)
        mission = self._format_mission(record.metadata)
        mission_parts = [part for part in (mission, instrument) if part]
        if mission_parts:
            narrative_lines.append(" | ".join(mission_parts))
        citation = self._extract_citation(record.metadata)
        if citation:
            narrative_lines.append(f"Citation: {citation}")
        if narrative_lines:
            narrative_lines.append("")
        narrative_lines.append(json.dumps(metadata, indent=2, ensure_ascii=False))
        self.preview.setPlainText("\n".join(narrative_lines))

    def _on_selection_changed(self) -> None:
        self._update_preview()
        self._update_download_button_state()

    def _populate_results_table(self, records: Sequence[RemoteRecord]) -> None:
        self._clear_result_widgets()
        self.results.setRowCount(len(records))
        for row, record in enumerate(records):
            self._set_table_text(row, 0, record.identifier)
            self._set_table_text(row, 1, record.title)
            self._set_table_text(row, 2, self._format_target(record))
            self._set_table_text(row, 3, self._format_mission(record.metadata))
            self._set_table_text(row, 4, self._format_instrument(record.metadata))
            self._set_table_text(row, 5, self._format_product(record.metadata))
            self._set_table_text(row, 6, "")
            self._set_download_widget(row, 6, record.download_url)
            self._set_table_text(row, 7, "")
            self._set_preview_widget(row, 7, record.metadata)

    def _set_table_text(self, row: int, column: int, value: str | None) -> None:
        item = QtWidgets.QTableWidgetItem(value or "")
        item.setFlags(item.flags() & ~QtCore.Qt.ItemFlag.ItemIsEditable)
        self.results.setItem(row, column, item)

    def _set_download_widget(self, row: int, column: int, url: str) -> None:
        label = QtWidgets.QLabel(self.results)
        hyperlink = self._link_for_download(url)
        escaped = html.escape(hyperlink)
        label.setText(f'<a href="{escaped}">Open</a>')
        label.setOpenExternalLinks(True)
        label.setTextInteractionFlags(QtCore.Qt.TextInteractionFlag.TextBrowserInteraction)
        label.setAlignment(QtCore.Qt.AlignmentFlag.AlignLeft | QtCore.Qt.AlignmentFlag.AlignVCenter)
        tooltip = url
        if hyperlink != url:
            tooltip = f"{url}\n{hyperlink}"
        label.setToolTip(tooltip)
        label.setFocusPolicy(QtCore.Qt.FocusPolicy.NoFocus)
        self.results.setCellWidget(row, column, label)

    def _set_preview_widget(self, row: int, column: int, metadata: Mapping[str, Any] | Any) -> None:
        mapping = metadata if isinstance(metadata, Mapping) else {}
        preview_url = self._first_text(mapping, [
            "preview_url",
            "previewURL",
            "preview_uri",
            "QuicklookURL",
            "quicklook_url",
            "productPreviewURL",
            "thumbnailURL",
            "thumbnail_uri",
        ])
        citation = self._extract_citation(mapping)
        if not preview_url and not citation:
            self.results.setCellWidget(row, column, None)
            self._set_table_text(row, column, "")
            return

        label = QtWidgets.QLabel(self.results)
        label.setOpenExternalLinks(True)
        label.setTextInteractionFlags(QtCore.Qt.TextInteractionFlag.TextBrowserInteraction)
        label.setAlignment(QtCore.Qt.AlignmentFlag.AlignLeft | QtCore.Qt.AlignmentFlag.AlignVCenter)
        label.setWordWrap(True)
        label.setFocusPolicy(QtCore.Qt.FocusPolicy.NoFocus)

        fragments: list[str] = []
        if preview_url:
            escaped_url = html.escape(preview_url)
            fragments.append(f'<a href="{escaped_url}">Preview</a>')
            label.setToolTip(preview_url)
        if citation:
            fragments.append(html.escape(citation))
        label.setText("<br/>".join(fragments))
        self.results.setCellWidget(row, column, label)

    def _clear_result_widgets(self) -> None:
        for row in range(self.results.rowCount()):
            for column in range(self.results.columnCount()):
                widget = self.results.cellWidget(row, column)
                if widget is not None:
                    widget.deleteLater()
                    self.results.setCellWidget(row, column, None)
        self.results.clearContents()
        self.results.setRowCount(0)

    def _reset_results_table(self) -> None:
        self._clear_result_widgets()

    def _on_queue_downloads(self) -> None:
        if self._busy:
            return
        selected = self.results.selectionModel().selectedRows()
        if not selected:
            self.status_label.setText("Select at least one record to import.")
            return

        records = [self._records[index.row()] for index in selected]
        self._start_download(records)

    def _refresh_provider_state(self) -> None:
        providers = [
            provider
            for provider in self.remote_service.providers()
            if provider != RemoteDataService.PROVIDER_NIST
        ]
        self.provider_combo.clear()
        if providers:
            self.provider_combo.addItems(providers)
            self.provider_combo.setEnabled(True)
            self.search_edit.setEnabled(True)
            self.search_button.setEnabled(True)
            self._provider_placeholders = {
                RemoteDataService.PROVIDER_EXOSYSTEMS: (
                    "Planet, host star, or solar system target (e.g. WASP-39 b, TRAPPIST-1, Jupiter)…"
                ),
                RemoteDataService.PROVIDER_MAST: "MAST target name or observation keyword (e.g. NIRSpec, NGC 7023)…",
            }
            self._provider_hints = {
                RemoteDataService.PROVIDER_EXOSYSTEMS: (
                    "Chains NASA Exoplanet Archive coordinates with MAST product listings and Exo.MAST file lists."
                    " Returns calibrated spectra for solar-system planets, representative stars, and exoplanet hosts."
                ),
                RemoteDataService.PROVIDER_MAST: (
                    "MAST requests favour calibrated spectra (IFS cubes, slits, prisms). Enable "
                    "\"Include imaging\" to broaden results with calibrated image products."
                ),
            }
            self._provider_examples = {
                RemoteDataService.PROVIDER_EXOSYSTEMS: [
                    ("WASP-39 b – JWST/NIRSpec", "WASP-39 b"),
                    ("TRAPPIST-1 system", "TRAPPIST-1"),
                    ("Jupiter – solar system", "Jupiter"),
                    ("Vega – CALSPEC standard", "Vega"),
                ],
                RemoteDataService.PROVIDER_MAST: [
                    ("NGC 7023 – JWST/NIRSpec", "NGC 7023"),
                    ("SN 1987A – HST/STIS", "SN 1987A"),
                    ("HD 189733 – JWST/NIRISS", "HD 189733"),
                ],
            }
        else:
            self.provider_combo.setEnabled(False)
            self.search_edit.setEnabled(False)
            self.search_button.setEnabled(False)
            self.example_combo.setEnabled(False)
            self.include_imaging_checkbox.setVisible(False)
            self.include_imaging_checkbox.setEnabled(False)
            self.include_imaging_checkbox.setChecked(False)
            self._provider_placeholders = {}
            self._provider_hints = {}
            self._provider_examples = {}

        unavailable = self.remote_service.unavailable_providers()
        if unavailable:
            messages = []
            for provider, reason in unavailable.items():
                messages.append(f"{provider}: {reason}")
            self._dependency_hint = "\n".join(messages)
        else:
            self._dependency_hint = ""

        if not providers:
            if not unavailable:
                self.status_label.setText("Remote catalogues are temporarily unavailable.")
            else:
                self.status_label.setText(
                    "Remote catalogues are unavailable until the required optional dependencies are installed."
                )
        else:
            self.status_label.clear()

        self._on_provider_changed()
        self._set_busy(False)

    # ------------------------------------------------------------------
    def _start_search_worker(self, worker: _SearchWorker) -> None:
        self._cleanup_search_thread()
        thread = QtCore.QThread(self)
        thread.setObjectName("remote-search-worker")
        self._search_thread = thread
        self._search_worker = worker
        worker.moveToThread(thread)
        thread.started.connect(worker.run)
        worker.finished.connect(thread.quit)
        worker.finished.connect(worker.deleteLater)
        thread.finished.connect(thread.deleteLater)
        thread.finished.connect(self._on_search_thread_finished)
        thread.start()

    def _start_download_worker(self, worker: _DownloadWorker) -> None:
        self._cleanup_download_thread()
        thread = QtCore.QThread(self)
        thread.setObjectName("remote-download-worker")
        self._download_thread = thread
        self._download_worker = worker
        worker.moveToThread(thread)
        thread.started.connect(worker.run)
        worker.finished.connect(thread.quit)
        worker.finished.connect(worker.deleteLater)
        thread.finished.connect(thread.deleteLater)
        thread.finished.connect(self._on_download_thread_finished)
        thread.start()

    def _handle_search_results(self, records: list[RemoteRecord]) -> None:
        self._records = list(records)
        self._populate_results_table(records)
        self.status_label.setText(
            f"{len(records)} result(s) fetched from {self.provider_combo.currentText()}."
        )
        if records:
            self.results.selectRow(0)
        else:
            self.preview.clear()
        self.search_completed.emit(records)

    def _handle_search_error(self, message: str) -> None:
        QtWidgets.QMessageBox.critical(self, "Search failed", message)
        self.status_label.setText(message)
        self.search_failed.emit(message)

    def _search_finished(self) -> None:
        self._search_in_progress = False
        self._update_enabled_state()
        self._set_busy(False)

    def _handle_download_completed(self, spectra: list[object]) -> None:
        self._ingested = list(spectra)
        if self._download_warnings and spectra:
            QtWidgets.QMessageBox.warning(
                self,
                "Partial download",
                "\n".join(self._download_warnings),
            )
            self._download_warnings.clear()
        if spectra:
            self.status_label.setText(f"Imported {len(spectra)} spectrum/s.")
            self.download_completed.emit(spectra)
            self.accept()
        elif self._download_warnings:
            QtWidgets.QMessageBox.warning(
                self,
                "Download failed",
                "\n".join(self._download_warnings),
            )
            self._download_warnings.clear()
        else:
            self.status_label.setText("No spectra were imported.")

    def _handle_download_warning(self, message: str) -> None:
        self._download_warnings.append(message)

    def _handle_download_error(self, message: str) -> None:
        QtWidgets.QMessageBox.critical(self, "Download failed", message)
        self.status_label.setText(message)
        self.download_failed.emit(message)

    def _download_finished(self) -> None:
        self._download_in_progress = False
        self._update_enabled_state()
        self._download_warnings.clear()
        self._set_busy(False)

    def _update_enabled_state(self) -> None:
        searching = self._search_in_progress
        downloading = self._download_in_progress
        providers_available = self.provider_combo.count() > 0

        self.provider_combo.setEnabled(providers_available and not searching)
        self.search_edit.setEnabled(not searching)
        self.search_button.setEnabled(not searching)
        self.example_combo.setEnabled(not searching and self.example_combo.count() > 1)
        self.include_imaging_checkbox.setEnabled(
            self.include_imaging_checkbox.isVisible() and not searching
        )
        self.download_button.setEnabled(bool(self._records) and not downloading and not searching)

    def _on_search_thread_finished(self) -> None:
        self._search_thread = None
        self._search_worker = None

    def _on_download_thread_finished(self) -> None:
        self._download_thread = None
        self._download_worker = None

    def _cleanup_search_thread(self) -> None:
        if self._search_thread is not None:
            self._search_thread.quit()
            self._search_thread.wait()
            self._search_thread = None
        self._search_worker = None

    def _cleanup_download_thread(self) -> None:
        if self._download_thread is not None:
            self._download_thread.quit()
            self._download_thread.wait()
            self._download_thread = None
        self._download_worker = None

    def _set_busy(self, busy: bool) -> None:
        if busy:
            self.progress_indicator.setRange(0, 0)
            self.progress_indicator.setVisible(True)
        else:
            self.progress_indicator.setVisible(False)
            self.progress_indicator.setRange(0, 1)

    # ------------------------------------------------------------------
<<<<<<< HEAD
    def reject(self) -> None:  # type: ignore[override]
        if self._shutdown_requested:
            return

        threads = [
            thread
            for thread in (self._search_thread, self._download_thread)
            if thread is not None and thread.isRunning()
        ]
        if not threads:
            self._finish_reject()
            return

        self._shutdown_requested = True
        self._set_busy(True)
        self.progress_indicator.setRange(0, 0)
        self.progress_indicator.setVisible(True)
        self.status_label.setText(
            "Closing Remote Data… waiting for background tasks to finish."
        )
        timer = self._ensure_shutdown_timer()
        self._poll_shutdown_threads()
        if self._shutdown_requested:
            timer.start()

    def _ensure_shutdown_timer(self) -> QtCore.QTimer:
        if self._shutdown_timer is None:
            timer = QtCore.QTimer(self)
            timer.setInterval(150)
            timer.setSingleShot(False)
            timer.timeout.connect(self._poll_shutdown_threads)
            self._shutdown_timer = timer
        return self._shutdown_timer

    def _poll_shutdown_threads(self) -> None:
        if not self._shutdown_requested:
            return

        active = False
        for thread in (self._search_thread, self._download_thread):
            if thread is None:
                continue
            if thread.isRunning():
                if not thread.wait(0):
                    active = True
                    continue
            thread.wait(0)

        if active:
            return

        self._finish_reject()

    def _finish_reject(self) -> None:
        timer = self._shutdown_timer
        if timer is not None:
            timer.stop()
            timer.deleteLater()
            self._shutdown_timer = None
        self._shutdown_requested = False
        self._set_busy(False)
        super().reject()

    # ------------------------------------------------------------------
=======
    @staticmethod
    def _first_text(mapping: Mapping[str, Any] | Any, keys: list[str]) -> str:
        source = mapping if isinstance(mapping, Mapping) else {}
        for key in keys:
            value = source.get(key)
            if value is None:
                continue
            if isinstance(value, (list, tuple)):
                for item in value:
                    if item is None:
                        continue
                    text = str(item).strip()
                    if text:
                        return text
                continue
            text = str(value).strip()
            if text:
                return text
        return ""

>>>>>>> 81e59cb9
    def _format_target(self, record: RemoteRecord) -> str:
        metadata = record.metadata if isinstance(record.metadata, Mapping) else {}
        exosystem = metadata.get("exosystem") if isinstance(metadata.get("exosystem"), Mapping) else None
        if exosystem:
            planet = self._first_text(exosystem, ["planet_name", "display_name"])
            host = self._first_text(exosystem, ["host_name", "object_name"])
            if planet and host:
                return f"{planet} (host: {host})"
            if planet:
                return planet
            if host:
                return host
        return self._first_text(metadata, ["target_display", "target_name", "object_name", "obs_id"]) or record.title

    def _format_mission(self, metadata: Mapping[str, Any] | Any) -> str:
        mission = self._first_text(metadata, ["obs_collection", "telescope_name", "project"])
        proposal = self._first_text(metadata, ["proposal_pi", "proposal_id"])
        if mission and proposal:
            return f"{mission} (PI: {proposal})"
        return mission

    def _format_instrument(self, metadata: Mapping[str, Any] | Any) -> str:
        instrument = self._first_text(metadata, ["instrument_name", "instrument", "filters"])
        aperture = self._first_text(metadata, ["aperture", "optical_element"])
        if instrument and aperture:
            return f"{instrument} ({aperture})"
        return instrument

    def _format_product(self, metadata: Mapping[str, Any] | Any) -> str:
        product = self._first_text(metadata, ["productType", "dataproduct_type", "product_type"])
        calib = metadata.get("calib_level") if isinstance(metadata, Mapping) else None
        if product and calib is not None:
            return f"{product} (calib {calib})"
        return product

    def _format_exoplanet_summary(self, metadata: Mapping[str, Any] | Any) -> str:
        mapping = metadata if isinstance(metadata, Mapping) else {}
        summary = mapping.get("exoplanet_summary")
        if isinstance(summary, str) and summary.strip():
            return summary.strip()

        def _normalise_year(value: Any) -> str:
            if value is None:
                return ""
            if isinstance(value, int):
                return str(value)
            if isinstance(value, float):
                if math.isnan(value):
                    return ""
                return str(int(value))
            if isinstance(value, str):
                text = value.strip()
                if not text or text.lower() == "nan":
                    return ""
                try:
                    numeric = float(text)
                except ValueError:
                    return text
                if math.isnan(numeric):
                    return ""
                return str(int(numeric))
            return ""

        exoplanet = mapping.get("exoplanet")
        if isinstance(exoplanet, Mapping):
            name = self._first_text(exoplanet, ["display_name", "name"])
            classification = self._first_text(exoplanet, ["classification", "type"])
            host = self._first_text(exoplanet, ["host_star", "host"])
            discovery_method = self._first_text(exoplanet, ["discovery_method", "discovered_via"])
            discovery_facility = self._first_text(exoplanet, ["discovery_facility", "facility"])
            discovery_year = _normalise_year(exoplanet.get("discovery_year"))

            details: list[str] = []
            if classification:
                details.append(classification)
            if host:
                details.append(f"Host: {host}")

            discovery_bits = [
                part
                for part in (discovery_method, discovery_facility, discovery_year)
                if part
            ]
            if discovery_bits:
                details.append(f"Discovery: {', '.join(discovery_bits)}")

            if name or details:
                body = ", ".join(details) if details else ""
                return " – ".join(filter(None, [name, body]))
        return ""

    def _extract_citation(self, metadata: Mapping[str, Any] | Any) -> str:
        mapping = metadata if isinstance(metadata, Mapping) else {}
        citations: list[str] = []

        def _collect(source: Any) -> None:
            if not isinstance(source, list):
                return
            for entry in source:
                if not isinstance(entry, Mapping):
                    continue
                title = entry.get("title") or entry.get("name")
                note = entry.get("notes")
                doi = entry.get("doi")
                url = entry.get("url")
                fragment = title or url or doi
                if not fragment:
                    continue
                detail_parts = [fragment]
                if doi:
                    detail_parts.append(f"DOI: {doi}")
                if url:
                    detail_parts.append(url)
                if note:
                    detail_parts.append(note)
                citations.append(" — ".join(detail_parts))

        _collect(mapping.get("citations"))
        exosystem = mapping.get("exosystem") if isinstance(mapping.get("exosystem"), Mapping) else None
        if exosystem:
            _collect(exosystem.get("citations"))

        return "; ".join(dict.fromkeys(citations))

    @staticmethod
    def _format_number(value: Any, *, suffix: str = "") -> str:
        try:
            number = float(value)
        except (TypeError, ValueError):
            return str(value)
        if math.isnan(number):
            return "?"
        if abs(number) >= 1000:
            formatted = f"{number:,.0f}"
        elif abs(number) >= 1:
            formatted = f"{number:,.1f}"
        else:
            formatted = f"{number:.3g}"
        return f"{formatted}{suffix}"
<|MERGE_RESOLUTION|>--- conflicted
+++ resolved
@@ -154,12 +154,9 @@
         self._search_in_progress = False
         self._download_in_progress = False
         self._download_warnings: list[str] = []
-<<<<<<< HEAD
         self._busy: bool = False
         self._shutdown_timer: QtCore.QTimer | None = None
         self._shutdown_requested = False
-=======
->>>>>>> 81e59cb9
 
         self._build_ui()
 
@@ -954,7 +951,6 @@
             self.progress_indicator.setRange(0, 1)
 
     # ------------------------------------------------------------------
-<<<<<<< HEAD
     def reject(self) -> None:  # type: ignore[override]
         if self._shutdown_requested:
             return
@@ -1019,28 +1015,6 @@
         super().reject()
 
     # ------------------------------------------------------------------
-=======
-    @staticmethod
-    def _first_text(mapping: Mapping[str, Any] | Any, keys: list[str]) -> str:
-        source = mapping if isinstance(mapping, Mapping) else {}
-        for key in keys:
-            value = source.get(key)
-            if value is None:
-                continue
-            if isinstance(value, (list, tuple)):
-                for item in value:
-                    if item is None:
-                        continue
-                    text = str(item).strip()
-                    if text:
-                        return text
-                continue
-            text = str(value).strip()
-            if text:
-                return text
-        return ""
-
->>>>>>> 81e59cb9
     def _format_target(self, record: RemoteRecord) -> str:
         metadata = record.metadata if isinstance(record.metadata, Mapping) else {}
         exosystem = metadata.get("exosystem") if isinstance(metadata.get("exosystem"), Mapping) else None

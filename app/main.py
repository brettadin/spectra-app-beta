"""Application entry point for the Spectra desktop shell."""

from __future__ import annotations

from dataclasses import dataclass
import json
import logging
from pathlib import Path
from typing import Iterable

from PySide6 import QtCore, QtWidgets

from .services import (
    UnitsService,
    ProvenanceService,
    DataIngestService,
    OverlayService,
    MathService,
)

SAMPLES_DIR = Path(__file__).resolve().parent.parent / 'samples'

<<<<<<< HEAD

class SpectraMainWindow(QtWidgets.QMainWindow):
    """Minimal yet functional shell that wires UI actions to services."""
=======
>>>>>>> c484d697

class SpectraMainWindow(QtWidgets.QMainWindow):
    """Minimal yet functional shell that wires UI actions to services."""

    def __init__(self, container: ServiceContainer) -> None:
        super().__init__()
        self.setWindowTitle("Spectra Desktop Preview")
        self.resize(1024, 720)

        self.units_service = UnitsService()
        self.provenance_service = ProvenanceService()
        self.ingest_service = DataIngestService(self.units_service)
        self.overlay_service = OverlayService(self.units_service)
        self.math_service = MathService()

        self._setup_menu()
        self._setup_ui()
        self._load_default_samples()

    # ------------------------------------------------------------------
    def _setup_menu(self) -> None:
        menu = self.menuBar()
        file_menu = menu.addMenu("&File")

        open_action = QtWidgets.QAction("&Open…", self)
        open_action.setShortcut("Ctrl+O")
        open_action.triggered.connect(self.open_file)
        file_menu.addAction(open_action)

        sample_action = QtWidgets.QAction("Load &Sample", self)
        sample_action.triggered.connect(self.load_sample_via_menu)
        file_menu.addAction(sample_action)

        export_action = QtWidgets.QAction("Export &Manifest", self)
        export_action.triggered.connect(self.export_manifest)
        file_menu.addAction(export_action)

        file_menu.addSeparator()
        exit_action = QtWidgets.QAction("E&xit", self)
        exit_action.triggered.connect(self.close)
        file_menu.addAction(exit_action)

    def _setup_ui(self) -> None:
        central = QtWidgets.QWidget()
        layout = QtWidgets.QHBoxLayout(central)
        layout.setContentsMargins(8, 8, 8, 8)

        self.spectra_list = QtWidgets.QListWidget()
        self.spectra_list.setSelectionMode(QtWidgets.QAbstractItemView.ExtendedSelection)
        self.spectra_list.itemSelectionChanged.connect(self._on_selection_changed)
        layout.addWidget(self.spectra_list, 2)

        self.tabs = QtWidgets.QTabWidget()
        layout.addWidget(self.tabs, 5)

        self.data_view = QtWidgets.QTextEdit(readOnly=True)
        self.tabs.addTab(self.data_view, "Data")

        self.overlay_widget = self._build_overlay_tab()
        self.tabs.addTab(self.overlay_widget, "Overlay")

        self.math_widget = self._build_math_tab()
        self.tabs.addTab(self.math_widget, "Math")

        self.provenance_view = QtWidgets.QTextEdit(readOnly=True)
        self.tabs.addTab(self.provenance_view, "Provenance")

        self.setCentralWidget(central)

        self.status_bar = self.statusBar()

    def _build_overlay_tab(self) -> QtWidgets.QWidget:
        widget = QtWidgets.QWidget()
        layout = QtWidgets.QVBoxLayout(widget)

        controls = QtWidgets.QHBoxLayout()
        layout.addLayout(controls)

        controls.addWidget(QtWidgets.QLabel("X unit:"))
        self.overlay_x_unit = QtWidgets.QComboBox()
        self.overlay_x_unit.addItems(["nm", "µm", "Å", "cm^-1"])
        self.overlay_x_unit.setCurrentText("nm")
        controls.addWidget(self.overlay_x_unit)

        controls.addWidget(QtWidgets.QLabel("Y unit:"))
        self.overlay_y_unit = QtWidgets.QComboBox()
        self.overlay_y_unit.addItems(["absorbance", "transmittance", "%T", "absorbance_e"])
        self.overlay_y_unit.setCurrentText("absorbance")
        controls.addWidget(self.overlay_y_unit)

        update_btn = QtWidgets.QPushButton("Refresh Overlay")
        update_btn.clicked.connect(self.refresh_overlay)
        controls.addWidget(update_btn)
        controls.addStretch(1)

        self.overlay_table = QtWidgets.QTableWidget()
        self.overlay_table.setColumnCount(4)
        self.overlay_table.setHorizontalHeaderLabels(["Spectrum", "Point", "X", "Y"])
        self.overlay_table.horizontalHeader().setSectionResizeMode(QtWidgets.QHeaderView.Stretch)
        layout.addWidget(self.overlay_table)

        return widget

    def _build_math_tab(self) -> QtWidgets.QWidget:
        widget = QtWidgets.QWidget()
        layout = QtWidgets.QVBoxLayout(widget)

        selector_layout = QtWidgets.QHBoxLayout()
        layout.addLayout(selector_layout)

        self.math_a = QtWidgets.QComboBox()
        self.math_b = QtWidgets.QComboBox()
        selector_layout.addWidget(QtWidgets.QLabel("Spectrum A:"))
        selector_layout.addWidget(self.math_a)
        selector_layout.addWidget(QtWidgets.QLabel("Spectrum B:"))
        selector_layout.addWidget(self.math_b)

        btn_layout = QtWidgets.QHBoxLayout()
        layout.addLayout(btn_layout)
        subtract_btn = QtWidgets.QPushButton("A − B")
        subtract_btn.clicked.connect(self.compute_subtract)
        btn_layout.addWidget(subtract_btn)
        ratio_btn = QtWidgets.QPushButton("A ÷ B")
        ratio_btn.clicked.connect(self.compute_ratio)
        btn_layout.addWidget(ratio_btn)
        btn_layout.addStretch(1)

        self.math_log = QtWidgets.QTextEdit(readOnly=True)
        layout.addWidget(self.math_log)

        return widget

    # ------------------------------------------------------------------
    def _load_default_samples(self) -> None:
        for sample_file in sorted(SAMPLES_DIR.glob('sample_*.csv')):
            if sample_file.exists():
                self._ingest_path(sample_file)

    # Actions -----------------------------------------------------------
    def open_file(self) -> None:
        path, _ = QtWidgets.QFileDialog.getOpenFileName(self, "Open Spectrum", str(Path.home()),
                                                        "Spectra (*.csv *.txt)")
        if path:
            self._ingest_path(Path(path))

    def load_sample_via_menu(self) -> None:
        files = list(SAMPLES_DIR.glob('*.csv'))
        if not files:
            self.status_bar.showMessage("No samples found", 5000)
            return
        self._ingest_path(files[0])

    def export_manifest(self) -> None:
        if not self.overlay_service.list():
            QtWidgets.QMessageBox.information(self, "No Data", "Load spectra before exporting provenance.")
            return
        manifest = self.provenance_service.create_manifest(self.overlay_service.list())
        save_path, _ = QtWidgets.QFileDialog.getSaveFileName(self, "Save Manifest", str(Path.home() / 'manifest.json'),
                                                             "JSON (*.json)")
        if save_path:
            self.provenance_service.save_manifest(manifest, Path(save_path))
            self.status_bar.showMessage(f"Manifest saved to {save_path}", 5000)
            self.provenance_view.setPlainText(json_pretty(manifest))

    def refresh_overlay(self) -> None:
        selected_ids = [item.data(QtCore.Qt.UserRole) for item in self.spectra_list.selectedItems()]
        if not selected_ids:
            selected_ids = [item.data(QtCore.Qt.UserRole) for item in self._iter_items(self.spectra_list)]
        if not selected_ids:
            self.overlay_table.clearContents()
            self.overlay_table.setRowCount(0)
            return
        views = self.overlay_service.overlay(selected_ids, self.overlay_x_unit.currentText(),
                                             self._normalise_y(self.overlay_y_unit.currentText()))
        self._populate_overlay_table(views)

    def compute_subtract(self) -> None:
        ids = self._selected_math_ids()
        if not ids:
            return
        spec_a = self.overlay_service.get(ids[0])
        spec_b = self.overlay_service.get(ids[1])
        result, info = self.math_service.subtract(spec_a, spec_b)
        self._log_math(info)
        if result:
            self.overlay_service.add(result)
            self._add_spectrum_to_list(result)

    def compute_ratio(self) -> None:
        ids = self._selected_math_ids()
        if not ids:
            return
        spec_a = self.overlay_service.get(ids[0])
        spec_b = self.overlay_service.get(ids[1])
        result, info = self.math_service.ratio(spec_a, spec_b)
        self._log_math(info)
        self.overlay_service.add(result)
        self._add_spectrum_to_list(result)

    # Internal helpers --------------------------------------------------
    def _ingest_path(self, path: Path) -> None:
        try:
            spectrum = self.ingest_service.ingest(path)
        except Exception as exc:  # pragma: no cover - UI feedback
            QtWidgets.QMessageBox.critical(self, "Import failed", str(exc))
            return
        self.overlay_service.add(spectrum)
        self._add_spectrum_to_list(spectrum)
        self.status_bar.showMessage(f"Loaded {path.name}", 5000)
        self._update_math_selectors()
        self.refresh_overlay()
        self._show_metadata(spectrum)

    def _add_spectrum_to_list(self, spectrum: 'Spectrum') -> None:
        item = QtWidgets.QListWidgetItem(spectrum.name)
        item.setData(QtCore.Qt.UserRole, spectrum.id)
        self.spectra_list.addItem(item)

    def _show_metadata(self, spectrum: 'Spectrum') -> None:
        lines = [f"Name: {spectrum.name}", f"Source: {spectrum.source_path or 'N/A'}"]
        for key, value in spectrum.metadata.items():
            lines.append(f"{key}: {value}")
<<<<<<< HEAD
        self.data_view.setPlainText("\n".join(lines))
=======
        self.data_view.setPlainText("
".join(lines))
>>>>>>> c484d697

    def _on_selection_changed(self) -> None:
        items = self.spectra_list.selectedItems()
        if items:
            spectrum_id = items[-1].data(QtCore.Qt.UserRole)
            spectrum = self.overlay_service.get(spectrum_id)
            self._show_metadata(spectrum)
        self.refresh_overlay()

    def _populate_overlay_table(self, views: Iterable[dict]) -> None:
        rows = sum(min(100, len(view['x'])) for view in views)
        self.overlay_table.setRowCount(rows)
        row_index = 0
        for view in views:
            x_arr = view['x']
            y_arr = view['y']
            for idx, (x, y) in enumerate(zip(x_arr[:100], y_arr[:100])):  # limit to first 100 points for display
                self.overlay_table.setItem(row_index, 0, QtWidgets.QTableWidgetItem(view['name']))
                self.overlay_table.setItem(row_index, 1, QtWidgets.QTableWidgetItem(str(idx)))
                self.overlay_table.setItem(row_index, 2, QtWidgets.QTableWidgetItem(f"{x:.6g}"))
                self.overlay_table.setItem(row_index, 3, QtWidgets.QTableWidgetItem(f"{y:.6g}"))
                row_index += 1
        if rows == 0:
            self.overlay_table.clearContents()
            self.overlay_table.setRowCount(0)

    def _update_math_selectors(self) -> None:
        spectra = self.overlay_service.list()
        self.math_a.clear()
        self.math_b.clear()
        for spec in spectra:
            self.math_a.addItem(spec.name, spec.id)
            self.math_b.addItem(spec.name, spec.id)

    def _selected_math_ids(self) -> list[str]:
        if self.math_a.count() < 2 or self.math_b.count() < 2:
            QtWidgets.QMessageBox.information(self, "Need more spectra", "Load at least two spectra for math operations.")
            return []
        return [self.math_a.currentData(), self.math_b.currentData()]

    def _log_math(self, info: dict) -> None:
        existing = self.math_log.toPlainText()
        new_line = json_pretty(info)
        self.math_log.setPlainText("
".join(filter(None, [existing, new_line])))

    def _iter_items(self, widget: QtWidgets.QListWidget):
        for index in range(widget.count()):
            yield widget.item(index)

    def _normalise_y(self, label: str) -> str:
        mapping = {"%T": "percent_transmittance"}
        return mapping.get(label, label)


def json_pretty(data: dict) -> str:
    import json
    return json.dumps(data, indent=2, ensure_ascii=False)


def main() -> None:
    app = QtWidgets.QApplication(sys.argv)
    window = SpectraMainWindow()
    window.show()
    app.exec()


if __name__ == "__main__":
    main()<|MERGE_RESOLUTION|>--- conflicted
+++ resolved
@@ -20,12 +20,9 @@
 
 SAMPLES_DIR = Path(__file__).resolve().parent.parent / 'samples'
 
-<<<<<<< HEAD
 
 class SpectraMainWindow(QtWidgets.QMainWindow):
     """Minimal yet functional shell that wires UI actions to services."""
-=======
->>>>>>> c484d697
 
 class SpectraMainWindow(QtWidgets.QMainWindow):
     """Minimal yet functional shell that wires UI actions to services."""
@@ -248,12 +245,7 @@
         lines = [f"Name: {spectrum.name}", f"Source: {spectrum.source_path or 'N/A'}"]
         for key, value in spectrum.metadata.items():
             lines.append(f"{key}: {value}")
-<<<<<<< HEAD
         self.data_view.setPlainText("\n".join(lines))
-=======
-        self.data_view.setPlainText("
-".join(lines))
->>>>>>> c484d697
 
     def _on_selection_changed(self) -> None:
         items = self.spectra_list.selectedItems()

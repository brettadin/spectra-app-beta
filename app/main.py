"""Application entry point for the Spectra desktop shell."""

from __future__ import annotations

import sys
from pathlib import Path
from typing import Any, Dict, Iterable, List, Mapping, Optional, cast

import numpy as np
import pyqtgraph as pg

from app.qt_compat import get_qt
from .services import (
    UnitsService,
    ProvenanceService,
    DataIngestService,
    OverlayService,
    MathService,
    ReferenceLibrary,
    Spectrum,
)
from .ui.plot_pane import PlotPane, TraceStyle

QtCore: Any
QtGui: Any
QtWidgets: Any
QT_BINDING: str
QtCore, QtGui, QtWidgets, QT_BINDING = get_qt()

SAMPLES_DIR = Path(__file__).resolve().parent.parent / "samples"


class SpectraMainWindow(QtWidgets.QMainWindow):
    """Preview shell that wires UI actions to services with docked layout."""

    def __init__(self, container: object | None = None) -> None:
        super().__init__()
        self.setWindowTitle("Spectra Desktop Preview")
        self.resize(1320, 840)

        self.units_service = UnitsService()
        self.provenance_service = ProvenanceService()
        self.ingest_service = DataIngestService(self.units_service)
        self.overlay_service = OverlayService(self.units_service)
        self.math_service = MathService()
        self.reference_library = ReferenceLibrary()

        self.unit_combo: Optional[QtWidgets.QComboBox] = None
        self.plot_toolbar: Optional[QtWidgets.QToolBar] = None

        self._dataset_items: Dict[str, QtGui.QStandardItem] = {}
        self._spectrum_colors: Dict[str, QtGui.QColor] = {}
        self._visibility: Dict[str, bool] = {}
        self._normalization_mode: str = "None"
        self._doc_entries: List[tuple[str, Path]] = []
        self._reference_plot_items: List[object] = []
        self._reference_overlay_key: Optional[str] = None
        self._reference_overlay_payload: Optional[Dict[str, Any]] = None
        self._reference_overlay_annotations: List[pg.TextItem] = []
        self._display_y_units: Dict[str, str] = {}
        self._palette: List[QtGui.QColor] = [
            QtGui.QColor("#4F6D7A"),
            QtGui.QColor("#C0D6DF"),
            QtGui.QColor("#C72C41"),
            QtGui.QColor("#2F4858"),
            QtGui.QColor("#33658A"),
            QtGui.QColor("#758E4F"),
            QtGui.QColor("#6D597A"),
            QtGui.QColor("#EE964B"),
        ]
        self._palette_index = 0

        self.log_view: QtWidgets.QPlainTextEdit | None = None
        self._log_buffer: list[tuple[str, str]] = []
        self._log_ready = False

        self._reference_items: list[pg.GraphicsObject] = []
        self._reference_overlay_payload: Optional[Dict[str, Any]] = None
        self._reference_overlay_key: Optional[str] = None

        self._setup_ui()
        self._setup_menu()
        self._wire_shortcuts()
        self._load_default_samples()

    # ------------------------------------------------------------------
    def _setup_menu(self) -> None:
        menu = self.menuBar()
        file_menu = menu.addMenu("&File")

        open_action = QtGui.QAction("&Open…", self)
        open_action.setShortcut("Ctrl+O")
        open_action.triggered.connect(self.open_file)
        file_menu.addAction(open_action)

        sample_action = QtGui.QAction("Load &Sample", self)
        sample_action.triggered.connect(self.load_sample_via_menu)
        file_menu.addAction(sample_action)

        export_action = QtGui.QAction("Export &Manifest", self)
        export_action.triggered.connect(self.export_manifest)
        file_menu.addAction(export_action)

        file_menu.addSeparator()
        exit_action = QtGui.QAction("E&xit", self)
        exit_action.triggered.connect(self.close)
        file_menu.addAction(exit_action)

        view_menu = menu.addMenu("&View")
        view_menu.addAction(self.dataset_dock.toggleViewAction())
        view_menu.addAction(self.inspector_dock.toggleViewAction())
        view_menu.addAction(self.log_dock.toggleViewAction())
        if self.plot_toolbar is not None:
            view_menu.addAction(self.plot_toolbar.toggleViewAction())

        view_menu.addSeparator()
        self.reset_plot_action = QtGui.QAction("Reset Plot", self)
        self.reset_plot_action.setShortcut(QtGui.QKeySequence("Ctrl+Shift+A"))
        self.reset_plot_action.triggered.connect(self.plot.autoscale)
        view_menu.addAction(self.reset_plot_action)
        view_menu.addSeparator()
        self.data_table_action = QtGui.QAction("Show Data Table", self, checkable=True)
        self.data_table_action.triggered.connect(self._toggle_data_table)
        view_menu.addAction(self.data_table_action)

        help_menu = menu.addMenu("&Help")
        docs_action = QtGui.QAction("View &Documentation", self)
        docs_action.setShortcut("F1")
        docs_action.triggered.connect(self.show_documentation)
        help_menu.addAction(docs_action)

    def _setup_ui(self) -> None:
        self.central_split = QtWidgets.QSplitter(self)
        self.central_split.setOrientation(QtCore.Qt.Orientation.Horizontal)
        self.setCentralWidget(self.central_split)

        self.plot = PlotPane(self)
        self.plot.setObjectName("plot-area")
        self.central_split.addWidget(self.plot)
        self.plot.autoscale()
        self.plot.rangeChanged.connect(self._on_plot_range_changed)

        # Build the plot toolbar immediately so dependent UI (e.g. menus)
        # can reference it during their own setup routines.
        self._build_plot_toolbar()

        self.data_table = QtWidgets.QTableWidget()
        self.data_table.setColumnCount(4)
        self.data_table.setHorizontalHeaderLabels(["Spectrum", "Point", "X", "Y"])
        self.data_table.horizontalHeader().setSectionResizeMode(QtWidgets.QHeaderView.Stretch)
        self.data_table.hide()
        self.central_split.addWidget(self.data_table)
        self.central_split.setStretchFactor(0, 4)
        self.central_split.setStretchFactor(1, 3)

        self.dataset_dock = QtWidgets.QDockWidget("Datasets", self)
        self.dataset_dock.setObjectName("dock-datasets")
        self.dataset_dock.setAllowedAreas(
            QtCore.Qt.DockWidgetArea.LeftDockWidgetArea | QtCore.Qt.DockWidgetArea.RightDockWidgetArea
        )
        self.dataset_tree = QtWidgets.QTreeView()
        self.dataset_tree.setSelectionMode(QtWidgets.QAbstractItemView.ExtendedSelection)
        self.dataset_tree.setRootIsDecorated(True)
        self.dataset_tree.setUniformRowHeights(True)
        self.dataset_model = QtGui.QStandardItemModel()
        self.dataset_model.setHorizontalHeaderLabels(["Alias", "Visible", "Color"])
        self._originals_item = self._create_group_row("Originals")
        self._derived_item = self._create_group_row("Derived")
        self.dataset_tree.setModel(self.dataset_model)
        self.dataset_tree.expandAll()
        self.dataset_tree.header().setSectionResizeMode(0, QtWidgets.QHeaderView.Stretch)
        self.dataset_tree.header().setSectionResizeMode(1, QtWidgets.QHeaderView.ResizeToContents)
        self.dataset_tree.header().setSectionResizeMode(2, QtWidgets.QHeaderView.ResizeToContents)
        self.dataset_tree.selectionModel().selectionChanged.connect(self._on_dataset_selection_changed)
        self.dataset_model.dataChanged.connect(self._on_dataset_data_changed)
        self.dataset_dock.setWidget(self.dataset_tree)
        self.addDockWidget(QtCore.Qt.DockWidgetArea.LeftDockWidgetArea, self.dataset_dock)

        self.log_dock = QtWidgets.QDockWidget("Log", self)
        self.log_dock.setObjectName("dock-log")
        self.log_view = QtWidgets.QPlainTextEdit()
        self.log_view.setReadOnly(True)
        self.log_dock.setWidget(self.log_view)
        self.addDockWidget(QtCore.Qt.DockWidgetArea.BottomDockWidgetArea, self.log_dock)

        self.inspector_dock = QtWidgets.QDockWidget("Inspector", self)
        self.inspector_dock.setObjectName("dock-inspector")
        self.inspector_tabs = QtWidgets.QTabWidget()
        self._build_inspector_tabs()
        self.inspector_dock.setWidget(self.inspector_tabs)
        self.addDockWidget(QtCore.Qt.DockWidgetArea.RightDockWidgetArea, self.inspector_dock)

        self.status_bar = self.statusBar()
        self.status_bar.showMessage("Ready")
        self.plot.pointHovered.connect(
            lambda x, y: self.status_bar.showMessage(
                f"x={x:.4g} {self.plot_unit()} | y={y:.4g}"
            )
        )

        # Load documentation entries after all dock widgets (including the log view)
        # have been initialised so that the initial selection can log status safely.
        self._load_documentation_index()

    def _build_inspector_tabs(self) -> None:
        self.inspector_tabs.clear()

        # Info tab -----------------------------------------------------
        self.tab_info = QtWidgets.QWidget()
        info_layout = QtWidgets.QVBoxLayout(self.tab_info)
        self.info_placeholder = QtWidgets.QLabel("Select a trace to see its details.")
        self.info_placeholder.setAlignment(QtCore.Qt.AlignmentFlag.AlignCenter)
        self.info_placeholder.setStyleSheet("color: #666; font-size: 14px;")
        info_layout.addWidget(self.info_placeholder)

        self.info_panel = QtWidgets.QWidget()
        form = QtWidgets.QFormLayout(self.info_panel)
        self.info_name = QtWidgets.QLabel("–")
        self.info_alias = QtWidgets.QLineEdit()
        self.info_alias.setPlaceholderText("Alias…")
        self.info_alias.editingFinished.connect(self._rename_selected_spectrum)
        self.info_source = QtWidgets.QLabel("–")
        self.info_units = QtWidgets.QLabel("–")
        self.info_range_x = QtWidgets.QLabel("–")
        self.info_range_y = QtWidgets.QLabel("–")
        self.info_points = QtWidgets.QLabel("–")
        form.addRow("Name:", self.info_name)
        form.addRow("Alias:", self.info_alias)
        form.addRow("Source:", self.info_source)
        form.addRow("Units:", self.info_units)
        form.addRow("X Range:", self.info_range_x)
        form.addRow("Y Range:", self.info_range_y)
        form.addRow("Samples:", self.info_points)
        info_layout.addWidget(self.info_panel)
        self.info_panel.hide()

        # Math tab -----------------------------------------------------
        self.tab_math = QtWidgets.QWidget()
        math_layout = QtWidgets.QVBoxLayout(self.tab_math)
        selector_layout = QtWidgets.QHBoxLayout()
        math_layout.addLayout(selector_layout)
        self.math_a = QtWidgets.QComboBox()
        self.math_b = QtWidgets.QComboBox()
        selector_layout.addWidget(QtWidgets.QLabel("Trace A:"))
        selector_layout.addWidget(self.math_a)
        selector_layout.addWidget(QtWidgets.QLabel("Trace B:"))
        selector_layout.addWidget(self.math_b)
        swap_btn = QtWidgets.QPushButton("Swap")
        swap_btn.clicked.connect(self._swap_math_selection)
        selector_layout.addWidget(swap_btn)
        selector_layout.addStretch(1)

        btn_layout = QtWidgets.QHBoxLayout()
        math_layout.addLayout(btn_layout)
        subtract_btn = QtWidgets.QPushButton("A − B")
        subtract_btn.clicked.connect(self.compute_subtract)
        btn_layout.addWidget(subtract_btn)
        ratio_btn = QtWidgets.QPushButton("A ÷ B")
        ratio_btn.clicked.connect(self.compute_ratio)
        btn_layout.addWidget(ratio_btn)
        btn_layout.addStretch(1)

        self.math_log = QtWidgets.QPlainTextEdit()
        self.math_log.setReadOnly(True)
        self.math_log.setPlaceholderText("Math operations will appear here.")
        math_layout.addWidget(self.math_log)

        # Style tab placeholder ---------------------------------------
        self.tab_style = QtWidgets.QWidget()
        style_layout = QtWidgets.QVBoxLayout(self.tab_style)
        style_placeholder = QtWidgets.QLabel("Style controls coming soon.")
        style_placeholder.setAlignment(QtCore.Qt.AlignmentFlag.AlignCenter)
        style_layout.addWidget(style_placeholder)

        # Provenance tab -----------------------------------------------
        self.tab_prov = QtWidgets.QWidget()
        prov_layout = QtWidgets.QVBoxLayout(self.tab_prov)
        self.prov_placeholder = QtWidgets.QLabel("Select a trace to inspect provenance.")
        self.prov_placeholder.setAlignment(QtCore.Qt.AlignmentFlag.AlignCenter)
        self.prov_placeholder.setStyleSheet("color: #666; font-size: 14px;")
        prov_layout.addWidget(self.prov_placeholder)

        self.prov_tree = QtWidgets.QTreeWidget()
        self.prov_tree.setHeaderLabels(["Step", "Details"])
        self.prov_tree.hide()
        prov_layout.addWidget(self.prov_tree)

        self.provenance_view = QtWidgets.QTextEdit(readOnly=True)
        self.provenance_view.setPlaceholderText("Provenance JSON will appear here.")
        self.provenance_view.hide()
        prov_layout.addWidget(self.provenance_view)

        self._build_reference_tab()
        self._build_documentation_tab()

        for name, tab in [
            ("Info", self.tab_info),
            ("Math", self.tab_math),
            ("Style", self.tab_style),
            ("Provenance", self.tab_prov),
            ("Reference", self.tab_reference),
            ("Docs", self.tab_docs),
        ]:
            self.inspector_tabs.addTab(tab, name)

    def _build_plot_toolbar(self) -> None:
        toolbar = QtWidgets.QToolBar("Plot")
        toolbar.setMovable(False)
        self.addToolBar(QtCore.Qt.ToolBarArea.TopToolBarArea, toolbar)
        toolbar.show()
        toolbar.toggleViewAction().setChecked(True)
        self.plot_toolbar = toolbar

        self.action_cursor = QtGui.QAction("Cursor", self)
        self.action_cursor.setCheckable(True)
        self.action_cursor.setChecked(True)
        self.action_cursor.toggled.connect(self.plot.set_crosshair_visible)
        toolbar.addAction(self.action_cursor)

        self.action_peak = QtGui.QAction("Peak", self)
        toolbar.addAction(self.action_peak)

        toolbar.addSeparator()
        toolbar.addWidget(QtWidgets.QLabel("Units:"))
        self.unit_combo = QtWidgets.QComboBox()
        self.unit_combo.addItems(["nm", "Å", "µm", "cm⁻¹"])
        self.unit_combo.currentTextChanged.connect(self._on_display_unit_changed)
        toolbar.addWidget(self.unit_combo)

        toolbar.addWidget(QtWidgets.QLabel("Normalize:"))
        self.norm_combo = QtWidgets.QComboBox()
        self.norm_combo.addItems(["None", "Max", "Area"])
        self.norm_combo.currentTextChanged.connect(self._on_normalize_changed)
        self._normalization_mode = self.norm_combo.currentText()
        toolbar.addWidget(self.norm_combo)

        toolbar.addWidget(QtWidgets.QLabel("Smoothing:"))
        self.smooth_combo = QtWidgets.QComboBox()
        self.smooth_combo.addItems(["Off", "Savitzky–Golay"])
        self.smooth_combo.currentTextChanged.connect(self._on_smoothing_changed)
        toolbar.addWidget(self.smooth_combo)

        toolbar.addSeparator()
        self.action_export = QtGui.QAction("Export", self)
        self.action_export.triggered.connect(self.export_manifest)
        toolbar.addAction(self.action_export)

    def plot_unit(self) -> str:
        if self.unit_combo is None:
            return "nm"
        return self.unit_combo.currentText()

    def _on_display_unit_changed(self, unit: str) -> None:
        self.plot.set_display_unit(unit)
        self.refresh_overlay()
        # Reference previews share the same display axis so update them as well.
        if hasattr(self, "reference_dataset_combo"):
            self._refresh_reference_dataset()

    def _create_group_row(self, title: str) -> QtGui.QStandardItem:
        alias_item = QtGui.QStandardItem(title)
        alias_item.setEditable(False)
        alias_item.setSelectable(False)
        alias_item.setData("group", QtCore.Qt.ItemDataRole.UserRole)
        visible_item = QtGui.QStandardItem()
        visible_item.setEditable(False)
        color_item = QtGui.QStandardItem()
        color_item.setEditable(False)
        self.dataset_model.appendRow([alias_item, visible_item, color_item])
        return alias_item

    def _wire_shortcuts(self) -> None:
        QtGui.QShortcut(QtGui.QKeySequence("Ctrl+O"), self, activated=self.open_file)
        QtGui.QShortcut(QtGui.QKeySequence("U"), self, activated=self._cycle_units)

    def _cycle_units(self) -> None:
        if self.unit_combo is None or self.unit_combo.count() == 0:
            return
        idx = (self.unit_combo.currentIndex() + 1) % self.unit_combo.count()
        self.unit_combo.setCurrentIndex(idx)

    # ------------------------------------------------------------------
    def _load_default_samples(self) -> None:
        self.plot.begin_bulk_update()
        try:
            for sample_file in sorted(SAMPLES_DIR.glob('sample_*.csv')):
                if sample_file.exists():
                    self._ingest_path(sample_file)
        finally:
            self.plot.end_bulk_update()

    # Actions -----------------------------------------------------------
    def open_file(self) -> None:
        paths, _ = QtWidgets.QFileDialog.getOpenFileNames(
            self,
            "Open Spectra",
            str(Path.home()),
            "Spectra (*.csv *.txt)",
        )
        if not paths:
            return

        self.plot.begin_bulk_update()
        try:
            for raw in paths:
                if not raw:
                    continue
                self._ingest_path(Path(raw))
        finally:
            self.plot.end_bulk_update()

    def load_sample_via_menu(self) -> None:
        files = list(SAMPLES_DIR.glob("*.csv"))
        if not files:
            self.status_bar.showMessage("No samples found", 5000)
            return

        dialog = QtWidgets.QFileDialog(self, "Load Sample", str(SAMPLES_DIR))
        dialog.setNameFilter("Spectra (*.csv *.txt)")
        dialog.setFileMode(QtWidgets.QFileDialog.FileMode.ExistingFiles)
        if not dialog.exec():
            return

        selected = dialog.selectedFiles()
        if not selected:
            return

        self.plot.begin_bulk_update()
        try:
            for raw in selected:
                path = Path(raw)
                if path.exists():
                    self._ingest_path(path)
        finally:
            self.plot.end_bulk_update()

    def export_manifest(self) -> None:
        if not self.overlay_service.list():
            QtWidgets.QMessageBox.information(self, "No Data", "Load spectra before exporting provenance.")
            return
        save_path, _ = QtWidgets.QFileDialog.getSaveFileName(
            self,
            "Save Manifest",
            str(Path.home() / 'manifest.json'),
            "JSON (*.json)",
        )
        if save_path:
            manifest_path = Path(save_path)
            try:
                export = self.provenance_service.export_bundle(
                    self.overlay_service.list(),
                    manifest_path,
                    png_writer=self.plot.export_png,
                )
            except Exception as exc:  # pragma: no cover - UI feedback
                QtWidgets.QMessageBox.warning(self, "Export Failed", str(exc))
                self._log("Export", f"Bundle export failed: {exc}")
                return
            self.status_bar.showMessage(f"Manifest saved to {export['manifest_path']}", 5000)
            self._log("Manifest", f"Saved to {export['manifest_path']}")
            self._log("Export", f"CSV saved to {export['csv_path']}")
            self._log("Export", f"Plot snapshot saved to {export['png_path']}")
            self.provenance_view.setPlainText(json_pretty(export['manifest']))
            self.provenance_view.show()
            self.prov_tree.show()
            self.prov_placeholder.hide()

    def refresh_overlay(self) -> None:
        selected_ids = self._selected_dataset_ids()
        if not selected_ids:
            selected_ids = [sid for sid, visible in self._visibility.items() if visible]
        if not selected_ids:
            self.data_table.clearContents()
            self.data_table.setRowCount(0)
            if self.data_table.isVisible():
                self.data_table.hide()
                self.data_table_action.setChecked(False)
            return
        selected_ids = [sid for sid in selected_ids if self._visibility.get(sid, True)]
        if not selected_ids:
            return
        raw_views = self.overlay_service.overlay(
            selected_ids,
            self.plot_unit(),
            self._normalise_y("absorbance"),
            normalization=self._normalization_mode,
        )
        display_views: List[Dict[str, object]] = []
        for view in raw_views:
            spec_id = cast(str, view["id"])
            display_unit = self._display_y_units.get(spec_id, "absorbance")
            _, y_display = self.units_service.from_canonical(
                cast(np.ndarray, view["x_canonical"]),
                cast(np.ndarray, view["y_canonical"]),
                "nm",
                display_unit,
            )
            updated = dict(view)
            updated["y"] = y_display
            updated["y_unit"] = display_unit
            display_views.append(updated)

        self._populate_data_table(display_views)
        if not self.data_table.isVisible():
            self.data_table.show()
            self.data_table_action.setChecked(True)

        all_ids = [spec.id for spec in self.overlay_service.list()]
        if not all_ids:
            return
        canonical_views = self.overlay_service.overlay(
            all_ids,
            "nm",
            "absorbance",
            normalization=self._normalization_mode,
        )
        y_units_in_view: List[str] = []
        for view in canonical_views:
            spec_id = cast(str, view["id"])
            alias_item = self._dataset_items.get(spec_id)
            alias = alias_item.text() if alias_item else cast(str, view["name"])
            color = self._spectrum_colors.get(spec_id)
            if color is None:
                color = QtGui.QColor("#4F6D7A")
            display_unit = self._display_y_units.get(spec_id, "absorbance")
            _, y_display = self.units_service.from_canonical(
                cast(np.ndarray, view["x_canonical"]),
                cast(np.ndarray, view["y_canonical"]),
                "nm",
                display_unit,
            )
            y_units_in_view.append(display_unit)
            style = TraceStyle(
                color=QtGui.QColor(color),
                width=1.6,
                antialias=False,
                show_in_legend=True,
            )
            self.plot.add_trace(
                key=spec_id,
                alias=alias,
                x_nm=cast(np.ndarray, view["x_canonical"]),
                y=y_display,
                style=style,
            )
            self.plot.set_visible(spec_id, self._visibility.get(spec_id, True))

        if y_units_in_view:
            self.plot.set_y_label(self._format_y_axis_label(y_units_in_view[0]))

    def compute_subtract(self) -> None:
        ids = self._selected_math_ids()
        if not ids:
            return
        spec_a = self.overlay_service.get(ids[0])
        spec_b = self.overlay_service.get(ids[1])
        result, info = self.math_service.subtract(spec_a, spec_b)
        self._log_math(info)
        if result:
            self.overlay_service.add(result)
            self._add_spectrum(result)
            self._update_math_selectors()

    def compute_ratio(self) -> None:
        ids = self._selected_math_ids()
        if not ids:
            return
        spec_a = self.overlay_service.get(ids[0])
        spec_b = self.overlay_service.get(ids[1])
        result, info = self.math_service.ratio(spec_a, spec_b)
        self._log_math(info)
        self.overlay_service.add(result)
        self._add_spectrum(result)
        self._update_math_selectors()

    # Internal helpers --------------------------------------------------
    def _ingest_path(self, path: Path) -> None:
        try:
            spectrum = self.ingest_service.ingest(path)
        except Exception as exc:  # pragma: no cover - UI feedback
            QtWidgets.QMessageBox.critical(self, "Import failed", str(exc))
            return
        self.overlay_service.add(spectrum)
        self._add_spectrum(spectrum)
        self.status_bar.showMessage(f"Loaded {path.name}", 5000)
        self._update_math_selectors()
        self.refresh_overlay()
        self._show_metadata(spectrum)
        self._show_provenance(spectrum)

    def _add_spectrum(self, spectrum: Spectrum) -> None:
        color = self._assign_color(spectrum)
        group_item = self._derived_item if self._is_derived(spectrum) else self._originals_item
        visible_item = QtGui.QStandardItem()
        visible_item.setCheckable(True)
        visible_item.setCheckState(QtCore.Qt.CheckState.Checked)
        visible_item.setEditable(False)
        visible_item.setData(spectrum.id, QtCore.Qt.ItemDataRole.UserRole)

        color_item = QtGui.QStandardItem()
        color_item.setEditable(False)
        icon_pix = QtGui.QPixmap(16, 16)
        icon_pix.fill(color)
        color_item.setIcon(QtGui.QIcon(icon_pix))
        color_item.setData(spectrum.id, QtCore.Qt.ItemDataRole.UserRole)

        alias_item = QtGui.QStandardItem(spectrum.name)
        alias_item.setEditable(False)
        alias_item.setData(spectrum.id, QtCore.Qt.ItemDataRole.UserRole)
        group_item.appendRow([alias_item, visible_item, color_item])
        self.dataset_tree.expandAll()
        self._dataset_items[spectrum.id] = alias_item
        self._visibility[spectrum.id] = True
        _source_x, source_y = self._source_units(spectrum)
        self._display_y_units[spectrum.id] = source_y
        self._add_plot_trace(spectrum, color)

    def _add_plot_trace(self, spectrum: Spectrum, color: QtGui.QColor) -> None:
        alias_item = self._dataset_items.get(spectrum.id)
        alias = alias_item.text() if alias_item else spectrum.name
        x_nm = self._to_nm(spectrum.x, spectrum.x_unit)
        display_y_unit = self._display_y_units.get(spectrum.id, spectrum.y_unit)
        _, y_display = self.units_service.from_canonical(
            spectrum.x,
            spectrum.y,
            spectrum.x_unit,
            display_y_unit,
        )
        style = TraceStyle(
            color=QtGui.QColor(color),
            width=1.6,
            antialias=False,
            show_in_legend=True,
        )
        self.plot.add_trace(
            key=spectrum.id,
            alias=alias,
            x_nm=x_nm,
            y=y_display,
            style=style,
        )
        self.plot.set_y_label(self._format_y_axis_label(display_y_unit))
        self.plot.autoscale()

    def _show_metadata(self, spectrum: Spectrum | None) -> None:
        if spectrum is None:
            self.info_panel.hide()
            self.info_placeholder.show()
            return

        alias_item = self._dataset_items.get(spectrum.id)
        alias_text = alias_item.text() if alias_item else spectrum.name
        self.info_name.setText(spectrum.name)
        self.info_alias.setText(alias_text)
        source = spectrum.source_path.name if spectrum.source_path else "N/A"
        self.info_source.setText(source)
        source_x, source_y = self._source_units(spectrum)
        self.info_units.setText(f"x: {source_x} | y: {source_y}")
        self.info_units.setToolTip("Canonical units: x=nm | y=A₁₀")
        if spectrum.x.size:
            self.info_range_x.setText(f"{float(spectrum.x.min()):.4g} – {float(spectrum.x.max()):.4g} {spectrum.x_unit}")
            self.info_points.setText(str(int(spectrum.x.size)))
        else:
            self.info_range_x.setText("–")
            self.info_points.setText("0")
        if spectrum.y.size:
            self.info_range_y.setText(f"{float(spectrum.y.min()):.4g} – {float(spectrum.y.max()):.4g} {spectrum.y_unit}")
        else:
            self.info_range_y.setText("–")
        self.info_panel.show()
        self.info_placeholder.hide()

    def _show_provenance(self, spectrum: Spectrum | None) -> None:
        if spectrum is None:
            self.prov_tree.clear()
            self.provenance_view.clear()
            self.prov_tree.hide()
            self.provenance_view.hide()
            self.prov_placeholder.show()
            return

        self.prov_tree.clear()
        root = QtWidgets.QTreeWidgetItem([spectrum.name, spectrum.id])
        self.prov_tree.addTopLevelItem(root)

        parents = getattr(spectrum, 'parents', ())
        if parents:
            parents_node = QtWidgets.QTreeWidgetItem(["Parents", ", ".join(parents)])
            root.addChild(parents_node)

        transforms = getattr(spectrum, 'transforms', ())
        for transform in transforms:
            node = QtWidgets.QTreeWidgetItem([
                transform.get('name', transform.get('operation', 'Transform')),
                json_pretty(transform),
            ])
            root.addChild(node)

        metadata_node = QtWidgets.QTreeWidgetItem([
            "Metadata keys",
            ", ".join(sorted(map(str, spectrum.metadata.keys()))),
        ])
        root.addChild(metadata_node)

        self.prov_tree.expandAll()
        self.prov_tree.show()
        self.prov_placeholder.hide()

        self.provenance_view.setPlainText(json_pretty({
            'id': spectrum.id,
            'metadata': spectrum.metadata,
            'parents': list(parents),
            'transforms': list(transforms),
        }))
        self.provenance_view.show()

    def _populate_data_table(self, views: Iterable[dict]) -> None:
        views = list(views)
        if not views:
            self.data_table.clearContents()
            self.data_table.setRowCount(0)
            return

        x_header = f"X ({self.plot_unit()})"
        y_units = {self._format_display_unit(str(view.get("y_unit", ""))) for view in views if view.get("y_unit")}
        if not y_units:
            y_header = "Y"
        elif len(y_units) == 1:
            unit = next(iter(y_units))
            y_header = f"Y ({unit})"
        else:
            y_header = "Y (mixed)"
        self.data_table.setHorizontalHeaderLabels(["Spectrum", "Point", x_header, y_header])

        rows = sum(min(100, len(view['x'])) for view in views)
        self.data_table.setRowCount(rows)
        row_index = 0
        for view in views:
            x_arr = view['x']
            y_arr = view['y']
            for idx, (x, y) in enumerate(zip(x_arr[:100], y_arr[:100])):
                self.data_table.setItem(row_index, 0, QtWidgets.QTableWidgetItem(view['name']))
                self.data_table.setItem(row_index, 1, QtWidgets.QTableWidgetItem(str(idx)))
                self.data_table.setItem(row_index, 2, QtWidgets.QTableWidgetItem(f"{x:.6g}"))
                self.data_table.setItem(row_index, 3, QtWidgets.QTableWidgetItem(f"{y:.6g}"))
                row_index += 1
        if rows == 0:
            self.data_table.clearContents()
            self.data_table.setRowCount(0)

    def _update_math_selectors(self) -> None:
        spectra = self.overlay_service.list()
        self.math_a.clear()
        self.math_b.clear()
        for spec in spectra:
            alias_item = self._dataset_items.get(spec.id)
            display_name = alias_item.text() if alias_item else spec.name
            self.math_a.addItem(display_name, spec.id)
            self.math_b.addItem(display_name, spec.id)

    def _selected_math_ids(self) -> list[str]:
        if self.math_a.count() < 2 or self.math_b.count() < 2:
            QtWidgets.QMessageBox.information(self, "Need more spectra", "Load at least two spectra for math operations.")
            return []
        return [self.math_a.currentData(), self.math_b.currentData()]

    def _log_math(self, info: dict) -> None:
        new_line = json_pretty(info)
        self.math_log.appendPlainText(new_line)
        self._log("Math", new_line)

    def _normalise_y(self, label: str) -> str:
        mapping = {"%T": "percent_transmittance"}
        return mapping.get(label, label)

    def _source_units(self, spectrum: Spectrum) -> tuple[str, str]:
        metadata = spectrum.metadata if isinstance(spectrum.metadata, Mapping) else {}
        source_units = metadata.get("source_units") if isinstance(metadata, Mapping) else None
        if not isinstance(source_units, Mapping):
            return spectrum.x_unit, spectrum.y_unit
        x_unit = str(source_units.get("x", spectrum.x_unit))
        y_unit = str(source_units.get("y", spectrum.y_unit))
        return x_unit, y_unit

    def _format_display_unit(self, unit: str) -> str:
        normalised = unit.strip().lower()
        pretty = {
            "absorbance": "A₁₀",
            "absorbance_e": "Aᴇ",
            "transmittance": "T",
            "percent_transmittance": "%T",
        }.get(normalised, unit)
        return pretty

    def _format_y_axis_label(self, unit: str) -> str:
        unit_label = self._format_display_unit(unit)
        normalised = self._normalization_mode.strip()
        if normalised.lower() not in {"", "none", "identity"}:
            return f"Intensity ({unit_label}, normalized: {normalised})"
        return f"Intensity ({unit_label})"

    def _assign_color(self, spectrum: Spectrum) -> QtGui.QColor:
        if spectrum.id in self._spectrum_colors:
            return self._spectrum_colors[spectrum.id]

        color: QtGui.QColor | None = None
        metadata = spectrum.metadata if isinstance(spectrum.metadata, dict) else {}
        operation = metadata.get('operation') if isinstance(metadata, dict) else None
        parents: List[str] = []
        if isinstance(operation, dict):
            parents = list(operation.get('parents') or [])
        if parents:
            base_id = parents[0]
            base_color = self._spectrum_colors.get(base_id)
            if base_color:
                color = QtGui.QColor(base_color)
                color = color.lighter(130)
        if color is None:
            color = self._palette[self._palette_index % len(self._palette)]
            self._palette_index += 1
        self._spectrum_colors[spectrum.id] = color
        return color

    def _is_derived(self, spectrum: Spectrum) -> bool:
        metadata = spectrum.metadata
        if isinstance(metadata, dict) and 'operation' in metadata:
            return True
        return bool(getattr(spectrum, 'parents', ()))

    def _to_nm(self, x: np.ndarray, unit: str) -> np.ndarray:
        data = np.asarray(x, dtype=np.float64)
        if unit == "nm":
            return data
        if unit in ("Angstrom", "Å"):
            return data / 10.0
        if unit in ("um", "µm"):
            return data * 1000.0
        if unit in ("cm^-1", "cm⁻¹"):
            with np.errstate(divide='ignore'):
                return 1e7 / data
        return data

    def _selected_dataset_ids(self) -> list[str]:
        selection = self.dataset_tree.selectionModel()
        if not selection:
            return []
        ids: list[str] = []
        for index in selection.selectedRows():
            item = self.dataset_model.itemFromIndex(index)
            if not item:
                continue
            value = item.data(QtCore.Qt.ItemDataRole.UserRole)
            if value and value != "group":
                ids.append(value)
        return ids

    def _on_dataset_selection_changed(self, selected, deselected) -> None:
        ids = self._selected_dataset_ids()
        spectrum = self.overlay_service.get(ids[-1]) if ids else None
        self._show_metadata(spectrum)
        self._show_provenance(spectrum)
        self.refresh_overlay()

    def _on_dataset_data_changed(
        self,
        top_left: QtCore.QModelIndex,
        bottom_right: QtCore.QModelIndex,
        roles: List[int],
    ) -> None:
        if top_left.column() != 1:
            return
        for row in range(top_left.row(), bottom_right.row() + 1):
            index = top_left.sibling(row, 1)
            item = self.dataset_model.itemFromIndex(index)
            if not item:
                continue
            spec_id = item.data(QtCore.Qt.ItemDataRole.UserRole)
            if not spec_id or spec_id == "group":
                continue
            self._visibility[spec_id] = item.checkState() == QtCore.Qt.CheckState.Checked
            self.plot.set_visible(spec_id, self._visibility[spec_id])
        self.refresh_overlay()

    def _toggle_data_table(self, checked: bool) -> None:
        self.data_table.setVisible(checked)

    def _swap_math_selection(self) -> None:
        idx_a = self.math_a.currentIndex()
        idx_b = self.math_b.currentIndex()
        if idx_a == -1 or idx_b == -1:
            return
        self.math_a.setCurrentIndex(idx_b)
        self.math_b.setCurrentIndex(idx_a)

    # Reference ---------------------------------------------------------
    def _build_reference_tab(self) -> None:
        self.tab_reference = QtWidgets.QWidget()
        layout = QtWidgets.QVBoxLayout(self.tab_reference)
        layout.setContentsMargins(6, 6, 6, 6)

        intro = QtWidgets.QLabel(
            "Curated line lists, infrared heuristics, and JWST quick-look spectra are bundled for offline use."
        )
        intro.setWordWrap(True)
        intro.setStyleSheet("color: #555;")
        layout.addWidget(intro)

        controls = QtWidgets.QHBoxLayout()
        layout.addLayout(controls)

        controls.addWidget(QtWidgets.QLabel("Dataset:"))
        self.reference_dataset_combo = QtWidgets.QComboBox()
        self.reference_dataset_combo.currentIndexChanged.connect(self._on_reference_dataset_changed)
        controls.addWidget(self.reference_dataset_combo, 1)

        self.reference_filter = QtWidgets.QLineEdit()
        self.reference_filter.setPlaceholderText("Filter rows…")
        self.reference_filter.textChanged.connect(self._filter_reference_rows)
        controls.addWidget(self.reference_filter, 1)

        controls.addStretch(1)
        self.reference_overlay_checkbox = QtWidgets.QCheckBox("Overlay on plot")
        self.reference_overlay_checkbox.setEnabled(False)
        self.reference_overlay_checkbox.toggled.connect(self._on_reference_overlay_toggled)
        controls.addWidget(self.reference_overlay_checkbox)

        self.reference_table = QtWidgets.QTableWidget()
        self.reference_table.setEditTriggers(QtWidgets.QAbstractItemView.NoEditTriggers)
        self.reference_table.setSelectionMode(QtWidgets.QAbstractItemView.SingleSelection)
        self.reference_table.setAlternatingRowColors(True)
        header = self.reference_table.horizontalHeader()
        header.setStretchLastSection(True)
        layout.addWidget(self.reference_table, 1)

        self.reference_plot = pg.PlotWidget()
        self.reference_plot.setObjectName("reference-plot")
        self.reference_plot.setMinimumHeight(220)
        self.reference_plot.showGrid(x=True, y=True, alpha=0.25)
        default_unit = self.plot_unit()
        self.reference_plot.setLabel("bottom", "Wavelength", units=default_unit)
        self.reference_plot.setLabel("left", "Relative Intensity")
        layout.addWidget(self.reference_plot, 1)

        self.reference_meta = QtWidgets.QTextBrowser()
        self.reference_meta.setOpenExternalLinks(True)
        self.reference_meta.setPlaceholderText("Select a dataset to view its citation and context.")
        self.reference_meta.setMinimumHeight(160)
        layout.addWidget(self.reference_meta)

        self._populate_reference_combo()

    def _on_reference_dataset_changed(self, index: int) -> None:
        if index < 0:
            return
        if hasattr(self, "reference_dataset_combo"):
            label = self.reference_dataset_combo.itemText(index)
            self._log("Reference", f"Dataset → {label}")
        self._refresh_reference_dataset()

    def _populate_reference_combo(self) -> None:
        combo = self.reference_dataset_combo
        combo.blockSignals(True)
        combo.clear()

        def add_option(label: str, kind: str, key: Optional[str] = None) -> None:
            combo.addItem(label)
            idx = combo.count() - 1
            payload: Dict[str, Optional[str]] = {"kind": kind, "key": key if key is None else str(key)}
            combo.setItemData(idx, payload, QtCore.Qt.ItemDataRole.UserRole)

        add_option("NIST Hydrogen Lines (Balmer & Lyman)", "spectral_lines")
        add_option("IR Functional Groups", "ir_groups")
        add_option("Line-shape Placeholders", "line_shapes")

        for target in self.reference_library.jwst_targets():
            name = target.get("name", "Unknown")
            instrument = target.get("instrument") or "—"
            add_option(f"JWST: {name} ({instrument})", "jwst", target.get("id"))

        combo.blockSignals(False)
        if combo.count():
            combo.setCurrentIndex(0)
        self.reference_overlay_checkbox.blockSignals(True)
        self.reference_overlay_checkbox.setChecked(False)
        self.reference_overlay_checkbox.blockSignals(False)
        self._refresh_reference_dataset()

    def _filter_reference_rows(self, _: str) -> None:
        self._refresh_reference_dataset()

    def _current_reference_option(self) -> Optional[tuple[str, Optional[str]]]:
        combo = getattr(self, "reference_dataset_combo", None)
        if combo is None:
            return None
        index = combo.currentIndex()
        if index < 0:
            return None
        payload = combo.itemData(index, QtCore.Qt.ItemDataRole.UserRole)
        if isinstance(payload, Mapping):
            kind = str(payload.get("kind", ""))
            key_obj = payload.get("key")
            key = None if key_obj is None else str(key_obj)
            return (kind, key)
        return None

    def _refresh_reference_dataset(self) -> None:
        option = self._current_reference_option()
        if option is None:
            self.reference_table.setRowCount(0)
            self.reference_table.setColumnCount(0)
            self.reference_meta.clear()
            self._clear_reference_plot()
            self._update_reference_overlay_state(None)
            return

        kind, key = option
        query = self.reference_filter.text().strip().lower()
        overlay_payload: Optional[Dict[str, Any]] = None

        self._clear_reference_plot()

        if kind == "spectral_lines":
            entries = self.reference_library.spectral_lines()
            filtered = self._filter_reference_entries(entries, query)
            self.reference_table.setColumnCount(6)
            self.reference_table.setHorizontalHeaderLabels(
                ["Series", "Transition", "λ₀ (nm)", "ṽ (cm⁻¹)", "Aₖᵢ (s⁻¹)", "Relative Intensity"]
            )
            self.reference_table.setRowCount(len(filtered))
            for row, entry in enumerate(filtered):
                self._set_table_item(row, 0, entry.get("series", ""))
                self._set_table_item(row, 1, entry.get("transition", ""))
                self._set_table_item(row, 2, self._format_float(entry.get("vacuum_wavelength_nm")))
                self._set_table_item(row, 3, self._format_float(entry.get("wavenumber_cm_1")))
                self._set_table_item(row, 4, self._format_scientific(entry.get("einstein_a_s_1")))
                self._set_table_item(row, 5, self._format_float(entry.get("relative_intensity"), precision=2))
            meta = self.reference_library.hydrogen_metadata()
            notes = self._merge_provenance(meta)
            self._set_reference_meta(meta.get("citation"), meta.get("url"), notes)
            overlay_payload = self._render_reference_spectral_lines(filtered)

        elif kind == "ir_groups":
            entries = self.reference_library.ir_functional_groups()
            filtered = self._filter_reference_entries(entries, query)
            self.reference_table.setColumnCount(5)
            self.reference_table.setHorizontalHeaderLabels(
                ["Group", "Range (cm⁻¹)", "Intensity", "Modes", "Notes"]
            )
            self.reference_table.setRowCount(len(filtered))
            for row, entry in enumerate(filtered):
                self._set_table_item(row, 0, entry.get("group", ""))
                span = f"{self._format_float(entry.get('wavenumber_cm_1_min'), precision=0)} – {self._format_float(entry.get('wavenumber_cm_1_max'), precision=0)}"
                self._set_table_item(row, 1, span)
                self._set_table_item(row, 2, entry.get("intensity", ""))
                modes = ", ".join(entry.get("associated_modes", []))
                self._set_table_item(row, 3, modes)
                self._set_table_item(row, 4, entry.get("notes", ""))
            meta = self.reference_library.ir_metadata()
            notes = self._merge_provenance(meta)
            self._set_reference_meta(meta.get("citation"), meta.get("url"), notes)
            overlay_payload = self._render_reference_ir_groups(filtered)

        elif kind == "line_shapes":
            entries = self.reference_library.line_shape_placeholders()
            filtered = self._filter_reference_entries(entries, query)
            self.reference_table.setColumnCount(4)
            self.reference_table.setHorizontalHeaderLabels(
                ["Model", "Status", "Parameters", "Notes"]
            )
            self.reference_table.setRowCount(len(filtered))
            for row, entry in enumerate(filtered):
                self._set_table_item(row, 0, entry.get("label", entry.get("id", "")))
                self._set_table_item(row, 1, entry.get("status", ""))
                params = ", ".join(entry.get("parameters", []))
                self._set_table_item(row, 2, params)
                self._set_table_item(row, 3, entry.get("description", ""))
            meta = self.reference_library.line_shape_metadata()
            notes = meta.get("notes", "")
            references = meta.get("references", [])
            ref_lines = "".join(
                f"<li><a href='{ref.get('url')}'>{ref.get('citation')}</a></li>"
                for ref in references
                if isinstance(ref, Mapping)
            )
            self.reference_meta.setHtml(
                f"<p><b>{meta.get('notes', 'Line-shape placeholders')}</b></p><ul>{ref_lines}</ul>"
                if ref_lines
                else f"<p>{notes}</p>"
            )

        elif kind == "jwst":
            if key is None:
                self.reference_table.setRowCount(0)
                self.reference_table.setColumnCount(0)
                self.reference_meta.clear()
                self._clear_reference_plot()
                self._update_reference_overlay_state(None)
                return
            target = self.reference_library.jwst_target(str(key))
            if not target:
                self.reference_table.setRowCount(0)
                self.reference_table.setColumnCount(0)
                self.reference_meta.setHtml("<p>Target metadata unavailable.</p>")
                self._update_reference_overlay_state(None)
                return
            data_rows = target.get("data", [])
            status = target.get("status")
            if not data_rows:
                self.reference_table.setRowCount(0)
                self.reference_table.setColumnCount(0)
                notes = target.get("source", {}).get("notes", "No public JWST spectrum available.")
                self._set_reference_meta(target.get("name"), target.get("source", {}).get("url"), notes)
                self._render_reference_jwst(target, [], "wavelength", "value", None)
                self._update_reference_overlay_state(None)
                return
            filtered = self._filter_reference_entries(data_rows, query)
            wavelength_key = next((k for k in data_rows[0].keys() if "wavelength" in k), "wavelength")
            value_key = "value" if "value" in data_rows[0] else next(iter(set(data_rows[0].keys()) - {wavelength_key}), "value")
            uncertainty_key = next((k for k in data_rows[0].keys() if k.startswith("uncertainty")), None)
            columns = ["λ (µm)", f"Measurement ({target.get('data_units', 'value')})"]
            if uncertainty_key:
                units = uncertainty_key.split("_", 1)[-1].replace("_", " ")
                columns.append(f"Uncertainty ({units})")
            self.reference_table.setColumnCount(len(columns))
            self.reference_table.setHorizontalHeaderLabels(columns)
            self.reference_table.setRowCount(len(filtered))
            for row, entry in enumerate(filtered):
                self._set_table_item(row, 0, self._format_float(entry.get(wavelength_key)))
                self._set_table_item(row, 1, self._format_float(entry.get(value_key)))
                if uncertainty_key and len(columns) > 2:
                    self._set_table_item(row, 2, self._format_float(entry.get(uncertainty_key)))
            source = target.get("source", {})
            notes = source.get("notes", "")
            range_min, range_max = target.get("spectral_range_um", [None, None])
            range_text = ""
            if range_min is not None and range_max is not None:
                range_text = f"Range: {self._format_float(range_min)} – {self._format_float(range_max)} µm"
            resolution = target.get("spectral_resolution")
            resolution_text = f"Resolving power ≈ {resolution}" if resolution else "Resolving power pending"
            meta_html = (
                f"<p><b>{target.get('name')}</b><br/>"
                f"Instrument: {target.get('instrument', '—')} | Program: {target.get('program', '—')}<br/>"
                f"{range_text}<br/>{resolution_text}<br/>"
                f"Data units: {target.get('data_units', '—')}</p>"
            )
            if source.get("url"):
                meta_html += f"<p><a href='{source['url']}'>Source documentation</a></p>"
            if notes:
                meta_html += f"<p>{notes}</p>"
            provenance_html = self._format_target_provenance(target.get("provenance"))
            if provenance_html:
                meta_html += provenance_html
            if status:
                meta_html += f"<p>Status: {status}</p>"
            self.reference_meta.setHtml(meta_html)
            overlay_payload = self._render_reference_jwst(
                target, filtered, wavelength_key, value_key, uncertainty_key
            )

        else:
            self.reference_table.setRowCount(0)
            self.reference_table.setColumnCount(0)
            self.reference_meta.clear()
            self._clear_reference_plot()

        self.reference_table.resizeColumnsToContents()
        self._update_reference_overlay_state(overlay_payload)

    def _filter_reference_entries(
        self, entries: List[Mapping[str, Any]], query: str
    ) -> List[Mapping[str, Any]]:
        if not query:
            return entries
        needle = query.lower()
        filtered: List[Mapping[str, Any]] = []
        for entry in entries:
            tokens = " ".join(token.lower() for token in ReferenceLibrary.flatten_entry(entry))
            if needle in tokens:
                filtered.append(entry)
        return filtered

    def _clear_reference_plot(self) -> None:
        if hasattr(self, "reference_plot"):
            for item in getattr(self, "_reference_plot_items", []):
                try:
                    self.reference_plot.removeItem(item)
                except Exception:  # pragma: no cover - defensive against pyqtgraph internals
                    pass
            self.reference_plot.clear()
            self.reference_plot.showGrid(x=True, y=True, alpha=0.25)
        self._reference_plot_items = []

    def _render_reference_spectral_lines(
        self, entries: List[Mapping[str, Any]]
    ) -> Optional[Dict[str, Any]]:
        wavelengths: List[float] = []
        intensities: List[float] = []
        for entry in entries:
            wavelength = self._coerce_float(entry.get("vacuum_wavelength_nm"))
            if wavelength is None:
                continue
            wavelengths.append(wavelength)
            intensity = self._coerce_float(entry.get("relative_intensity"))
            intensities.append(intensity if intensity is not None else 1.0)

        if not wavelengths:
            display_unit = self._reference_display_unit()
            self.reference_plot.setLabel("bottom", "Wavelength", units=display_unit)
            self.reference_plot.setLabel("left", "Relative Intensity (a.u.)")
            return None

        wavelengths_nm = np.array(wavelengths, dtype=float)
        intensities_arr = np.array(intensities, dtype=float)
        max_intensity = float(np.nanmax(intensities_arr)) if intensities_arr.size else 1.0
        if not np.isfinite(max_intensity) or max_intensity <= 0:
            max_intensity = 1.0

        display_unit = self._reference_display_unit()
        display_wavelengths = self._convert_nm_to_unit(wavelengths_nm, display_unit)
        pen = pg.mkPen(color="#C72C41", width=2)
        for x_val, intensity in zip(display_wavelengths, intensities_arr):
            height = float(intensity) if np.isfinite(intensity) and intensity > 0 else 1.0
            item = self.reference_plot.plot([x_val, x_val], [0.0, height], pen=pen)
            self._reference_plot_items.append(item)

        self.reference_plot.setLabel("bottom", "Wavelength", units=display_unit)
        self.reference_plot.setLabel("left", "Relative Intensity (a.u.)")
        self.reference_plot.setYRange(0.0, max_intensity * 1.1, padding=0.05)
        return self._build_overlay_for_lines(wavelengths_nm, intensities_arr)

    def _render_reference_ir_groups(
        self, entries: List[Mapping[str, Any]]
    ) -> Optional[Dict[str, Any]]:
        if not entries:
            self.reference_plot.setLabel("bottom", "Wavenumber", units="cm⁻¹")
            self.reference_plot.setLabel("left", "Relative Presence")
            return None

        brush = pg.mkBrush(109, 89, 122, 45)
        pen = pg.mkPen(color="#6D597A", width=1.2)
        for entry in entries:
            start = self._coerce_float(entry.get("wavenumber_cm_1_min"))
            end = self._coerce_float(entry.get("wavenumber_cm_1_max"))
            if start is None or end is None:
                continue
            if not np.isfinite(start) or not np.isfinite(end):
                continue
            lower = min(start, end)
            upper = max(start, end)
            region = pg.LinearRegionItem(values=(lower, upper), movable=False)
            region.setBrush(brush)
            # LinearRegionItem does not expose setPen; update the endpoint lines directly
            for line in getattr(region, "lines", []):
                line.setPen(pen)
            region.setZValue(5)
            self.reference_plot.addItem(region)
            self._reference_plot_items.append(region)

            label = entry.get("group") or entry.get("id")
            if label:
                centre = (lower + upper) / 2.0
                y_low, y_high = self._overlay_band_bounds()
                label_y = y_low + (y_high - y_low) * 0.5
                text_item = pg.TextItem(label, color="#6D597A")
                text_item.setAnchor((0.5, 0.5))
                text_item.setPos(centre, label_y)
                text_item.setZValue(6)
                self.reference_plot.addItem(text_item)
                self._reference_plot_items.append(text_item)

        self.reference_plot.setLabel("bottom", "Wavenumber", units="cm⁻¹")
        self.reference_plot.setLabel("left", "Relative Presence")
        return self._build_overlay_for_ir(entries)

    def _render_reference_jwst(
        self,
        target: Mapping[str, Any],
        rows: List[Mapping[str, Any]],
        wavelength_key: str,
        value_key: str,
        uncertainty_key: Optional[str],
    ) -> Optional[Dict[str, Any]]:
        units = target.get("data_units", "Value")
        self.reference_plot.setLabel("bottom", "Wavelength", units="µm")
        self.reference_plot.setLabel("left", str(units))
        if not rows:
            return None

        x_vals: List[float] = []
        y_vals: List[float] = []
        err_vals: List[float] = []
        for entry in rows:
            wavelength = self._coerce_float(entry.get(wavelength_key))
            value = self._coerce_float(entry.get(value_key))
            if wavelength is None or value is None:
                continue
            if not np.isfinite(wavelength) or not np.isfinite(value):
                continue
            x_vals.append(wavelength)
            y_vals.append(value)
            if uncertainty_key:
                err = self._coerce_float(entry.get(uncertainty_key))
                if err is None:
                    err = float("nan")
                err_vals.append(err)

        if not x_vals:
            return None

        x_array = np.array(x_vals, dtype=float)
        y_array = np.array(y_vals, dtype=float)
        plot_item = self.reference_plot.plot(x_array, y_array, pen=pg.mkPen(color="#33658A", width=2))
        self._reference_plot_items.append(plot_item)

        if uncertainty_key and err_vals:
            err_array = np.array(err_vals, dtype=float)
            upper = y_array + err_array
            lower = y_array - err_array
            dotted_pen = pg.mkPen(color="#33658A", width=1, style=QtCore.Qt.PenStyle.DotLine)
            upper_item = self.reference_plot.plot(x_array, upper, pen=dotted_pen)
            lower_item = self.reference_plot.plot(x_array, lower, pen=dotted_pen)
            self._reference_plot_items.extend([upper_item, lower_item])

        nm_values = self._convert_um_to_nm(x_array)
        return self._build_overlay_for_jwst(target, nm_values, y_array)

    def _reference_display_unit(self) -> str:
        return self.plot_unit()

    def _convert_nm_to_unit(self, values_nm: np.ndarray, unit: str) -> np.ndarray:
        normalised = self.units_service._normalise_x_unit(unit)
        if normalised == "nm":
            return values_nm
        if normalised in {"um", "µm"}:
            return values_nm / 1e3
        if normalised == "angstrom":
            return values_nm * 10.0
        if normalised == "cm^-1":
            with np.errstate(divide="ignore"):
                return np.where(values_nm != 0, 1e7 / values_nm, np.nan)
        return values_nm

    @staticmethod
    def _convert_um_to_nm(values_um: np.ndarray) -> np.ndarray:
        return values_um * 1e3

    @staticmethod
    def _coerce_float(value: Any) -> Optional[float]:
        try:
            return float(value)
        except (TypeError, ValueError):
            return None

    def _build_overlay_for_lines(
        self, wavelengths_nm: np.ndarray, intensities: np.ndarray
    ) -> Optional[Dict[str, Any]]:
        if wavelengths_nm.size == 0:
            return None

        if intensities.size != wavelengths_nm.size:
            intensities = np.full_like(wavelengths_nm, 1.0)

        y_min, y_max = self._overlay_vertical_bounds()
        span = y_max - y_min if np.isfinite(y_max - y_min) else 1.0
        baseline = y_min + span * 0.05
        cap = y_min + span * 0.35
        if not np.isfinite(baseline) or not np.isfinite(cap) or cap <= baseline:
            baseline = y_min
            cap = y_min + max(span, 1.0)
        max_intensity = float(np.nanmax(intensities)) if intensities.size else 1.0
        if not np.isfinite(max_intensity) or max_intensity <= 0:
            max_intensity = 1.0

        x_segments: List[float] = []
        y_segments: List[float] = []
        for value, raw_intensity in zip(wavelengths_nm, intensities):
            if not np.isfinite(value):
                continue
            intensity = float(raw_intensity) if np.isfinite(raw_intensity) and raw_intensity >= 0 else 0.0
            scaled_top = baseline + (cap - baseline) * (intensity / max_intensity)
            x_segments.extend([value, value, np.nan])
            y_segments.extend([baseline, scaled_top, np.nan])

        if not x_segments:
            return None

        return {
            "key": "reference::hydrogen_lines",
            "alias": "Reference – NIST Hydrogen",
            "x_nm": np.array(x_segments, dtype=float),
            "y": np.array(y_segments, dtype=float),
            "color": "#C72C41",
            "width": 1.4,
        }

    def _build_overlay_for_ir(self, entries: List[Mapping[str, Any]]) -> Optional[Dict[str, Any]]:
        x_segments: List[float] = []
        y_segments: List[float] = []
        y_low, y_high = self._overlay_band_bounds()
        labels: List[Dict[str, object]] = []

        for entry in entries:
            start = self._coerce_float(entry.get("wavenumber_cm_1_min"))
            end = self._coerce_float(entry.get("wavenumber_cm_1_max"))
            if start is None or end is None:
                continue
            if not np.isfinite(start) or not np.isfinite(end):
                continue
            nm_bounds = self.units_service._to_canonical_wavelength(np.array([start, end], dtype=float), "cm^-1")
            nm_low, nm_high = float(np.nanmin(nm_bounds)), float(np.nanmax(nm_bounds))
            if not np.isfinite(nm_low) or not np.isfinite(nm_high):
                continue
            if nm_low == nm_high:
                continue
<<<<<<< HEAD
            # PyQtGraph's PlotDataItem differentiates successive X values when
            # constructing fill paths; perfectly vertical edges therefore
            # trigger divide-by-zero warnings if we submit identical
            # coordinates back-to-back.  Use ``nextafter`` to pull the interior
            # points infinitesimally towards the opposite edge so the segment
            # remains visually vertical while avoiding zero-length steps.
            low_edge = np.nextafter(nm_low, nm_high)
            high_edge = np.nextafter(nm_high, nm_low)
            x_segments.extend([nm_low, low_edge, high_edge, nm_high, np.nan])
=======
            x_segments.extend([nm_low, nm_low, nm_high, nm_high, np.nan])
>>>>>>> 818bb913
            y_segments.extend([y_low, y_high, y_high, y_low, np.nan])

            label = entry.get("group") or entry.get("id")
            if label:
                labels.append({
                    "text": str(label),
                    "centre_nm": float((nm_low + nm_high) / 2.0),
                })

        if not x_segments:
            return None

        return {
            "key": "reference::ir_groups",
            "alias": "Reference – IR Functional Groups",
            "x_nm": np.array(x_segments, dtype=float),
            "y": np.array(y_segments, dtype=float),
            "color": "#6D597A",
            "width": 1.2,
            "fill_color": (109, 89, 122, 70),
            "fill_level": float(y_low),
            "band_bounds": (float(y_low), float(y_high)),
            "labels": labels,
        }

    def _build_overlay_for_jwst(
        self,
        target: Mapping[str, Any],
        wavelengths_nm: np.ndarray,
        values: np.ndarray,
    ) -> Optional[Dict[str, Any]]:
        if wavelengths_nm.size == 0 or values.size == 0:
            return None

        if values.size != wavelengths_nm.size:
            min_size = min(values.size, wavelengths_nm.size)
            wavelengths_nm = wavelengths_nm[:min_size]
            values = values[:min_size]

        key_suffix = target.get("id") or target.get("name") or "jwst"
        key = f"reference::jwst::{key_suffix}"
        alias = f"Reference – JWST {target.get('name', key_suffix)}"
        color = target.get("plot_color", "#33658A")
        width = float(target.get("plot_width", 1.6))

        return {
            "key": key,
            "alias": alias,
            "x_nm": np.array(wavelengths_nm, dtype=float),
            "y": np.array(values, dtype=float),
            "color": color,
            "width": width,
        }

    def _overlay_vertical_bounds(self) -> tuple[float, float]:
        _, y_range = self.plot.view_range()
        y_min, y_max = y_range
        if not np.isfinite(y_min) or not np.isfinite(y_max) or y_min == y_max:
            y_min, y_max = 0.0, 1.0
        if y_min == y_max:
            y_max = y_min + 1.0
        return y_min, y_max

    def _overlay_band_bounds(self) -> tuple[float, float]:
        y_min, y_max = self._overlay_vertical_bounds()
        span = y_max - y_min
        bottom = y_min + span * 0.08
        top = y_min + span * 0.38
        if not np.isfinite(bottom) or not np.isfinite(top) or top <= bottom:
            bottom = y_min + span * 0.1
            top = bottom + max(span * 0.3, 1.0)
        return bottom, top

    def _on_reference_overlay_toggled(self, checked: bool) -> None:
        if checked:
            self._apply_reference_overlay()
        else:
            self._clear_reference_overlay()

    def _on_plot_range_changed(self, _: tuple[float, float], __: tuple[float, float]) -> None:
        if self._suppress_overlay_refresh:
            return
        if not self.reference_overlay_checkbox.isChecked():
            return
        payload = self._reference_overlay_payload
        if not payload:
            return

        band_bounds = payload.get("band_bounds")
        if not (
            isinstance(band_bounds, tuple)
            and len(band_bounds) == 2
        ):
            return

        new_bottom, new_top = self._overlay_band_bounds()
        if not (np.isfinite(new_bottom) and np.isfinite(new_top)):
            return

        old_bottom = float(band_bounds[0])
        old_top = float(band_bounds[1])
        if np.isclose(new_bottom, old_bottom) and np.isclose(new_top, old_top):
            return

        y_values = payload.get("y")
        if isinstance(y_values, np.ndarray):
            updated = y_values.copy()
            bottom_mask = np.isclose(
                updated,
                old_bottom,
                rtol=1e-6,
                atol=1e-9,
                equal_nan=False,
            )
            top_mask = np.isclose(
                updated,
                old_top,
                rtol=1e-6,
                atol=1e-9,
                equal_nan=False,
            )
            updated[bottom_mask] = float(new_bottom)
            updated[top_mask] = float(new_top)
            payload["y"] = updated

        payload["fill_level"] = float(new_bottom)
        payload["band_bounds"] = (float(new_bottom), float(new_top))

        self._reference_overlay_payload = payload
        self._suppress_overlay_refresh = True
        try:
            self._apply_reference_overlay()
        finally:
            self._suppress_overlay_refresh = False

    def _update_reference_overlay_state(self, payload: Optional[Dict[str, Any]]) -> None:
        self._reference_overlay_payload = payload
        x_values = payload.get("x_nm") if payload else None
        y_values = payload.get("y") if payload else None
        overlay_available = (
            isinstance(x_values, np.ndarray)
            and isinstance(y_values, np.ndarray)
            and x_values.size > 0
            and y_values.size == x_values.size
        )

        self.reference_overlay_checkbox.blockSignals(True)
        self.reference_overlay_checkbox.setEnabled(overlay_available)
        if not overlay_available:
            self.reference_overlay_checkbox.setChecked(False)
        self.reference_overlay_checkbox.blockSignals(False)

        if overlay_available and self.reference_overlay_checkbox.isChecked():
            self._apply_reference_overlay()
        elif not overlay_available:
            self._clear_reference_overlay()

    def _apply_reference_overlay(self) -> None:
        payload = self._reference_overlay_payload
        if not payload:
            self._clear_reference_overlay()
            return

        x_values = payload.get("x_nm")
        y_values = payload.get("y")
        if not isinstance(x_values, np.ndarray) or not isinstance(y_values, np.ndarray):
            self._clear_reference_overlay()
            return

        key = str(payload.get("key", "reference::overlay"))
        alias = str(payload.get("alias", key))
        color = payload.get("color", "#33658A")
        width = float(payload.get("width", 1.5))
        fill_color = payload.get("fill_color")
        fill_level = payload.get("fill_level")

        self._clear_reference_overlay()

        style = TraceStyle(
            QtGui.QColor(color),
            width=width,
            show_in_legend=False,
            fill_brush=fill_color,
            fill_level=float(fill_level) if fill_level is not None else None,
        )
        self.plot.add_trace(key, alias, x_values, y_values, style)
        self._reference_overlay_key = key

        self._reference_overlay_annotations = []
        band_bounds = payload.get("band_bounds")
        labels = payload.get("labels")
        if (
            isinstance(labels, list)
            and isinstance(band_bounds, tuple)
            and len(band_bounds) == 2
        ):
            band_bottom = float(band_bounds[0])
            band_top = float(band_bounds[1])
            if not (np.isfinite(band_bottom) and np.isfinite(band_top)):
                return
            if band_top <= band_bottom:
                band_top = band_bottom + 1.0

            x_range, _ = self.plot.view_range()
            x_min, x_max = map(float, x_range)
            x_span = abs(x_max - x_min)
            if not np.isfinite(x_span) or x_span == 0.0:
                x_span = 1.0
            cluster_threshold = x_span * 0.04

            assigned: List[tuple[str, float, int]] = []
            row_last_x: List[float] = []

            for label in sorted(
                (label for label in labels if isinstance(label, Mapping)),
                key=lambda entry: float(entry.get("centre_nm", float("inf"))),
            ):
                text = label.get("text")
                centre_nm = label.get("centre_nm")
                if not text or centre_nm is None:
                    continue
                centre_nm = float(centre_nm)
                if not np.isfinite(centre_nm):
                    continue
                x_display = self.plot.map_nm_to_display(centre_nm)
                if not np.isfinite(x_display):
                    continue

                row_index = None
                for idx, last_x in enumerate(row_last_x):
                    if abs(x_display - last_x) >= cluster_threshold:
                        row_index = idx
                        row_last_x[idx] = x_display
                        break
                if row_index is None:
                    row_index = len(row_last_x)
                    row_last_x.append(x_display)

                assigned.append((str(text), x_display, row_index))

            if not assigned:
                return

            row_count = max((row for *_, row in assigned), default=-1) + 1
            if row_count <= 0:
                row_count = 1

            band_span = band_top - band_bottom
            margin = band_span * 0.1
            if not np.isfinite(margin) or margin < 0.0:
                margin = 0.0
            available = band_span - margin * 2.0
            if available <= 0:
                available = band_span
            spacing = available / max(row_count, 1)

            for text, x_display, row_index in assigned:
                anchor_y = band_top - margin - spacing * (row_index + 0.5)
                anchor_y = float(np.clip(anchor_y, band_bottom + margin, band_top - margin))
                text_item = pg.TextItem(
                    text,
                    color=QtGui.QColor("#E6E1EB"),
                    fill=pg.mkBrush(28, 28, 38, 200),
                    border=pg.mkPen(color),
                )
                text_item.setAnchor((0.5, 0.5))
                text_item.setPos(x_display, anchor_y)
                text_item.setZValue(25)
                self.plot.add_graphics_item(text_item, ignore_bounds=True)
                self._reference_overlay_annotations.append(text_item)

    def _clear_reference_overlay(self) -> None:
        if self._reference_overlay_key:
            self.plot.remove_trace(self._reference_overlay_key)
            self._reference_overlay_key = None
        for item in self._reference_overlay_annotations:
            try:
                self.plot.remove_graphics_item(item)
            except Exception:  # pragma: no cover - defensive cleanup
                continue
        self._reference_overlay_annotations = []

    def _set_reference_meta(self, title: Optional[str], url: Optional[str], notes: Optional[str]) -> None:
        pieces: List[str] = []
        if title:
            pieces.append(f"<b>{title}</b>")
        if url:
            pieces.append(f"<a href='{url}'>{url}</a>")
        if notes:
            pieces.append(notes)
        if pieces:
            self.reference_meta.setHtml("<p>" + "<br/>".join(pieces) + "</p>")
        else:
            self.reference_meta.clear()

    @staticmethod
    def _merge_provenance(meta: Mapping[str, Any]) -> Optional[str]:
        notes = str(meta.get("notes", "")) if meta.get("notes") else ""
        retrieved = meta.get("retrieved_utc")
        provenance = meta.get("provenance") if isinstance(meta.get("provenance"), Mapping) else None
        details: List[str] = []
        if retrieved:
            details.append(f"Retrieved: {retrieved}")
        if provenance:
            status = provenance.get("curation_status")
            if status:
                details.append(f"Curation status: {status}")
            generator = provenance.get("generator")
            if generator:
                details.append(f"Generator: {generator}")
            replacement = provenance.get("replacement_plan") or provenance.get("planned_regeneration_uri")
            if replacement:
                details.append(f"Next steps: {replacement}")
        segments: List[str] = []
        if notes:
            segments.append(notes)
        if details:
            segments.append("; ".join(details))
        if not segments:
            return None
        return "<br/>".join(segments)

    @staticmethod
    def _format_target_provenance(provenance: Optional[Mapping[str, Any]]) -> str:
        if not isinstance(provenance, Mapping):
            return ""
        bits: List[str] = []
        status = provenance.get("curation_status")
        if status:
            bits.append(f"Status: {status}")
        if provenance.get("pipeline_version"):
            bits.append(f"Pipeline: {provenance['pipeline_version']}")
        if provenance.get("mast_product_uri"):
            bits.append(f"MAST URI: {provenance['mast_product_uri']}")
        if provenance.get("planned_regeneration_uri"):
            bits.append(f"Planned URI: {provenance['planned_regeneration_uri']}")
        if provenance.get("retrieved_utc"):
            bits.append(f"Retrieved: {provenance['retrieved_utc']}")
        if provenance.get("notes"):
            bits.append(provenance["notes"])
        if provenance.get("reference"):
            bits.append(f"Reference: {provenance['reference']}")
        if not bits:
            return ""
        return "<p><i>" + " | ".join(bits) + "</i></p>"

    @staticmethod
    def _format_float(value: Any, *, precision: int = 3) -> str:
        if value is None:
            return "–"
        try:
            return f"{float(value):.{precision}f}"
        except (TypeError, ValueError):
            return str(value)

    @staticmethod
    def _format_scientific(value: Any) -> str:
        if value is None:
            return "–"
        try:
            return f"{float(value):.3e}"
        except (TypeError, ValueError):
            return str(value)

    def _set_table_item(self, row: int, column: int, value: Any) -> None:
        text = str(value) if value not in (None, "") else "–"
        item = QtWidgets.QTableWidgetItem(text)
        item.setFlags(item.flags() & ~QtCore.Qt.ItemFlag.ItemIsEditable)
        try:
            float(value)
        except (TypeError, ValueError):
            pass
        else:
            item.setTextAlignment(
                QtCore.Qt.AlignmentFlag.AlignRight | QtCore.Qt.AlignmentFlag.AlignVCenter
            )
        self.reference_table.setItem(row, column, item)

    # Documentation -----------------------------------------------------
    def _build_documentation_tab(self) -> None:
        self.tab_docs = QtWidgets.QWidget()
        layout = QtWidgets.QVBoxLayout(self.tab_docs)
        layout.setContentsMargins(6, 6, 6, 6)

        self.docs_filter = QtWidgets.QLineEdit()
        self.docs_filter.setPlaceholderText("Filter topics…")
        self.docs_filter.textChanged.connect(self._filter_docs)
        layout.addWidget(self.docs_filter)

        splitter = QtWidgets.QSplitter(QtCore.Qt.Orientation.Horizontal)
        layout.addWidget(splitter, 1)

        self.docs_list = QtWidgets.QListWidget()
        self.docs_list.setSelectionMode(QtWidgets.QAbstractItemView.SingleSelection)
        self.docs_list.itemSelectionChanged.connect(self._on_doc_selection_changed)
        splitter.addWidget(self.docs_list)

        self.doc_viewer = QtWidgets.QTextBrowser()
        self.doc_viewer.setOpenExternalLinks(False)
        self.doc_viewer.setPlaceholderText("Select a document to view its contents.")
        splitter.addWidget(self.doc_viewer)

        splitter.setStretchFactor(0, 1)
        splitter.setStretchFactor(1, 3)

        self.doc_placeholder = QtWidgets.QLabel("No documentation topics found in docs/user.")
        self.doc_placeholder.setAlignment(QtCore.Qt.AlignmentFlag.AlignCenter)
        layout.addWidget(self.doc_placeholder)

        self._load_documentation_index()

    def _load_documentation_index(self) -> None:
        docs_root = Path(__file__).resolve().parent.parent / "docs" / "user"
        entries: list[tuple[str, Path]] = []
        if docs_root.exists():
            for path in sorted(docs_root.glob("*.md")):
                entries.append((self._extract_doc_title(path), path))

        self._doc_entries = entries
        self.docs_list.clear()
        for title, path in entries:
            item = QtWidgets.QListWidgetItem(title)
            item.setData(QtCore.Qt.ItemDataRole.UserRole, path)
            item.setData(QtCore.Qt.ItemDataRole.UserRole + 1, title.lower())
            self.docs_list.addItem(item)

        has_docs = bool(entries)
        self.doc_placeholder.setVisible(not has_docs)
        self.doc_viewer.setVisible(has_docs)
        if has_docs:
            self.docs_list.setCurrentRow(0)
        else:
            self.doc_viewer.clear()

    def _extract_doc_title(self, path: Path) -> str:
        try:
            with path.open("r", encoding="utf-8") as handle:
                for _ in range(40):
                    line = handle.readline()
                    if not line:
                        break
                    stripped = line.strip()
                    if stripped.startswith("#"):
                        return stripped.lstrip("# ")
        except OSError:
            return path.stem
        return path.stem.replace("_", " ").title()

    def _filter_docs(self, text: str) -> None:
        query = text.strip().lower()
        for idx in range(self.docs_list.count()):
            item = self.docs_list.item(idx)
            if not query:
                item.setHidden(False)
                continue
            haystack = item.data(QtCore.Qt.ItemDataRole.UserRole + 1) or ""
            item.setHidden(query not in haystack)
        if query:
            for idx in range(self.docs_list.count()):
                item = self.docs_list.item(idx)
                if not item.isHidden():
                    self.docs_list.setCurrentItem(item)
                    break

    def _on_doc_selection_changed(self) -> None:
        items = self.docs_list.selectedItems()
        if not items:
            self.doc_viewer.clear()
            return
        item = items[0]
        path = item.data(QtCore.Qt.ItemDataRole.UserRole)
        if not isinstance(path, Path):
            self.doc_viewer.clear()
            return
        try:
            text = path.read_text(encoding="utf-8")
        except OSError as exc:  # pragma: no cover - filesystem failure feedback
            self.doc_viewer.setPlainText(f"Failed to load {path.name}: {exc}")
            self._log("Docs", f"Failed to open {path.name}: {exc}")
            return
        if hasattr(self.doc_viewer, "setMarkdown"):
            self.doc_viewer.setMarkdown(text)
        else:  # pragma: no cover - Qt fallback
            self.doc_viewer.setPlainText(text)
        self._log("Docs", f"Loaded {path.name}")

    def show_documentation(self) -> None:
        self._load_documentation_index()
        self.inspector_dock.show()
        idx = self.inspector_tabs.indexOf(self.tab_docs)
        if idx != -1:
            self.inspector_tabs.setCurrentIndex(idx)
        self.raise_()

    def _rename_selected_spectrum(self) -> None:
        ids = self._selected_dataset_ids()
        if not ids:
            return
        spectrum_id = ids[-1]
        alias = self.info_alias.text().strip()
        if not alias:
            return
        item = self._dataset_items.get(spectrum_id)
        if item:
            item.setText(alias)
        self._update_math_selectors()
        spectrum = self.overlay_service.get(spectrum_id)
        self.info_name.setText(spectrum.name)
        self.plot.update_alias(spectrum_id, alias)
        self._log("Alias", f"{spectrum.name} → {alias}")

    def _on_normalize_changed(self, value: str) -> None:
        self._normalization_mode = value or "None"
        self.refresh_overlay()
        self._log("Normalize", f"Mode set to {self._normalization_mode}")

    def _on_smoothing_changed(self, value: str) -> None:
        self._log("Smoothing", f"Mode set to {value}")

    def _log(self, channel: str, message: str) -> None:
        if not hasattr(self, "log_view") or self.log_view is None:
            return
        self.log_view.appendPlainText(f"[{channel}] {message}")


def json_pretty(data: dict) -> str:
    import json

    return json.dumps(data, indent=2, ensure_ascii=False)


def main() -> None:
    app = QtWidgets.QApplication(sys.argv)
    window = SpectraMainWindow()
    window.show()
    sys.exit(app.exec())


if __name__ == "__main__":
    main()<|MERGE_RESOLUTION|>--- conflicted
+++ resolved
@@ -1412,7 +1412,6 @@
                 continue
             if nm_low == nm_high:
                 continue
-<<<<<<< HEAD
             # PyQtGraph's PlotDataItem differentiates successive X values when
             # constructing fill paths; perfectly vertical edges therefore
             # trigger divide-by-zero warnings if we submit identical
@@ -1422,9 +1421,6 @@
             low_edge = np.nextafter(nm_low, nm_high)
             high_edge = np.nextafter(nm_high, nm_low)
             x_segments.extend([nm_low, low_edge, high_edge, nm_high, np.nan])
-=======
-            x_segments.extend([nm_low, nm_low, nm_high, nm_high, np.nan])
->>>>>>> 818bb913
             y_segments.extend([y_low, y_high, y_high, y_low, np.nan])
 
             label = entry.get("group") or entry.get("id")

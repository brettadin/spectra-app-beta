--- conflicted
+++ resolved
@@ -55,10 +55,7 @@
         self._reference_plot_items: List[object] = []
         self._reference_overlay_key: Optional[str] = None
         self._reference_overlay_payload: Optional[Dict[str, Any]] = None
-<<<<<<< HEAD
         self._reference_options: List[tuple[str, Optional[str]]] = []
-=======
->>>>>>> 26089d2b
         self._palette: List[QtGui.QColor] = [
             QtGui.QColor("#4F6D7A"),
             QtGui.QColor("#C0D6DF"),
@@ -818,11 +815,7 @@
 
         controls.addWidget(QtWidgets.QLabel("Dataset:"))
         self.reference_dataset_combo = QtWidgets.QComboBox()
-<<<<<<< HEAD
         self.reference_dataset_combo.currentIndexChanged.connect(self._on_reference_dataset_changed)
-=======
-        self.reference_dataset_combo.currentIndexChanged.connect(self._refresh_reference_dataset)
->>>>>>> 26089d2b
         controls.addWidget(self.reference_dataset_combo, 1)
 
         self.reference_filter = QtWidgets.QLineEdit()
@@ -861,19 +854,15 @@
 
         self._populate_reference_combo()
 
-<<<<<<< HEAD
     def _on_reference_dataset_changed(self, index: int) -> None:
         if index < 0:
             return
         self._refresh_reference_dataset()
 
-=======
->>>>>>> 26089d2b
     def _populate_reference_combo(self) -> None:
         combo = self.reference_dataset_combo
         combo.blockSignals(True)
         combo.clear()
-<<<<<<< HEAD
         self._reference_options = []
 
         def add_option(label: str, kind: str, key: Optional[str] = None) -> None:
@@ -888,15 +877,6 @@
             name = target.get("name", "Unknown")
             instrument = target.get("instrument") or "—"
             add_option(f"JWST: {name} ({instrument})", "jwst", target.get("id"))
-=======
-        combo.addItem("NIST Hydrogen Lines (Balmer & Lyman)", ("spectral_lines", None))
-        combo.addItem("IR Functional Groups", ("ir_groups", None))
-        combo.addItem("Line-shape Placeholders", ("line_shapes", None))
-        for target in self.reference_library.jwst_targets():
-            name = target.get("name", "Unknown")
-            instrument = target.get("instrument") or "—"
-            combo.addItem(f"JWST: {name} ({instrument})", ("jwst", target.get("id")))
->>>>>>> 26089d2b
         combo.blockSignals(False)
         if combo.count():
             combo.setCurrentIndex(0)
@@ -906,13 +886,8 @@
         self._refresh_reference_dataset()
 
     def _refresh_reference_dataset(self) -> None:
-<<<<<<< HEAD
         index = self.reference_dataset_combo.currentIndex()
         if index < 0:
-=======
-        data = self.reference_dataset_combo.currentData()
-        if not data:
->>>>>>> 26089d2b
             self.reference_table.setRowCount(0)
             self.reference_table.setColumnCount(0)
             self.reference_meta.clear()
@@ -920,14 +895,10 @@
             self._update_reference_overlay_state(None)
             return
 
-<<<<<<< HEAD
         if index >= len(getattr(self, "_reference_options", [])):
             return
 
         kind, key = self._reference_options[index]
-=======
-        kind, key = data
->>>>>>> 26089d2b
         query = self.reference_filter.text().strip().lower()
         overlay_payload: Optional[Dict[str, Any]] = None
 
@@ -1128,11 +1099,7 @@
         self.reference_plot.setLabel("bottom", "Wavelength", units=display_unit)
         self.reference_plot.setLabel("left", "Relative Intensity (a.u.)")
         self.reference_plot.setYRange(0.0, max_intensity * 1.1, padding=0.05)
-<<<<<<< HEAD
         return self._build_overlay_for_lines(wavelengths_nm, intensities_arr)
-=======
-        return self._build_overlay_for_lines(wavelengths_nm)
->>>>>>> 26089d2b
 
     def _render_reference_ir_groups(
         self, entries: List[Mapping[str, Any]]
@@ -1238,7 +1205,6 @@
         except (TypeError, ValueError):
             return None
 
-<<<<<<< HEAD
     def _build_overlay_for_lines(
         self, wavelengths_nm: np.ndarray, intensities: np.ndarray
     ) -> Optional[Dict[str, Any]]:
@@ -1268,20 +1234,6 @@
             scaled_top = baseline + (cap - baseline) * (intensity / max_intensity)
             x_segments.extend([value, value, np.nan])
             y_segments.extend([baseline, scaled_top, np.nan])
-=======
-    def _build_overlay_for_lines(self, wavelengths_nm: np.ndarray) -> Optional[Dict[str, Any]]:
-        if wavelengths_nm.size == 0:
-            return None
-
-        y_min, y_max = self._overlay_vertical_bounds()
-        x_segments: List[float] = []
-        y_segments: List[float] = []
-        for value in wavelengths_nm:
-            if not np.isfinite(value):
-                continue
-            x_segments.extend([value, value, np.nan])
-            y_segments.extend([y_min, y_max, np.nan])
->>>>>>> 26089d2b
 
         if not x_segments:
             return None

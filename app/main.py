"""Application entry point for the Spectra desktop shell."""

from __future__ import annotations

import sys
from pathlib import Path
from typing import Any, Dict, Iterable, List, Mapping, Optional, cast

import numpy as np
import pyqtgraph as pg

from app.qt_compat import get_qt
from .services import (
    UnitsService,
    ProvenanceService,
    DataIngestService,
    OverlayService,
    MathService,
    ReferenceLibrary,
    Spectrum,
)
from .ui.plot_pane import PlotPane, TraceStyle

QtCore: Any
QtGui: Any
QtWidgets: Any
QT_BINDING: str
QtCore, QtGui, QtWidgets, QT_BINDING = get_qt()

SAMPLES_DIR = Path(__file__).resolve().parent.parent / "samples"


class SpectraMainWindow(QtWidgets.QMainWindow):
    """Preview shell that wires UI actions to services with docked layout."""

    def __init__(self, container: object | None = None) -> None:
        super().__init__()
        self.setWindowTitle("Spectra Desktop Preview")
        self.resize(1320, 840)

        self.units_service = UnitsService()
        self.provenance_service = ProvenanceService()
        self.ingest_service = DataIngestService(self.units_service)
        self.overlay_service = OverlayService(self.units_service)
        self.math_service = MathService()
        self.reference_library = ReferenceLibrary()

        self.unit_combo: Optional[QtWidgets.QComboBox] = None

        self._dataset_items: Dict[str, QtGui.QStandardItem] = {}
        self._spectrum_colors: Dict[str, QtGui.QColor] = {}
        self._visibility: Dict[str, bool] = {}
        self._normalization_mode: str = "None"
        self._doc_entries: List[tuple[str, Path]] = []
        self._reference_plot_items: List[object] = []
        self._reference_overlay_key: Optional[str] = None
        self._reference_overlay_payload: Optional[Dict[str, Any]] = None
        self._reference_options: List[tuple[str, Optional[str]]] = []
        self._palette: List[QtGui.QColor] = [
            QtGui.QColor("#4F6D7A"),
            QtGui.QColor("#C0D6DF"),
            QtGui.QColor("#C72C41"),
            QtGui.QColor("#2F4858"),
            QtGui.QColor("#33658A"),
            QtGui.QColor("#758E4F"),
            QtGui.QColor("#6D597A"),
            QtGui.QColor("#EE964B"),
        ]
        self._palette_index = 0

        self.log_view: QtWidgets.QPlainTextEdit | None = None
        self._log_buffer: list[tuple[str, str]] = []
        self._log_ready = False

        self._reference_items: list[pg.GraphicsObject] = []
        self._reference_overlay_payload: Optional[Dict[str, Any]] = None
        self._reference_overlay_key: Optional[str] = None

        self._setup_ui()
        self._setup_menu()
        self._wire_shortcuts()
        self._load_default_samples()

    # ------------------------------------------------------------------
    def _setup_menu(self) -> None:
        menu = self.menuBar()
        file_menu = menu.addMenu("&File")

        open_action = QtGui.QAction("&Open…", self)
        open_action.setShortcut("Ctrl+O")
        open_action.triggered.connect(self.open_file)
        file_menu.addAction(open_action)

        sample_action = QtGui.QAction("Load &Sample", self)
        sample_action.triggered.connect(self.load_sample_via_menu)
        file_menu.addAction(sample_action)

        export_action = QtGui.QAction("Export &Manifest", self)
        export_action.triggered.connect(self.export_manifest)
        file_menu.addAction(export_action)

        file_menu.addSeparator()
        exit_action = QtGui.QAction("E&xit", self)
        exit_action.triggered.connect(self.close)
        file_menu.addAction(exit_action)

        view_menu = menu.addMenu("&View")
        view_menu.addAction(self.dataset_dock.toggleViewAction())
        view_menu.addAction(self.inspector_dock.toggleViewAction())
        view_menu.addAction(self.log_dock.toggleViewAction())
        view_menu.addSeparator()
        self.reset_plot_action = QtGui.QAction("Reset Plot", self)
        self.reset_plot_action.setShortcut(QtGui.QKeySequence("Ctrl+Shift+A"))
        self.reset_plot_action.triggered.connect(self.plot.autoscale)
        view_menu.addAction(self.reset_plot_action)
        view_menu.addSeparator()
        self.data_table_action = QtGui.QAction("Show Data Table", self, checkable=True)
        self.data_table_action.triggered.connect(self._toggle_data_table)
        view_menu.addAction(self.data_table_action)

        help_menu = menu.addMenu("&Help")
        docs_action = QtGui.QAction("View &Documentation", self)
        docs_action.setShortcut("F1")
        docs_action.triggered.connect(self.show_documentation)
        help_menu.addAction(docs_action)

    def _setup_ui(self) -> None:
        self.central_split = QtWidgets.QSplitter(self)
        self.central_split.setOrientation(QtCore.Qt.Orientation.Horizontal)
        self.setCentralWidget(self.central_split)

        self.plot = PlotPane(self)
        self.plot.setObjectName("plot-area")
        self.central_split.addWidget(self.plot)
        self.plot.autoscale()

        self.data_table = QtWidgets.QTableWidget()
        self.data_table.setColumnCount(4)
        self.data_table.setHorizontalHeaderLabels(["Spectrum", "Point", "X", "Y"])
        self.data_table.horizontalHeader().setSectionResizeMode(QtWidgets.QHeaderView.Stretch)
        self.data_table.hide()
        self.central_split.addWidget(self.data_table)
        self.central_split.setStretchFactor(0, 4)
        self.central_split.setStretchFactor(1, 3)

        self.dataset_dock = QtWidgets.QDockWidget("Datasets", self)
        self.dataset_dock.setObjectName("dock-datasets")
        self.dataset_dock.setAllowedAreas(
            QtCore.Qt.DockWidgetArea.LeftDockWidgetArea | QtCore.Qt.DockWidgetArea.RightDockWidgetArea
        )
        self.dataset_tree = QtWidgets.QTreeView()
        self.dataset_tree.setSelectionMode(QtWidgets.QAbstractItemView.ExtendedSelection)
        self.dataset_tree.setRootIsDecorated(True)
        self.dataset_tree.setUniformRowHeights(True)
        self.dataset_model = QtGui.QStandardItemModel()
        self.dataset_model.setHorizontalHeaderLabels(["Alias", "Visible", "Color"])
        self._originals_item = self._create_group_row("Originals")
        self._derived_item = self._create_group_row("Derived")
        self.dataset_tree.setModel(self.dataset_model)
        self.dataset_tree.expandAll()
        self.dataset_tree.header().setSectionResizeMode(0, QtWidgets.QHeaderView.Stretch)
        self.dataset_tree.header().setSectionResizeMode(1, QtWidgets.QHeaderView.ResizeToContents)
        self.dataset_tree.header().setSectionResizeMode(2, QtWidgets.QHeaderView.ResizeToContents)
        self.dataset_tree.selectionModel().selectionChanged.connect(self._on_dataset_selection_changed)
        self.dataset_model.dataChanged.connect(self._on_dataset_data_changed)
        self.dataset_dock.setWidget(self.dataset_tree)
        self.addDockWidget(QtCore.Qt.DockWidgetArea.LeftDockWidgetArea, self.dataset_dock)

        self.log_dock = QtWidgets.QDockWidget("Log", self)
        self.log_dock.setObjectName("dock-log")
        self.log_view = QtWidgets.QPlainTextEdit()
        self.log_view.setReadOnly(True)
        self.log_dock.setWidget(self.log_view)
        self.addDockWidget(QtCore.Qt.DockWidgetArea.BottomDockWidgetArea, self.log_dock)
<<<<<<< HEAD
=======

        self._log_ready = True
        if self._log_buffer:
            for channel, message in self._log_buffer:
                self.log_view.appendPlainText(f"[{channel}] {message}")
            self._log_buffer.clear()

        self.inspector_dock = QtWidgets.QDockWidget("Inspector", self)
        self.inspector_dock.setObjectName("dock-inspector")
        self.inspector_tabs = QtWidgets.QTabWidget()
        self._build_inspector_tabs()
        self.inspector_dock.setWidget(self.inspector_tabs)
        self.addDockWidget(QtCore.Qt.DockWidgetArea.RightDockWidgetArea, self.inspector_dock)

        self.inspector_dock = QtWidgets.QDockWidget("Inspector", self)
        self.inspector_dock.setObjectName("dock-inspector")
        self.inspector_tabs = QtWidgets.QTabWidget()
        self._build_inspector_tabs()
        self.inspector_dock.setWidget(self.inspector_tabs)
        self.addDockWidget(QtCore.Qt.DockWidgetArea.RightDockWidgetArea, self.inspector_dock)
>>>>>>> 804f677d

        self.inspector_dock = QtWidgets.QDockWidget("Inspector", self)
        self.inspector_dock.setObjectName("dock-inspector")
        self.inspector_tabs = QtWidgets.QTabWidget()
        self._build_inspector_tabs()
        self.inspector_dock.setWidget(self.inspector_tabs)
        self.addDockWidget(QtCore.Qt.DockWidgetArea.RightDockWidgetArea, self.inspector_dock)

        self.inspector_dock = QtWidgets.QDockWidget("Inspector", self)
        self.inspector_dock.setObjectName("dock-inspector")
        self.inspector_tabs = QtWidgets.QTabWidget()
        self._build_inspector_tabs()
        self.inspector_dock.setWidget(self.inspector_tabs)
        self.addDockWidget(QtCore.Qt.DockWidgetArea.RightDockWidgetArea, self.inspector_dock)

        self.status_bar = self.statusBar()
        self.status_bar.showMessage("Ready")
        self.plot.pointHovered.connect(
            lambda x, y: self.status_bar.showMessage(
                f"x={x:.4g} {self.plot_unit()} | y={y:.4g}"
            )
        )

        # Load documentation entries after all dock widgets (including the log view)
        # have been initialised so that the initial selection can log status safely.
        self._load_documentation_index()

    def _build_inspector_tabs(self) -> None:
        # Info tab -----------------------------------------------------
        self.tab_info = QtWidgets.QWidget()
        info_layout = QtWidgets.QVBoxLayout(self.tab_info)
        self.info_placeholder = QtWidgets.QLabel("Select a trace to see its details.")
        self.info_placeholder.setAlignment(QtCore.Qt.AlignmentFlag.AlignCenter)
        self.info_placeholder.setStyleSheet("color: #666; font-size: 14px;")
        info_layout.addWidget(self.info_placeholder)

        self.info_panel = QtWidgets.QWidget()
        form = QtWidgets.QFormLayout(self.info_panel)
        self.info_name = QtWidgets.QLabel("–")
        self.info_alias = QtWidgets.QLineEdit()
        self.info_alias.setPlaceholderText("Alias…")
        self.info_alias.editingFinished.connect(self._rename_selected_spectrum)
        self.info_source = QtWidgets.QLabel("–")
        self.info_units = QtWidgets.QLabel("–")
        self.info_range_x = QtWidgets.QLabel("–")
        self.info_range_y = QtWidgets.QLabel("–")
        self.info_points = QtWidgets.QLabel("–")
        form.addRow("Name:", self.info_name)
        form.addRow("Alias:", self.info_alias)
        form.addRow("Source:", self.info_source)
        form.addRow("Units:", self.info_units)
        form.addRow("X Range:", self.info_range_x)
        form.addRow("Y Range:", self.info_range_y)
        form.addRow("Samples:", self.info_points)
        info_layout.addWidget(self.info_panel)
        self.info_panel.hide()

        # Math tab -----------------------------------------------------
        self.tab_math = QtWidgets.QWidget()
        math_layout = QtWidgets.QVBoxLayout(self.tab_math)
        selector_layout = QtWidgets.QHBoxLayout()
        math_layout.addLayout(selector_layout)
        self.math_a = QtWidgets.QComboBox()
        self.math_b = QtWidgets.QComboBox()
        selector_layout.addWidget(QtWidgets.QLabel("Trace A:"))
        selector_layout.addWidget(self.math_a)
        selector_layout.addWidget(QtWidgets.QLabel("Trace B:"))
        selector_layout.addWidget(self.math_b)
        swap_btn = QtWidgets.QPushButton("Swap")
        swap_btn.clicked.connect(self._swap_math_selection)
        selector_layout.addWidget(swap_btn)
        selector_layout.addStretch(1)

        btn_layout = QtWidgets.QHBoxLayout()
        math_layout.addLayout(btn_layout)
        subtract_btn = QtWidgets.QPushButton("A − B")
        subtract_btn.clicked.connect(self.compute_subtract)
        btn_layout.addWidget(subtract_btn)
        ratio_btn = QtWidgets.QPushButton("A ÷ B")
        ratio_btn.clicked.connect(self.compute_ratio)
        btn_layout.addWidget(ratio_btn)
        btn_layout.addStretch(1)

        self.math_log = QtWidgets.QPlainTextEdit()
        self.math_log.setReadOnly(True)
        self.math_log.setPlaceholderText("Math operations will appear here.")
        math_layout.addWidget(self.math_log)

        # Style tab placeholder ---------------------------------------
        self.tab_style = QtWidgets.QWidget()
        style_layout = QtWidgets.QVBoxLayout(self.tab_style)
        style_placeholder = QtWidgets.QLabel("Style controls coming soon.")
        style_placeholder.setAlignment(QtCore.Qt.AlignmentFlag.AlignCenter)
        style_layout.addWidget(style_placeholder)

        # Provenance tab -----------------------------------------------
        self.tab_prov = QtWidgets.QWidget()
        prov_layout = QtWidgets.QVBoxLayout(self.tab_prov)
        self.prov_placeholder = QtWidgets.QLabel("Select a trace to inspect provenance.")
        self.prov_placeholder.setAlignment(QtCore.Qt.AlignmentFlag.AlignCenter)
        self.prov_placeholder.setStyleSheet("color: #666; font-size: 14px;")
        prov_layout.addWidget(self.prov_placeholder)

        self.prov_tree = QtWidgets.QTreeWidget()
        self.prov_tree.setHeaderLabels(["Step", "Details"])
        self.prov_tree.hide()
        prov_layout.addWidget(self.prov_tree)

        self.provenance_view = QtWidgets.QTextEdit(readOnly=True)
        self.provenance_view.setPlaceholderText("Provenance JSON will appear here.")
        self.provenance_view.hide()
        prov_layout.addWidget(self.provenance_view)

        self._build_reference_tab()
        self._build_documentation_tab()

        for name, tab in [
            ("Info", self.tab_info),
            ("Math", self.tab_math),
            ("Style", self.tab_style),
            ("Provenance", self.tab_prov),
            ("Reference", self.tab_reference),
            ("Docs", self.tab_docs),
        ]:
            self.inspector_tabs.addTab(tab, name)

    def _build_plot_toolbar(self) -> None:
        toolbar = QtWidgets.QToolBar("Plot")
        toolbar.setMovable(False)
        self.addToolBar(QtCore.Qt.ToolBarArea.TopToolBarArea, toolbar)

        self.action_cursor = QtGui.QAction("Cursor", self)
        self.action_cursor.setCheckable(True)
        self.action_cursor.setChecked(True)
        self.action_cursor.toggled.connect(self.plot.set_crosshair_visible)
        toolbar.addAction(self.action_cursor)

        self.action_peak = QtGui.QAction("Peak", self)
        toolbar.addAction(self.action_peak)

        toolbar.addSeparator()
        toolbar.addWidget(QtWidgets.QLabel("Units:"))
        self.unit_combo = QtWidgets.QComboBox()
        self.unit_combo.addItems(["nm", "Å", "µm", "cm⁻¹"])
        self.unit_combo.currentTextChanged.connect(self._on_display_unit_changed)
        toolbar.addWidget(self.unit_combo)

        toolbar.addWidget(QtWidgets.QLabel("Normalize:"))
        self.norm_combo = QtWidgets.QComboBox()
        self.norm_combo.addItems(["None", "Max", "Area"])
        self.norm_combo.currentTextChanged.connect(self._on_normalize_changed)
        self._normalization_mode = self.norm_combo.currentText()
        toolbar.addWidget(self.norm_combo)

        toolbar.addWidget(QtWidgets.QLabel("Smoothing:"))
        self.smooth_combo = QtWidgets.QComboBox()
        self.smooth_combo.addItems(["Off", "Savitzky–Golay"])
        self.smooth_combo.currentTextChanged.connect(self._on_smoothing_changed)
        toolbar.addWidget(self.smooth_combo)

        toolbar.addSeparator()
        self.action_export = QtGui.QAction("Export", self)
        self.action_export.triggered.connect(self.export_manifest)
        toolbar.addAction(self.action_export)

    def plot_unit(self) -> str:
        if self.unit_combo is None:
            return "nm"
        return self.unit_combo.currentText()

    def _on_display_unit_changed(self, unit: str) -> None:
        self.plot.set_display_unit(unit)
        self.refresh_overlay()
        # Reference previews share the same display axis so update them as well.
        if hasattr(self, "reference_dataset_combo"):
            self._refresh_reference_dataset()

    def _create_group_row(self, title: str) -> QtGui.QStandardItem:
        alias_item = QtGui.QStandardItem(title)
        alias_item.setEditable(False)
        alias_item.setSelectable(False)
        alias_item.setData("group", QtCore.Qt.ItemDataRole.UserRole)
        visible_item = QtGui.QStandardItem()
        visible_item.setEditable(False)
        color_item = QtGui.QStandardItem()
        color_item.setEditable(False)
        self.dataset_model.appendRow([alias_item, visible_item, color_item])
        return alias_item

    def _wire_shortcuts(self) -> None:
        QtGui.QShortcut(QtGui.QKeySequence("Ctrl+O"), self, activated=self.open_file)
        QtGui.QShortcut(QtGui.QKeySequence("U"), self, activated=self._cycle_units)

    def _cycle_units(self) -> None:
        if self.unit_combo is None or self.unit_combo.count() == 0:
            return
        idx = (self.unit_combo.currentIndex() + 1) % self.unit_combo.count()
        self.unit_combo.setCurrentIndex(idx)

    # ------------------------------------------------------------------
    def _load_default_samples(self) -> None:
        self.plot.begin_bulk_update()
        try:
            for sample_file in sorted(SAMPLES_DIR.glob('sample_*.csv')):
                if sample_file.exists():
                    self._ingest_path(sample_file)
        finally:
            self.plot.end_bulk_update()

    # Actions -----------------------------------------------------------
    def open_file(self) -> None:
        paths, _ = QtWidgets.QFileDialog.getOpenFileNames(
            self,
            "Open Spectra",
            str(Path.home()),
            "Spectra (*.csv *.txt)",
        )
        if not paths:
            return

        self.plot.begin_bulk_update()
        try:
            for raw in paths:
                if not raw:
                    continue
                self._ingest_path(Path(raw))
        finally:
            self.plot.end_bulk_update()

    def load_sample_via_menu(self) -> None:
        files = list(SAMPLES_DIR.glob('*.csv'))
        if not files:
            self.status_bar.showMessage("No samples found", 5000)
            return
        self._ingest_path(files[0])

    def export_manifest(self) -> None:
        if not self.overlay_service.list():
            QtWidgets.QMessageBox.information(self, "No Data", "Load spectra before exporting provenance.")
            return
        save_path, _ = QtWidgets.QFileDialog.getSaveFileName(
            self,
            "Save Manifest",
            str(Path.home() / 'manifest.json'),
            "JSON (*.json)",
        )
        if save_path:
            manifest_path = Path(save_path)
            try:
                export = self.provenance_service.export_bundle(
                    self.overlay_service.list(),
                    manifest_path,
                    png_writer=self.plot.export_png,
                )
            except Exception as exc:  # pragma: no cover - UI feedback
                QtWidgets.QMessageBox.warning(self, "Export Failed", str(exc))
                self._log("Export", f"Bundle export failed: {exc}")
                return
            self.status_bar.showMessage(f"Manifest saved to {export['manifest_path']}", 5000)
            self._log("Manifest", f"Saved to {export['manifest_path']}")
            self._log("Export", f"CSV saved to {export['csv_path']}")
            self._log("Export", f"Plot snapshot saved to {export['png_path']}")
            self.provenance_view.setPlainText(json_pretty(export['manifest']))
            self.provenance_view.show()
            self.prov_tree.show()
            self.prov_placeholder.hide()

    def refresh_overlay(self) -> None:
        selected_ids = self._selected_dataset_ids()
        if not selected_ids:
            selected_ids = [sid for sid, visible in self._visibility.items() if visible]
        if not selected_ids:
            self.data_table.clearContents()
            self.data_table.setRowCount(0)
            if self.data_table.isVisible():
                self.data_table.hide()
                self.data_table_action.setChecked(False)
            return
        selected_ids = [sid for sid in selected_ids if self._visibility.get(sid, True)]
        if not selected_ids:
            return
        views = self.overlay_service.overlay(
            selected_ids,
            self.plot_unit(),
            self._normalise_y("absorbance"),
            normalization=self._normalization_mode,
        )
        self._populate_data_table(views)
        if not self.data_table.isVisible():
            self.data_table.show()
            self.data_table_action.setChecked(True)

        all_ids = [spec.id for spec in self.overlay_service.list()]
        if not all_ids:
            return
        canonical_views = self.overlay_service.overlay(
            all_ids,
            "nm",
            "absorbance",
            normalization=self._normalization_mode,
        )
        for view in canonical_views:
            spec_id = cast(str, view["id"])
            alias_item = self._dataset_items.get(spec_id)
            alias = alias_item.text() if alias_item else cast(str, view["name"])
            color = self._spectrum_colors.get(spec_id)
            if color is None:
                color = QtGui.QColor("#4F6D7A")
            style = TraceStyle(
                color=QtGui.QColor(color),
                width=1.6,
                antialias=False,
                show_in_legend=True,
            )
            self.plot.add_trace(
                key=spec_id,
                alias=alias,
                x_nm=cast(np.ndarray, view["x_canonical"]),
                y=cast(np.ndarray, view["y_canonical"]),
                style=style,
            )
            self.plot.set_visible(spec_id, self._visibility.get(spec_id, True))

    def compute_subtract(self) -> None:
        ids = self._selected_math_ids()
        if not ids:
            return
        spec_a = self.overlay_service.get(ids[0])
        spec_b = self.overlay_service.get(ids[1])
        result, info = self.math_service.subtract(spec_a, spec_b)
        self._log_math(info)
        if result:
            self.overlay_service.add(result)
            self._add_spectrum(result)
            self._update_math_selectors()

    def compute_ratio(self) -> None:
        ids = self._selected_math_ids()
        if not ids:
            return
        spec_a = self.overlay_service.get(ids[0])
        spec_b = self.overlay_service.get(ids[1])
        result, info = self.math_service.ratio(spec_a, spec_b)
        self._log_math(info)
        self.overlay_service.add(result)
        self._add_spectrum(result)
        self._update_math_selectors()

    # Internal helpers --------------------------------------------------
    def _ingest_path(self, path: Path) -> None:
        try:
            spectrum = self.ingest_service.ingest(path)
        except Exception as exc:  # pragma: no cover - UI feedback
            QtWidgets.QMessageBox.critical(self, "Import failed", str(exc))
            return
        self.overlay_service.add(spectrum)
        self._add_spectrum(spectrum)
        self.status_bar.showMessage(f"Loaded {path.name}", 5000)
        self._update_math_selectors()
        self.refresh_overlay()
        self._show_metadata(spectrum)
        self._show_provenance(spectrum)

    def _add_spectrum(self, spectrum: Spectrum) -> None:
        color = self._assign_color(spectrum)
        group_item = self._derived_item if self._is_derived(spectrum) else self._originals_item
        visible_item = QtGui.QStandardItem()
        visible_item.setCheckable(True)
        visible_item.setCheckState(QtCore.Qt.CheckState.Checked)
        visible_item.setEditable(False)
        visible_item.setData(spectrum.id, QtCore.Qt.ItemDataRole.UserRole)

        color_item = QtGui.QStandardItem()
        color_item.setEditable(False)
        icon_pix = QtGui.QPixmap(16, 16)
        icon_pix.fill(color)
        color_item.setIcon(QtGui.QIcon(icon_pix))
        color_item.setData(spectrum.id, QtCore.Qt.ItemDataRole.UserRole)

        alias_item = QtGui.QStandardItem(spectrum.name)
        alias_item.setEditable(False)
        alias_item.setData(spectrum.id, QtCore.Qt.ItemDataRole.UserRole)
        group_item.appendRow([alias_item, visible_item, color_item])
        self.dataset_tree.expandAll()
        self._dataset_items[spectrum.id] = alias_item
        self._visibility[spectrum.id] = True
        self._add_plot_trace(spectrum, color)

    def _add_plot_trace(self, spectrum: Spectrum, color: QtGui.QColor) -> None:
        alias_item = self._dataset_items.get(spectrum.id)
        alias = alias_item.text() if alias_item else spectrum.name
        x_nm = self._to_nm(spectrum.x, spectrum.x_unit)
        style = TraceStyle(
            color=QtGui.QColor(color),
            width=1.6,
            antialias=False,
            show_in_legend=True,
        )
        self.plot.add_trace(
            key=spectrum.id,
            alias=alias,
            x_nm=x_nm,
            y=spectrum.y,
            style=style,
        )
        self.plot.autoscale()

    def _show_metadata(self, spectrum: Spectrum | None) -> None:
        if spectrum is None:
            self.info_panel.hide()
            self.info_placeholder.show()
            return

        alias_item = self._dataset_items.get(spectrum.id)
        alias_text = alias_item.text() if alias_item else spectrum.name
        self.info_name.setText(spectrum.name)
        self.info_alias.setText(alias_text)
        source = spectrum.source_path.name if spectrum.source_path else "N/A"
        self.info_source.setText(source)
        self.info_units.setText(f"x: {spectrum.x_unit} | y: {spectrum.y_unit}")
        if spectrum.x.size:
            self.info_range_x.setText(f"{float(spectrum.x.min()):.4g} – {float(spectrum.x.max()):.4g} {spectrum.x_unit}")
            self.info_points.setText(str(int(spectrum.x.size)))
        else:
            self.info_range_x.setText("–")
            self.info_points.setText("0")
        if spectrum.y.size:
            self.info_range_y.setText(f"{float(spectrum.y.min()):.4g} – {float(spectrum.y.max()):.4g} {spectrum.y_unit}")
        else:
            self.info_range_y.setText("–")
        self.info_panel.show()
        self.info_placeholder.hide()

    def _show_provenance(self, spectrum: Spectrum | None) -> None:
        if spectrum is None:
            self.prov_tree.clear()
            self.provenance_view.clear()
            self.prov_tree.hide()
            self.provenance_view.hide()
            self.prov_placeholder.show()
            return

        self.prov_tree.clear()
        root = QtWidgets.QTreeWidgetItem([spectrum.name, spectrum.id])
        self.prov_tree.addTopLevelItem(root)

        parents = getattr(spectrum, 'parents', ())
        if parents:
            parents_node = QtWidgets.QTreeWidgetItem(["Parents", ", ".join(parents)])
            root.addChild(parents_node)

        transforms = getattr(spectrum, 'transforms', ())
        for transform in transforms:
            node = QtWidgets.QTreeWidgetItem([
                transform.get('name', transform.get('operation', 'Transform')),
                json_pretty(transform),
            ])
            root.addChild(node)

        metadata_node = QtWidgets.QTreeWidgetItem([
            "Metadata keys",
            ", ".join(sorted(map(str, spectrum.metadata.keys()))),
        ])
        root.addChild(metadata_node)

        self.prov_tree.expandAll()
        self.prov_tree.show()
        self.prov_placeholder.hide()

        self.provenance_view.setPlainText(json_pretty({
            'id': spectrum.id,
            'metadata': spectrum.metadata,
            'parents': list(parents),
            'transforms': list(transforms),
        }))
        self.provenance_view.show()

    def _populate_data_table(self, views: Iterable[dict]) -> None:
        rows = sum(min(100, len(view['x'])) for view in views)
        self.data_table.setRowCount(rows)
        row_index = 0
        for view in views:
            x_arr = view['x']
            y_arr = view['y']
            for idx, (x, y) in enumerate(zip(x_arr[:100], y_arr[:100])):
                self.data_table.setItem(row_index, 0, QtWidgets.QTableWidgetItem(view['name']))
                self.data_table.setItem(row_index, 1, QtWidgets.QTableWidgetItem(str(idx)))
                self.data_table.setItem(row_index, 2, QtWidgets.QTableWidgetItem(f"{x:.6g}"))
                self.data_table.setItem(row_index, 3, QtWidgets.QTableWidgetItem(f"{y:.6g}"))
                row_index += 1
        if rows == 0:
            self.data_table.clearContents()
            self.data_table.setRowCount(0)

    def _update_math_selectors(self) -> None:
        spectra = self.overlay_service.list()
        self.math_a.clear()
        self.math_b.clear()
        for spec in spectra:
            alias_item = self._dataset_items.get(spec.id)
            display_name = alias_item.text() if alias_item else spec.name
            self.math_a.addItem(display_name, spec.id)
            self.math_b.addItem(display_name, spec.id)

    def _selected_math_ids(self) -> list[str]:
        if self.math_a.count() < 2 or self.math_b.count() < 2:
            QtWidgets.QMessageBox.information(self, "Need more spectra", "Load at least two spectra for math operations.")
            return []
        return [self.math_a.currentData(), self.math_b.currentData()]

    def _log_math(self, info: dict) -> None:
        new_line = json_pretty(info)
        self.math_log.appendPlainText(new_line)
        self._log("Math", new_line)

    def _normalise_y(self, label: str) -> str:
        mapping = {"%T": "percent_transmittance"}
        return mapping.get(label, label)

    def _assign_color(self, spectrum: Spectrum) -> QtGui.QColor:
        if spectrum.id in self._spectrum_colors:
            return self._spectrum_colors[spectrum.id]

        color: QtGui.QColor | None = None
        metadata = spectrum.metadata if isinstance(spectrum.metadata, dict) else {}
        operation = metadata.get('operation') if isinstance(metadata, dict) else None
        parents: List[str] = []
        if isinstance(operation, dict):
            parents = list(operation.get('parents') or [])
        if parents:
            base_id = parents[0]
            base_color = self._spectrum_colors.get(base_id)
            if base_color:
                color = QtGui.QColor(base_color)
                color = color.lighter(130)
        if color is None:
            color = self._palette[self._palette_index % len(self._palette)]
            self._palette_index += 1
        self._spectrum_colors[spectrum.id] = color
        return color

    def _is_derived(self, spectrum: Spectrum) -> bool:
        metadata = spectrum.metadata
        if isinstance(metadata, dict) and 'operation' in metadata:
            return True
        return bool(getattr(spectrum, 'parents', ()))

    def _to_nm(self, x: np.ndarray, unit: str) -> np.ndarray:
        data = np.asarray(x, dtype=np.float64)
        if unit == "nm":
            return data
        if unit in ("Angstrom", "Å"):
            return data / 10.0
        if unit in ("um", "µm"):
            return data * 1000.0
        if unit in ("cm^-1", "cm⁻¹"):
            with np.errstate(divide='ignore'):
                return 1e7 / data
        return data

    def _selected_dataset_ids(self) -> list[str]:
        selection = self.dataset_tree.selectionModel()
        if not selection:
            return []
        ids: list[str] = []
        for index in selection.selectedRows():
            item = self.dataset_model.itemFromIndex(index)
            if not item:
                continue
            value = item.data(QtCore.Qt.ItemDataRole.UserRole)
            if value and value != "group":
                ids.append(value)
        return ids

    def _on_dataset_selection_changed(self, selected, deselected) -> None:
        ids = self._selected_dataset_ids()
        spectrum = self.overlay_service.get(ids[-1]) if ids else None
        self._show_metadata(spectrum)
        self._show_provenance(spectrum)
        self.refresh_overlay()

    def _on_dataset_data_changed(
        self,
        top_left: QtCore.QModelIndex,
        bottom_right: QtCore.QModelIndex,
        roles: List[int],
    ) -> None:
        if top_left.column() != 1:
            return
        for row in range(top_left.row(), bottom_right.row() + 1):
            index = top_left.sibling(row, 1)
            item = self.dataset_model.itemFromIndex(index)
            if not item:
                continue
            spec_id = item.data(QtCore.Qt.ItemDataRole.UserRole)
            if not spec_id or spec_id == "group":
                continue
            self._visibility[spec_id] = item.checkState() == QtCore.Qt.CheckState.Checked
            self.plot.set_visible(spec_id, self._visibility[spec_id])
        self.refresh_overlay()

    def _toggle_data_table(self, checked: bool) -> None:
        self.data_table.setVisible(checked)

    def _swap_math_selection(self) -> None:
        idx_a = self.math_a.currentIndex()
        idx_b = self.math_b.currentIndex()
        if idx_a == -1 or idx_b == -1:
            return
        self.math_a.setCurrentIndex(idx_b)
        self.math_b.setCurrentIndex(idx_a)

    # Reference ---------------------------------------------------------
    def _build_reference_tab(self) -> None:
        self.tab_reference = QtWidgets.QWidget()
        layout = QtWidgets.QVBoxLayout(self.tab_reference)
        layout.setContentsMargins(6, 6, 6, 6)

        intro = QtWidgets.QLabel(
            "Curated line lists, infrared heuristics, and JWST quick-look spectra are bundled for offline use."
        )
        intro.setWordWrap(True)
        intro.setStyleSheet("color: #555;")
        layout.addWidget(intro)

        controls = QtWidgets.QHBoxLayout()
        layout.addLayout(controls)

        controls.addWidget(QtWidgets.QLabel("Dataset:"))
        self.reference_dataset_combo = QtWidgets.QComboBox()
        self.reference_dataset_combo.currentIndexChanged.connect(self._on_reference_dataset_changed)
        controls.addWidget(self.reference_dataset_combo, 1)

        self.reference_filter = QtWidgets.QLineEdit()
        self.reference_filter.setPlaceholderText("Filter rows…")
        self.reference_filter.textChanged.connect(self._filter_reference_rows)
        controls.addWidget(self.reference_filter, 1)

        controls.addStretch(1)
        self.reference_overlay_checkbox = QtWidgets.QCheckBox("Overlay on plot")
        self.reference_overlay_checkbox.setEnabled(False)
        self.reference_overlay_checkbox.toggled.connect(self._on_reference_overlay_toggled)
        controls.addWidget(self.reference_overlay_checkbox)

        self.reference_table = QtWidgets.QTableWidget()
        self.reference_table.setEditTriggers(QtWidgets.QAbstractItemView.NoEditTriggers)
        self.reference_table.setSelectionMode(QtWidgets.QAbstractItemView.SingleSelection)
        self.reference_table.setAlternatingRowColors(True)
        header = self.reference_table.horizontalHeader()
        header.setStretchLastSection(True)
        layout.addWidget(self.reference_table, 1)

        self.reference_plot = pg.PlotWidget()
        self.reference_plot.setObjectName("reference-plot")
        self.reference_plot.setMinimumHeight(220)
        self.reference_plot.showGrid(x=True, y=True, alpha=0.25)
        default_unit = self.plot_unit()
        self.reference_plot.setLabel("bottom", "Wavelength", units=default_unit)
        self.reference_plot.setLabel("left", "Relative Intensity")
        layout.addWidget(self.reference_plot, 1)

        self.reference_meta = QtWidgets.QTextBrowser()
        self.reference_meta.setOpenExternalLinks(True)
        self.reference_meta.setPlaceholderText("Select a dataset to view its citation and context.")
        self.reference_meta.setMinimumHeight(160)
        layout.addWidget(self.reference_meta)

        self._populate_reference_combo()

    def _on_reference_dataset_changed(self, index: int) -> None:
        if index < 0:
            return
        self._refresh_reference_dataset()

    def _populate_reference_combo(self) -> None:
        combo = self.reference_dataset_combo
        combo.blockSignals(True)
        combo.clear()
        self._reference_options = []

        def add_option(label: str, kind: str, key: Optional[str] = None) -> None:
            self._reference_options.append((kind, key))
            combo.addItem(label)

        add_option("NIST Hydrogen Lines (Balmer & Lyman)", "spectral_lines")
        add_option("IR Functional Groups", "ir_groups")
        add_option("Line-shape Placeholders", "line_shapes")

        for target in self.reference_library.jwst_targets():
            name = target.get("name", "Unknown")
            instrument = target.get("instrument") or "—"
            add_option(f"JWST: {name} ({instrument})", "jwst", target.get("id"))
        combo.blockSignals(False)
        if combo.count():
            combo.setCurrentIndex(0)
        self._refresh_reference_dataset()

    def _filter_reference_rows(self, _: str) -> None:
        self._refresh_reference_dataset()

    def _refresh_reference_dataset(self) -> None:
        index = self.reference_dataset_combo.currentIndex()
        if index < 0:
            self.reference_table.setRowCount(0)
            self.reference_table.setColumnCount(0)
            self.reference_meta.clear()
            self._clear_reference_plot()
            self._update_reference_overlay_state(None)
            return

        if index >= len(getattr(self, "_reference_options", [])):
            return

        kind, key = self._reference_options[index]
        query = self.reference_filter.text().strip().lower()
        overlay_payload: Optional[Dict[str, Any]] = None

        self._clear_reference_plot()

        if kind == "spectral_lines":
            entries = self.reference_library.spectral_lines()
            filtered = self._filter_reference_entries(entries, query)
            self.reference_table.setColumnCount(6)
            self.reference_table.setHorizontalHeaderLabels(
                ["Series", "Transition", "λ₀ (nm)", "ṽ (cm⁻¹)", "Aₖᵢ (s⁻¹)", "Relative Intensity"]
            )
            self.reference_table.setRowCount(len(filtered))
            for row, entry in enumerate(filtered):
                self._set_table_item(row, 0, entry.get("series", ""))
                self._set_table_item(row, 1, entry.get("transition", ""))
                self._set_table_item(row, 2, self._format_float(entry.get("vacuum_wavelength_nm")))
                self._set_table_item(row, 3, self._format_float(entry.get("wavenumber_cm_1")))
                self._set_table_item(row, 4, self._format_scientific(entry.get("einstein_a_s_1")))
                self._set_table_item(row, 5, self._format_float(entry.get("relative_intensity"), precision=2))
            meta = self.reference_library.hydrogen_metadata()
            notes = self._merge_provenance(meta)
            self._set_reference_meta(meta.get("citation"), meta.get("url"), notes)
            overlay_payload = self._render_reference_spectral_lines(filtered)

        elif kind == "ir_groups":
            entries = self.reference_library.ir_functional_groups()
            filtered = self._filter_reference_entries(entries, query)
            self.reference_table.setColumnCount(5)
            self.reference_table.setHorizontalHeaderLabels(
                ["Group", "Range (cm⁻¹)", "Intensity", "Modes", "Notes"]
            )
            self.reference_table.setRowCount(len(filtered))
            for row, entry in enumerate(filtered):
                self._set_table_item(row, 0, entry.get("group", ""))
                span = f"{self._format_float(entry.get('wavenumber_cm_1_min'), precision=0)} – {self._format_float(entry.get('wavenumber_cm_1_max'), precision=0)}"
                self._set_table_item(row, 1, span)
                self._set_table_item(row, 2, entry.get("intensity", ""))
                modes = ", ".join(entry.get("associated_modes", []))
                self._set_table_item(row, 3, modes)
                self._set_table_item(row, 4, entry.get("notes", ""))
            meta = self.reference_library.ir_metadata()
            notes = self._merge_provenance(meta)
            self._set_reference_meta(meta.get("citation"), meta.get("url"), notes)
            overlay_payload = self._render_reference_ir_groups(filtered)

        elif kind == "line_shapes":
            entries = self.reference_library.line_shape_placeholders()
            filtered = self._filter_reference_entries(entries, query)
            self.reference_table.setColumnCount(4)
            self.reference_table.setHorizontalHeaderLabels(
                ["Model", "Status", "Parameters", "Notes"]
            )
            self.reference_table.setRowCount(len(filtered))
            for row, entry in enumerate(filtered):
                self._set_table_item(row, 0, entry.get("label", entry.get("id", "")))
                self._set_table_item(row, 1, entry.get("status", ""))
                params = ", ".join(entry.get("parameters", []))
                self._set_table_item(row, 2, params)
                self._set_table_item(row, 3, entry.get("description", ""))
            meta = self.reference_library.line_shape_metadata()
            notes = meta.get("notes", "")
            references = meta.get("references", [])
            ref_lines = "".join(
                f"<li><a href='{ref.get('url')}'>{ref.get('citation')}</a></li>"
                for ref in references
                if isinstance(ref, Mapping)
            )
            self.reference_meta.setHtml(
                f"<p><b>{meta.get('notes', 'Line-shape placeholders')}</b></p><ul>{ref_lines}</ul>"
                if ref_lines
                else f"<p>{notes}</p>"
            )

        elif kind == "jwst":
            target = self.reference_library.jwst_target(key)
            if not target:
                self.reference_table.setRowCount(0)
                self.reference_table.setColumnCount(0)
                self.reference_meta.setHtml("<p>Target metadata unavailable.</p>")
                self._update_reference_overlay_state(None)
                return
            data_rows = target.get("data", [])
            status = target.get("status")
            if not data_rows:
                self.reference_table.setRowCount(0)
                self.reference_table.setColumnCount(0)
                notes = target.get("source", {}).get("notes", "No public JWST spectrum available.")
                self._set_reference_meta(target.get("name"), target.get("source", {}).get("url"), notes)
                self._render_reference_jwst(target, [], "wavelength", "value", None)
                self._update_reference_overlay_state(None)
                return
            filtered = self._filter_reference_entries(data_rows, query)
            wavelength_key = next((k for k in data_rows[0].keys() if "wavelength" in k), "wavelength")
            value_key = "value" if "value" in data_rows[0] else next(iter(set(data_rows[0].keys()) - {wavelength_key}), "value")
            uncertainty_key = next((k for k in data_rows[0].keys() if k.startswith("uncertainty")), None)
            columns = ["λ (µm)", f"Measurement ({target.get('data_units', 'value')})"]
            if uncertainty_key:
                units = uncertainty_key.split("_", 1)[-1].replace("_", " ")
                columns.append(f"Uncertainty ({units})")
            self.reference_table.setColumnCount(len(columns))
            self.reference_table.setHorizontalHeaderLabels(columns)
            self.reference_table.setRowCount(len(filtered))
            for row, entry in enumerate(filtered):
                self._set_table_item(row, 0, self._format_float(entry.get(wavelength_key)))
                self._set_table_item(row, 1, self._format_float(entry.get(value_key)))
                if uncertainty_key and len(columns) > 2:
                    self._set_table_item(row, 2, self._format_float(entry.get(uncertainty_key)))
            source = target.get("source", {})
            notes = source.get("notes", "")
            range_min, range_max = target.get("spectral_range_um", [None, None])
            range_text = ""
            if range_min is not None and range_max is not None:
                range_text = f"Range: {self._format_float(range_min)} – {self._format_float(range_max)} µm"
            resolution = target.get("spectral_resolution")
            resolution_text = f"Resolving power ≈ {resolution}" if resolution else "Resolving power pending"
            meta_html = (
                f"<p><b>{target.get('name')}</b><br/>"
                f"Instrument: {target.get('instrument', '—')} | Program: {target.get('program', '—')}<br/>"
                f"{range_text}<br/>{resolution_text}<br/>"
                f"Data units: {target.get('data_units', '—')}</p>"
            )
            if source.get("url"):
                meta_html += f"<p><a href='{source['url']}'>Source documentation</a></p>"
            if notes:
                meta_html += f"<p>{notes}</p>"
            provenance_html = self._format_target_provenance(target.get("provenance"))
            if provenance_html:
                meta_html += provenance_html
            if status:
                meta_html += f"<p>Status: {status}</p>"
            self.reference_meta.setHtml(meta_html)
            overlay_payload = self._render_reference_jwst(
                target, filtered, wavelength_key, value_key, uncertainty_key
            )

        else:
            self.reference_table.setRowCount(0)
            self.reference_table.setColumnCount(0)
            self.reference_meta.clear()
            self._clear_reference_plot()

        self.reference_table.resizeColumnsToContents()
        self._update_reference_overlay_state(overlay_payload)

    def _filter_reference_entries(
        self, entries: List[Mapping[str, Any]], query: str
    ) -> List[Mapping[str, Any]]:
        if not query:
            return entries
        needle = query.lower()
        filtered: List[Mapping[str, Any]] = []
        for entry in entries:
            tokens = " ".join(token.lower() for token in ReferenceLibrary.flatten_entry(entry))
            if needle in tokens:
                filtered.append(entry)
        return filtered

    def _clear_reference_plot(self) -> None:
        if hasattr(self, "reference_plot"):
            self.reference_plot.clear()
            self.reference_plot.showGrid(x=True, y=True, alpha=0.25)
        self._reference_plot_items = []

    def _render_reference_spectral_lines(
        self, entries: List[Mapping[str, Any]]
    ) -> Optional[Dict[str, Any]]:
        wavelengths: List[float] = []
        intensities: List[float] = []
        for entry in entries:
            wavelength = self._coerce_float(entry.get("vacuum_wavelength_nm"))
            if wavelength is None:
                continue
            wavelengths.append(wavelength)
            intensity = self._coerce_float(entry.get("relative_intensity"))
            intensities.append(intensity if intensity is not None else 1.0)

        if not wavelengths:
            display_unit = self._reference_display_unit()
            self.reference_plot.setLabel("bottom", "Wavelength", units=display_unit)
            self.reference_plot.setLabel("left", "Relative Intensity (a.u.)")
            return None

        wavelengths_nm = np.array(wavelengths, dtype=float)
        intensities_arr = np.array(intensities, dtype=float)
        max_intensity = float(np.nanmax(intensities_arr)) if intensities_arr.size else 1.0
        if not np.isfinite(max_intensity) or max_intensity <= 0:
            max_intensity = 1.0

        display_unit = self._reference_display_unit()
        display_wavelengths = self._convert_nm_to_unit(wavelengths_nm, display_unit)
        pen = pg.mkPen(color="#C72C41", width=2)
        for x_val, intensity in zip(display_wavelengths, intensities_arr):
            height = float(intensity) if np.isfinite(intensity) and intensity > 0 else 1.0
            item = self.reference_plot.plot([x_val, x_val], [0.0, height], pen=pen)
            self._reference_plot_items.append(item)

        self.reference_plot.setLabel("bottom", "Wavelength", units=display_unit)
        self.reference_plot.setLabel("left", "Relative Intensity (a.u.)")
        self.reference_plot.setYRange(0.0, max_intensity * 1.1, padding=0.05)
        return self._build_overlay_for_lines(wavelengths_nm, intensities_arr)

    def _render_reference_ir_groups(
        self, entries: List[Mapping[str, Any]]
    ) -> Optional[Dict[str, Any]]:
        if not entries:
            self.reference_plot.setLabel("bottom", "Wavenumber", units="cm⁻¹")
            self.reference_plot.setLabel("left", "Relative Presence")
            return None

        brush = pg.mkBrush(109, 89, 122, 60)
        pen = pg.mkPen(color="#6D597A", width=1.5)
        for entry in entries:
            start = self._coerce_float(entry.get("wavenumber_cm_1_min"))
            end = self._coerce_float(entry.get("wavenumber_cm_1_max"))
            if start is None or end is None:
                continue
            if not np.isfinite(start) or not np.isfinite(end):
                continue
            lower = min(start, end)
            upper = max(start, end)
            region = pg.LinearRegionItem(values=(lower, upper), movable=False)
            region.setBrush(brush)
<<<<<<< HEAD
            # LinearRegionItem does not expose setPen; update the endpoint lines directly
            for line in getattr(region, "lines", []):
                line.setPen(pen)
=======
            region.setPen(pen)
>>>>>>> 804f677d
            region.setZValue(5)
            self.reference_plot.addItem(region)
            self._reference_plot_items.append(region)

        self.reference_plot.setLabel("bottom", "Wavenumber", units="cm⁻¹")
        self.reference_plot.setLabel("left", "Relative Presence")
        return self._build_overlay_for_ir(entries)

    def _render_reference_jwst(
        self,
        target: Mapping[str, Any],
        rows: List[Mapping[str, Any]],
        wavelength_key: str,
        value_key: str,
        uncertainty_key: Optional[str],
    ) -> Optional[Dict[str, Any]]:
        units = target.get("data_units", "Value")
        self.reference_plot.setLabel("bottom", "Wavelength", units="µm")
        self.reference_plot.setLabel("left", str(units))
        if not rows:
            return None

        x_vals: List[float] = []
        y_vals: List[float] = []
        err_vals: List[float] = []
        for entry in rows:
            wavelength = self._coerce_float(entry.get(wavelength_key))
            value = self._coerce_float(entry.get(value_key))
            if wavelength is None or value is None:
                continue
            if not np.isfinite(wavelength) or not np.isfinite(value):
                continue
            x_vals.append(wavelength)
            y_vals.append(value)
            if uncertainty_key:
                err = self._coerce_float(entry.get(uncertainty_key))
                if err is None:
                    err = float("nan")
                err_vals.append(err)

        if not x_vals:
            return None

        x_array = np.array(x_vals, dtype=float)
        y_array = np.array(y_vals, dtype=float)
        plot_item = self.reference_plot.plot(x_array, y_array, pen=pg.mkPen(color="#33658A", width=2))
        self._reference_plot_items.append(plot_item)

        if uncertainty_key and err_vals:
            err_array = np.array(err_vals, dtype=float)
            upper = y_array + err_array
            lower = y_array - err_array
            dotted_pen = pg.mkPen(color="#33658A", width=1, style=QtCore.Qt.PenStyle.DotLine)
            upper_item = self.reference_plot.plot(x_array, upper, pen=dotted_pen)
            lower_item = self.reference_plot.plot(x_array, lower, pen=dotted_pen)
            self._reference_plot_items.extend([upper_item, lower_item])

        return None

    def _reference_display_unit(self) -> str:
        return self.plot_unit()

    def _convert_nm_to_unit(self, values_nm: np.ndarray, unit: str) -> np.ndarray:
        normalised = self.units_service._normalise_x_unit(unit)
        if normalised == "nm":
            return values_nm
        if normalised in {"um", "µm"}:
            return values_nm / 1e3
        if normalised == "angstrom":
            return values_nm * 10.0
        if normalised == "cm^-1":
            with np.errstate(divide="ignore"):
                return np.where(values_nm != 0, 1e7 / values_nm, np.nan)
        return values_nm

    @staticmethod
    def _coerce_float(value: Any) -> Optional[float]:
        try:
            return float(value)
        except (TypeError, ValueError):
            return None

    def _build_overlay_for_lines(
        self, wavelengths_nm: np.ndarray, intensities: np.ndarray
    ) -> Optional[Dict[str, Any]]:
        if wavelengths_nm.size == 0:
            return None

        if intensities.size != wavelengths_nm.size:
            intensities = np.full_like(wavelengths_nm, 1.0)

        y_min, y_max = self._overlay_vertical_bounds()
        span = y_max - y_min if np.isfinite(y_max - y_min) else 1.0
        baseline = y_min + span * 0.05
        cap = y_min + span * 0.35
        if not np.isfinite(baseline) or not np.isfinite(cap) or cap <= baseline:
            baseline = y_min
            cap = y_min + max(span, 1.0)
        max_intensity = float(np.nanmax(intensities)) if intensities.size else 1.0
        if not np.isfinite(max_intensity) or max_intensity <= 0:
            max_intensity = 1.0

        x_segments: List[float] = []
        y_segments: List[float] = []
        for value, raw_intensity in zip(wavelengths_nm, intensities):
            if not np.isfinite(value):
                continue
            intensity = float(raw_intensity) if np.isfinite(raw_intensity) and raw_intensity >= 0 else 0.0
            scaled_top = baseline + (cap - baseline) * (intensity / max_intensity)
            x_segments.extend([value, value, np.nan])
            y_segments.extend([baseline, scaled_top, np.nan])

        if not x_segments:
            return None

        return {
            "key": "reference::hydrogen_lines",
            "alias": "Reference – NIST Hydrogen",
            "x_nm": np.array(x_segments, dtype=float),
            "y": np.array(y_segments, dtype=float),
            "color": "#C72C41",
            "width": 1.4,
        }

    def _build_overlay_for_ir(self, entries: List[Mapping[str, Any]]) -> Optional[Dict[str, Any]]:
        x_segments: List[float] = []
        y_segments: List[float] = []
        y_low, y_high = self._overlay_band_bounds()

        for entry in entries:
            start = self._coerce_float(entry.get("wavenumber_cm_1_min"))
            end = self._coerce_float(entry.get("wavenumber_cm_1_max"))
            if start is None or end is None:
                continue
            if not np.isfinite(start) or not np.isfinite(end):
                continue
            nm_bounds = self.units_service._to_canonical_wavelength(np.array([start, end], dtype=float), "cm^-1")
            nm_low, nm_high = float(np.nanmin(nm_bounds)), float(np.nanmax(nm_bounds))
            if not np.isfinite(nm_low) or not np.isfinite(nm_high):
                continue
            if nm_low == nm_high:
                continue
            x_segments.extend([nm_low, nm_low, nm_high, nm_high, nm_low, np.nan])
            y_segments.extend([y_low, y_high, y_high, y_low, y_low, np.nan])

        if not x_segments:
            return None

        return {
            "key": "reference::ir_groups",
            "alias": "Reference – IR Functional Groups",
            "x_nm": np.array(x_segments, dtype=float),
            "y": np.array(y_segments, dtype=float),
            "color": "#6D597A",
            "width": 1.2,
        }

    def _overlay_vertical_bounds(self) -> tuple[float, float]:
        _, y_range = self.plot.view_range()
        y_min, y_max = y_range
        if not np.isfinite(y_min) or not np.isfinite(y_max) or y_min == y_max:
            y_min, y_max = 0.0, 1.0
        if y_min == y_max:
            y_max = y_min + 1.0
        return y_min, y_max

    def _overlay_band_bounds(self) -> tuple[float, float]:
        y_min, y_max = self._overlay_vertical_bounds()
        span = y_max - y_min
        bottom = y_min + span * 0.7
        top = y_min + span * 0.9
        if not np.isfinite(bottom) or not np.isfinite(top) or top <= bottom:
            bottom = y_min + span * 0.1
            top = y_min + span * 0.3
        return bottom, top

    def _on_reference_overlay_toggled(self, checked: bool) -> None:
        if checked:
            self._apply_reference_overlay()
        else:
            self._clear_reference_overlay()

    def _update_reference_overlay_state(self, payload: Optional[Dict[str, Any]]) -> None:
        self._reference_overlay_payload = payload
        x_values = None
        y_values = None
        if payload:
            x_values = payload.get("x_nm")
            y_values = payload.get("y")
        overlay_available = False
        if isinstance(x_values, np.ndarray) and isinstance(y_values, np.ndarray):
            overlay_available = x_values.size > 0 and y_values.size == x_values.size

        self.reference_overlay_checkbox.blockSignals(True)
        self.reference_overlay_checkbox.setEnabled(overlay_available)
        if not overlay_available:
            self.reference_overlay_checkbox.setChecked(False)
        self.reference_overlay_checkbox.blockSignals(False)

        if overlay_available and self.reference_overlay_checkbox.isChecked():
            self._apply_reference_overlay()
        elif not overlay_available:
            self._clear_reference_overlay()

    def _apply_reference_overlay(self) -> None:
        payload = self._reference_overlay_payload
        if not payload:
            self._clear_reference_overlay()
            return

        x_values = payload.get("x_nm")
        y_values = payload.get("y")
        if not isinstance(x_values, np.ndarray) or not isinstance(y_values, np.ndarray):
            self._clear_reference_overlay()
            return

        key = str(payload.get("key", "reference::overlay"))
        alias = str(payload.get("alias", key))
        color = payload.get("color", "#33658A")
        width = float(payload.get("width", 1.5))

        self._clear_reference_overlay()

        style = TraceStyle(QtGui.QColor(color), width=width, show_in_legend=False)
        self.plot.add_trace(key, alias, x_values, y_values, style)
        self._reference_overlay_key = key

    def _clear_reference_overlay(self) -> None:
        if self._reference_overlay_key:
            self.plot.remove_trace(self._reference_overlay_key)
            self._reference_overlay_key = None

    def _set_reference_meta(self, title: Optional[str], url: Optional[str], notes: Optional[str]) -> None:
        pieces: List[str] = []
        if title:
            pieces.append(f"<b>{title}</b>")
        if url:
            pieces.append(f"<a href='{url}'>{url}</a>")
        if notes:
            pieces.append(notes)
        if pieces:
            self.reference_meta.setHtml("<p>" + "<br/>".join(pieces) + "</p>")
        else:
            self.reference_meta.clear()

    @staticmethod
    def _merge_provenance(meta: Mapping[str, Any]) -> Optional[str]:
        notes = str(meta.get("notes", "")) if meta.get("notes") else ""
        retrieved = meta.get("retrieved_utc")
        provenance = meta.get("provenance") if isinstance(meta.get("provenance"), Mapping) else None
        details: List[str] = []
        if retrieved:
            details.append(f"Retrieved: {retrieved}")
        if provenance:
            status = provenance.get("curation_status")
            if status:
                details.append(f"Curation status: {status}")
            generator = provenance.get("generator")
            if generator:
                details.append(f"Generator: {generator}")
            replacement = provenance.get("replacement_plan") or provenance.get("planned_regeneration_uri")
            if replacement:
                details.append(f"Next steps: {replacement}")
        segments: List[str] = []
        if notes:
            segments.append(notes)
        if details:
            segments.append("; ".join(details))
        if not segments:
            return None
        return "<br/>".join(segments)

    @staticmethod
    def _format_target_provenance(provenance: Optional[Mapping[str, Any]]) -> str:
        if not isinstance(provenance, Mapping):
            return ""
        bits: List[str] = []
        status = provenance.get("curation_status")
        if status:
            bits.append(f"Status: {status}")
        if provenance.get("pipeline_version"):
            bits.append(f"Pipeline: {provenance['pipeline_version']}")
        if provenance.get("mast_product_uri"):
            bits.append(f"MAST URI: {provenance['mast_product_uri']}")
        if provenance.get("planned_regeneration_uri"):
            bits.append(f"Planned URI: {provenance['planned_regeneration_uri']}")
        if provenance.get("retrieved_utc"):
            bits.append(f"Retrieved: {provenance['retrieved_utc']}")
        if provenance.get("notes"):
            bits.append(provenance["notes"])
        if provenance.get("reference"):
            bits.append(f"Reference: {provenance['reference']}")
        if not bits:
            return ""
        return "<p><i>" + " | ".join(bits) + "</i></p>"

    @staticmethod
    def _format_float(value: Any, *, precision: int = 3) -> str:
        if value is None:
            return "–"
        try:
            return f"{float(value):.{precision}f}"
        except (TypeError, ValueError):
            return str(value)

    @staticmethod
    def _format_scientific(value: Any) -> str:
        if value is None:
            return "–"
        try:
            return f"{float(value):.3e}"
        except (TypeError, ValueError):
            return str(value)

    def _set_table_item(self, row: int, column: int, value: Any) -> None:
        text = str(value) if value not in (None, "") else "–"
        item = QtWidgets.QTableWidgetItem(text)
        item.setFlags(item.flags() & ~QtCore.Qt.ItemFlag.ItemIsEditable)
        try:
            float(value)
        except (TypeError, ValueError):
            pass
        else:
            item.setTextAlignment(
                QtCore.Qt.AlignmentFlag.AlignRight | QtCore.Qt.AlignmentFlag.AlignVCenter
            )
        self.reference_table.setItem(row, column, item)

    # Documentation -----------------------------------------------------
    def _build_documentation_tab(self) -> None:
        self.tab_docs = QtWidgets.QWidget()
        layout = QtWidgets.QVBoxLayout(self.tab_docs)
        layout.setContentsMargins(6, 6, 6, 6)

        self.docs_filter = QtWidgets.QLineEdit()
        self.docs_filter.setPlaceholderText("Filter topics…")
        self.docs_filter.textChanged.connect(self._filter_docs)
        layout.addWidget(self.docs_filter)

        splitter = QtWidgets.QSplitter(QtCore.Qt.Orientation.Horizontal)
        layout.addWidget(splitter, 1)

        self.docs_list = QtWidgets.QListWidget()
        self.docs_list.setSelectionMode(QtWidgets.QAbstractItemView.SingleSelection)
        self.docs_list.itemSelectionChanged.connect(self._on_doc_selection_changed)
        splitter.addWidget(self.docs_list)

        self.doc_viewer = QtWidgets.QTextBrowser()
        self.doc_viewer.setOpenExternalLinks(False)
        self.doc_viewer.setPlaceholderText("Select a document to view its contents.")
        splitter.addWidget(self.doc_viewer)

        splitter.setStretchFactor(0, 1)
        splitter.setStretchFactor(1, 3)

        self.doc_placeholder = QtWidgets.QLabel("No documentation topics found in docs/user.")
        self.doc_placeholder.setAlignment(QtCore.Qt.AlignmentFlag.AlignCenter)
        layout.addWidget(self.doc_placeholder)

        self._load_documentation_index()

    def _load_documentation_index(self) -> None:
        docs_root = Path(__file__).resolve().parent.parent / "docs" / "user"
        entries: list[tuple[str, Path]] = []
        if docs_root.exists():
            for path in sorted(docs_root.glob("*.md")):
                entries.append((self._extract_doc_title(path), path))

        self._doc_entries = entries
        self.docs_list.clear()
        for title, path in entries:
            item = QtWidgets.QListWidgetItem(title)
            item.setData(QtCore.Qt.ItemDataRole.UserRole, path)
            item.setData(QtCore.Qt.ItemDataRole.UserRole + 1, title.lower())
            self.docs_list.addItem(item)

        has_docs = bool(entries)
        self.doc_placeholder.setVisible(not has_docs)
        self.doc_viewer.setVisible(has_docs)
        if has_docs:
            self.docs_list.setCurrentRow(0)
        else:
            self.doc_viewer.clear()

    def _extract_doc_title(self, path: Path) -> str:
        try:
            with path.open("r", encoding="utf-8") as handle:
                for _ in range(40):
                    line = handle.readline()
                    if not line:
                        break
                    stripped = line.strip()
                    if stripped.startswith("#"):
                        return stripped.lstrip("# ")
        except OSError:
            return path.stem
        return path.stem.replace("_", " ").title()

    def _filter_docs(self, text: str) -> None:
        query = text.strip().lower()
        for idx in range(self.docs_list.count()):
            item = self.docs_list.item(idx)
            if not query:
                item.setHidden(False)
                continue
            haystack = item.data(QtCore.Qt.ItemDataRole.UserRole + 1) or ""
            item.setHidden(query not in haystack)
        if query:
            for idx in range(self.docs_list.count()):
                item = self.docs_list.item(idx)
                if not item.isHidden():
                    self.docs_list.setCurrentItem(item)
                    break

    def _on_doc_selection_changed(self) -> None:
        items = self.docs_list.selectedItems()
        if not items:
            self.doc_viewer.clear()
            return
        item = items[0]
        path = item.data(QtCore.Qt.ItemDataRole.UserRole)
        if not isinstance(path, Path):
            self.doc_viewer.clear()
            return
        try:
            text = path.read_text(encoding="utf-8")
        except OSError as exc:  # pragma: no cover - filesystem failure feedback
            self.doc_viewer.setPlainText(f"Failed to load {path.name}: {exc}")
            self._log("Docs", f"Failed to open {path.name}: {exc}")
            return
        if hasattr(self.doc_viewer, "setMarkdown"):
            self.doc_viewer.setMarkdown(text)
        else:  # pragma: no cover - Qt fallback
            self.doc_viewer.setPlainText(text)
        self._log("Docs", f"Loaded {path.name}")

    def show_documentation(self) -> None:
        self._load_documentation_index()
        self.inspector_dock.show()
        idx = self.inspector_tabs.indexOf(self.tab_docs)
        if idx != -1:
            self.inspector_tabs.setCurrentIndex(idx)
        self.raise_()

    def _rename_selected_spectrum(self) -> None:
        ids = self._selected_dataset_ids()
        if not ids:
            return
        spectrum_id = ids[-1]
        alias = self.info_alias.text().strip()
        if not alias:
            return
        item = self._dataset_items.get(spectrum_id)
        if item:
            item.setText(alias)
        self._update_math_selectors()
        spectrum = self.overlay_service.get(spectrum_id)
        self.info_name.setText(spectrum.name)
        self.plot.update_alias(spectrum_id, alias)
        self._log("Alias", f"{spectrum.name} → {alias}")

    def _on_normalize_changed(self, value: str) -> None:
        self._normalization_mode = value or "None"
        self.refresh_overlay()
        self._log("Normalize", f"Mode set to {self._normalization_mode}")

    def _on_smoothing_changed(self, value: str) -> None:
        self._log("Smoothing", f"Mode set to {value}")

    def _log(self, channel: str, message: str) -> None:
        if not hasattr(self, "log_view") or self.log_view is None:
            return
        self.log_view.appendPlainText(f"[{channel}] {message}")


def json_pretty(data: dict) -> str:
    import json

    return json.dumps(data, indent=2, ensure_ascii=False)


def main() -> None:
    app = QtWidgets.QApplication(sys.argv)
    window = SpectraMainWindow()
    window.show()
    sys.exit(app.exec())


if __name__ == "__main__":
    main()<|MERGE_RESOLUTION|>--- conflicted
+++ resolved
@@ -172,29 +172,6 @@
         self.log_view.setReadOnly(True)
         self.log_dock.setWidget(self.log_view)
         self.addDockWidget(QtCore.Qt.DockWidgetArea.BottomDockWidgetArea, self.log_dock)
-<<<<<<< HEAD
-=======
-
-        self._log_ready = True
-        if self._log_buffer:
-            for channel, message in self._log_buffer:
-                self.log_view.appendPlainText(f"[{channel}] {message}")
-            self._log_buffer.clear()
-
-        self.inspector_dock = QtWidgets.QDockWidget("Inspector", self)
-        self.inspector_dock.setObjectName("dock-inspector")
-        self.inspector_tabs = QtWidgets.QTabWidget()
-        self._build_inspector_tabs()
-        self.inspector_dock.setWidget(self.inspector_tabs)
-        self.addDockWidget(QtCore.Qt.DockWidgetArea.RightDockWidgetArea, self.inspector_dock)
-
-        self.inspector_dock = QtWidgets.QDockWidget("Inspector", self)
-        self.inspector_dock.setObjectName("dock-inspector")
-        self.inspector_tabs = QtWidgets.QTabWidget()
-        self._build_inspector_tabs()
-        self.inspector_dock.setWidget(self.inspector_tabs)
-        self.addDockWidget(QtCore.Qt.DockWidgetArea.RightDockWidgetArea, self.inspector_dock)
->>>>>>> 804f677d
 
         self.inspector_dock = QtWidgets.QDockWidget("Inspector", self)
         self.inspector_dock.setObjectName("dock-inspector")
@@ -1132,13 +1109,9 @@
             upper = max(start, end)
             region = pg.LinearRegionItem(values=(lower, upper), movable=False)
             region.setBrush(brush)
-<<<<<<< HEAD
             # LinearRegionItem does not expose setPen; update the endpoint lines directly
             for line in getattr(region, "lines", []):
                 line.setPen(pen)
-=======
-            region.setPen(pen)
->>>>>>> 804f677d
             region.setZValue(5)
             self.reference_plot.addItem(region)
             self._reference_plot_items.append(region)

"""Application entry point for the Spectra desktop shell."""

from __future__ import annotations

from dataclasses import dataclass
import json
import logging
from pathlib import Path
from typing import Iterable

from PySide6 import QtCore, QtWidgets
<<<<<<< HEAD

from .services import (
    UnitsService,
    ProvenanceService,
    DataIngestService,
    OverlayService,
    MathService,
)

SAMPLES_DIR = Path(__file__).resolve().parent.parent / 'samples'


=======

from .services import (
    UnitsService,
    ProvenanceService,
    DataIngestService,
    OverlayService,
    MathService,
)

SAMPLES_DIR = Path(__file__).resolve().parent.parent / 'samples'


class SpectraMainWindow(QtWidgets.QMainWindow):
    """Minimal yet functional shell that wires UI actions to services."""

>>>>>>> 3a4a9ed5
class SpectraMainWindow(QtWidgets.QMainWindow):
    """Minimal yet functional shell that wires UI actions to services."""

    def __init__(self, container: ServiceContainer) -> None:
        super().__init__()
        self.setWindowTitle("Spectra Desktop Preview")
        self.resize(1024, 720)

        self.units_service = UnitsService()
        self.provenance_service = ProvenanceService()
        self.ingest_service = DataIngestService(self.units_service)
        self.overlay_service = OverlayService(self.units_service)
        self.math_service = MathService()

        self._setup_menu()
        self._setup_ui()
        self._load_default_samples()

    # ------------------------------------------------------------------
    def _setup_menu(self) -> None:
        menu = self.menuBar()
        file_menu = menu.addMenu("&File")

        open_action = QtWidgets.QAction("&Open…", self)
        open_action.setShortcut("Ctrl+O")
        open_action.triggered.connect(self.open_file)
        file_menu.addAction(open_action)

        sample_action = QtWidgets.QAction("Load &Sample", self)
        sample_action.triggered.connect(self.load_sample_via_menu)
        file_menu.addAction(sample_action)

        export_action = QtWidgets.QAction("Export &Manifest", self)
        export_action.triggered.connect(self.export_manifest)
        file_menu.addAction(export_action)

        file_menu.addSeparator()
        exit_action = QtWidgets.QAction("E&xit", self)
        exit_action.triggered.connect(self.close)
        file_menu.addAction(exit_action)

    def _setup_ui(self) -> None:
        central = QtWidgets.QWidget()
        layout = QtWidgets.QHBoxLayout(central)
        layout.setContentsMargins(8, 8, 8, 8)

        self.spectra_list = QtWidgets.QListWidget()
        self.spectra_list.setSelectionMode(QtWidgets.QAbstractItemView.ExtendedSelection)
        self.spectra_list.itemSelectionChanged.connect(self._on_selection_changed)
        layout.addWidget(self.spectra_list, 2)

        self.tabs = QtWidgets.QTabWidget()
        layout.addWidget(self.tabs, 5)

        self.data_view = QtWidgets.QTextEdit(readOnly=True)
        self.tabs.addTab(self.data_view, "Data")

        self.overlay_widget = self._build_overlay_tab()
        self.tabs.addTab(self.overlay_widget, "Overlay")

        self.math_widget = self._build_math_tab()
        self.tabs.addTab(self.math_widget, "Math")

        self.provenance_view = QtWidgets.QTextEdit(readOnly=True)
        self.tabs.addTab(self.provenance_view, "Provenance")

        self.setCentralWidget(central)

        self.status_bar = self.statusBar()

    def _build_overlay_tab(self) -> QtWidgets.QWidget:
        widget = QtWidgets.QWidget()
        layout = QtWidgets.QVBoxLayout(widget)

        controls = QtWidgets.QHBoxLayout()
        layout.addLayout(controls)

        controls.addWidget(QtWidgets.QLabel("X unit:"))
        self.overlay_x_unit = QtWidgets.QComboBox()
        self.overlay_x_unit.addItems(["nm", "µm", "Å", "cm^-1"])
        self.overlay_x_unit.setCurrentText("nm")
        controls.addWidget(self.overlay_x_unit)

        controls.addWidget(QtWidgets.QLabel("Y unit:"))
        self.overlay_y_unit = QtWidgets.QComboBox()
        self.overlay_y_unit.addItems(["absorbance", "transmittance", "%T", "absorbance_e"])
        self.overlay_y_unit.setCurrentText("absorbance")
        controls.addWidget(self.overlay_y_unit)

        update_btn = QtWidgets.QPushButton("Refresh Overlay")
        update_btn.clicked.connect(self.refresh_overlay)
        controls.addWidget(update_btn)
        controls.addStretch(1)

        self.overlay_table = QtWidgets.QTableWidget()
        self.overlay_table.setColumnCount(4)
        self.overlay_table.setHorizontalHeaderLabels(["Spectrum", "Point", "X", "Y"])
        self.overlay_table.horizontalHeader().setSectionResizeMode(QtWidgets.QHeaderView.Stretch)
        layout.addWidget(self.overlay_table)

        return widget

    def _build_math_tab(self) -> QtWidgets.QWidget:
        widget = QtWidgets.QWidget()
        layout = QtWidgets.QVBoxLayout(widget)

        selector_layout = QtWidgets.QHBoxLayout()
        layout.addLayout(selector_layout)

        self.math_a = QtWidgets.QComboBox()
        self.math_b = QtWidgets.QComboBox()
        selector_layout.addWidget(QtWidgets.QLabel("Spectrum A:"))
        selector_layout.addWidget(self.math_a)
        selector_layout.addWidget(QtWidgets.QLabel("Spectrum B:"))
        selector_layout.addWidget(self.math_b)

        btn_layout = QtWidgets.QHBoxLayout()
        layout.addLayout(btn_layout)
        subtract_btn = QtWidgets.QPushButton("A − B")
        subtract_btn.clicked.connect(self.compute_subtract)
        btn_layout.addWidget(subtract_btn)
        ratio_btn = QtWidgets.QPushButton("A ÷ B")
        ratio_btn.clicked.connect(self.compute_ratio)
        btn_layout.addWidget(ratio_btn)
        btn_layout.addStretch(1)

        self.math_log = QtWidgets.QTextEdit(readOnly=True)
        layout.addWidget(self.math_log)

        return widget

    # ------------------------------------------------------------------
    def _load_default_samples(self) -> None:
        for sample_file in sorted(SAMPLES_DIR.glob('sample_*.csv')):
            if sample_file.exists():
                self._ingest_path(sample_file)

    # Actions -----------------------------------------------------------
    def open_file(self) -> None:
        path, _ = QtWidgets.QFileDialog.getOpenFileName(self, "Open Spectrum", str(Path.home()),
                                                        "Spectra (*.csv *.txt)")
        if path:
            self._ingest_path(Path(path))

    def load_sample_via_menu(self) -> None:
        files = list(SAMPLES_DIR.glob('*.csv'))
        if not files:
            self.status_bar.showMessage("No samples found", 5000)
            return
        self._ingest_path(files[0])

    def export_manifest(self) -> None:
        if not self.overlay_service.list():
            QtWidgets.QMessageBox.information(self, "No Data", "Load spectra before exporting provenance.")
            return
        manifest = self.provenance_service.create_manifest(self.overlay_service.list())
        save_path, _ = QtWidgets.QFileDialog.getSaveFileName(self, "Save Manifest", str(Path.home() / 'manifest.json'),
                                                             "JSON (*.json)")
        if save_path:
            self.provenance_service.save_manifest(manifest, Path(save_path))
            self.status_bar.showMessage(f"Manifest saved to {save_path}", 5000)
            self.provenance_view.setPlainText(json_pretty(manifest))

    def refresh_overlay(self) -> None:
        selected_ids = [item.data(QtCore.Qt.UserRole) for item in self.spectra_list.selectedItems()]
        if not selected_ids:
            selected_ids = [item.data(QtCore.Qt.UserRole) for item in self._iter_items(self.spectra_list)]
        if not selected_ids:
            self.overlay_table.clearContents()
            self.overlay_table.setRowCount(0)
            return
        views = self.overlay_service.overlay(selected_ids, self.overlay_x_unit.currentText(),
                                             self._normalise_y(self.overlay_y_unit.currentText()))
        self._populate_overlay_table(views)

    def compute_subtract(self) -> None:
        ids = self._selected_math_ids()
        if not ids:
            return
        spec_a = self.overlay_service.get(ids[0])
        spec_b = self.overlay_service.get(ids[1])
        result, info = self.math_service.subtract(spec_a, spec_b)
        self._log_math(info)
        if result:
            self.overlay_service.add(result)
            self._add_spectrum_to_list(result)

    def compute_ratio(self) -> None:
        ids = self._selected_math_ids()
        if not ids:
            return
        spec_a = self.overlay_service.get(ids[0])
        spec_b = self.overlay_service.get(ids[1])
        result, info = self.math_service.ratio(spec_a, spec_b)
        self._log_math(info)
        self.overlay_service.add(result)
        self._add_spectrum_to_list(result)

    # Internal helpers --------------------------------------------------
    def _ingest_path(self, path: Path) -> None:
        try:
            spectrum = self.ingest_service.ingest(path)
        except Exception as exc:  # pragma: no cover - UI feedback
            QtWidgets.QMessageBox.critical(self, "Import failed", str(exc))
            return
        self.overlay_service.add(spectrum)
        self._add_spectrum_to_list(spectrum)
        self.status_bar.showMessage(f"Loaded {path.name}", 5000)
        self._update_math_selectors()
        self.refresh_overlay()
        self._show_metadata(spectrum)

    def _add_spectrum_to_list(self, spectrum: 'Spectrum') -> None:
        item = QtWidgets.QListWidgetItem(spectrum.name)
        item.setData(QtCore.Qt.UserRole, spectrum.id)
        self.spectra_list.addItem(item)

    def _show_metadata(self, spectrum: 'Spectrum') -> None:
        lines = [f"Name: {spectrum.name}", f"Source: {spectrum.source_path or 'N/A'}"]
        for key, value in spectrum.metadata.items():
            lines.append(f"{key}: {value}")
        self.data_view.setPlainText("\n".join(lines))

    def _on_selection_changed(self) -> None:
        items = self.spectra_list.selectedItems()
        if items:
            spectrum_id = items[-1].data(QtCore.Qt.UserRole)
            spectrum = self.overlay_service.get(spectrum_id)
            self._show_metadata(spectrum)
        self.refresh_overlay()

    def _populate_overlay_table(self, views: Iterable[dict]) -> None:
        rows = sum(min(100, len(view['x'])) for view in views)
        self.overlay_table.setRowCount(rows)
        row_index = 0
        for view in views:
            x_arr = view['x']
            y_arr = view['y']
            for idx, (x, y) in enumerate(zip(x_arr[:100], y_arr[:100])):  # limit to first 100 points for display
                self.overlay_table.setItem(row_index, 0, QtWidgets.QTableWidgetItem(view['name']))
                self.overlay_table.setItem(row_index, 1, QtWidgets.QTableWidgetItem(str(idx)))
                self.overlay_table.setItem(row_index, 2, QtWidgets.QTableWidgetItem(f"{x:.6g}"))
                self.overlay_table.setItem(row_index, 3, QtWidgets.QTableWidgetItem(f"{y:.6g}"))
                row_index += 1
        if rows == 0:
            self.overlay_table.clearContents()
            self.overlay_table.setRowCount(0)

    def _update_math_selectors(self) -> None:
        spectra = self.overlay_service.list()
        self.math_a.clear()
        self.math_b.clear()
        for spec in spectra:
            self.math_a.addItem(spec.name, spec.id)
            self.math_b.addItem(spec.name, spec.id)

    def _selected_math_ids(self) -> list[str]:
        if self.math_a.count() < 2 or self.math_b.count() < 2:
            QtWidgets.QMessageBox.information(self, "Need more spectra", "Load at least two spectra for math operations.")
            return []
        return [self.math_a.currentData(), self.math_b.currentData()]

    def _log_math(self, info: dict) -> None:
        existing = self.math_log.toPlainText()
        new_line = json_pretty(info)
<<<<<<< HEAD
        self.math_log.setPlainText("\n".join(filter(None, [existing, new_line])))
=======
        self.math_log.setPlainText("
".join(filter(None, [existing, new_line])))
>>>>>>> 3a4a9ed5

    def _iter_items(self, widget: QtWidgets.QListWidget):
        for index in range(widget.count()):
            yield widget.item(index)

    def _normalise_y(self, label: str) -> str:
        mapping = {"%T": "percent_transmittance"}
        return mapping.get(label, label)


def json_pretty(data: dict) -> str:
    import json
    return json.dumps(data, indent=2, ensure_ascii=False)


def main() -> None:
    app = QtWidgets.QApplication(sys.argv)
    window = SpectraMainWindow()
    window.show()
    app.exec()


if __name__ == "__main__":
    main()<|MERGE_RESOLUTION|>--- conflicted
+++ resolved
@@ -9,7 +9,6 @@
 from typing import Iterable
 
 from PySide6 import QtCore, QtWidgets
-<<<<<<< HEAD
 
 from .services import (
     UnitsService,
@@ -22,23 +21,6 @@
 SAMPLES_DIR = Path(__file__).resolve().parent.parent / 'samples'
 
 
-=======
-
-from .services import (
-    UnitsService,
-    ProvenanceService,
-    DataIngestService,
-    OverlayService,
-    MathService,
-)
-
-SAMPLES_DIR = Path(__file__).resolve().parent.parent / 'samples'
-
-
-class SpectraMainWindow(QtWidgets.QMainWindow):
-    """Minimal yet functional shell that wires UI actions to services."""
-
->>>>>>> 3a4a9ed5
 class SpectraMainWindow(QtWidgets.QMainWindow):
     """Minimal yet functional shell that wires UI actions to services."""
 
@@ -304,12 +286,7 @@
     def _log_math(self, info: dict) -> None:
         existing = self.math_log.toPlainText()
         new_line = json_pretty(info)
-<<<<<<< HEAD
         self.math_log.setPlainText("\n".join(filter(None, [existing, new_line])))
-=======
-        self.math_log.setPlainText("
-".join(filter(None, [existing, new_line])))
->>>>>>> 3a4a9ed5
 
     def _iter_items(self, widget: QtWidgets.QListWidget):
         for index in range(widget.count()):

--- conflicted
+++ resolved
@@ -1263,17 +1263,12 @@
         references = [spectrum.id] if spectrum.id else []
         self._record_history_event("Remote Import", summary, references)
         uri = str(remote.get("uri")) if remote and remote.get("uri") else None
-<<<<<<< HEAD
         summary = f"Imported remote spectrum '{spectrum.name}' from {provider}."
         references = [spectrum.id]
         if uri:
             references.append(uri)
         self._record_history_event("Remote Import", summary, references)
         return {"provider": provider, "uri": uri}
-=======
-        sha = str(cache_record.get("sha256")) if isinstance(cache_record, Mapping) and cache_record.get("sha256") else None
-        return {"provider": provider, "uri": uri, "sha": sha}
->>>>>>> 0682d07b
 
     def _populate_data_table(self, views: Iterable[dict]) -> None:
         views = list(views)

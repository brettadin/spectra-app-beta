"""Application entry point for the Spectra desktop shell."""

from __future__ import annotations

import sys
from pathlib import Path
from typing import Any, Dict, Iterable, List, Mapping, Optional, cast

import numpy as np
import pyqtgraph as pg

from app.qt_compat import get_qt
from .services import (
    UnitsService,
    ProvenanceService,
    DataIngestService,
    OverlayService,
    MathService,
    ReferenceLibrary,
    Spectrum,
)
from .ui.plot_pane import PlotPane, TraceStyle

QtCore: Any
QtGui: Any
QtWidgets: Any
QT_BINDING: str
QtCore, QtGui, QtWidgets, QT_BINDING = get_qt()

SAMPLES_DIR = Path(__file__).resolve().parent.parent / "samples"


class SpectraMainWindow(QtWidgets.QMainWindow):
    """Preview shell that wires UI actions to services with docked layout."""

    def __init__(self, container: object | None = None) -> None:
        super().__init__()
        self.setWindowTitle("Spectra Desktop Preview")
        self.resize(1320, 840)

        self.units_service = UnitsService()
        self.provenance_service = ProvenanceService()
        self.ingest_service = DataIngestService(self.units_service)
        self.overlay_service = OverlayService(self.units_service)
        self.math_service = MathService()
        self.reference_library = ReferenceLibrary()

        self.unit_combo: Optional[QtWidgets.QComboBox] = None
        self.plot_toolbar: Optional[QtWidgets.QToolBar] = None

        self._dataset_items: Dict[str, QtGui.QStandardItem] = {}
        self._spectrum_colors: Dict[str, QtGui.QColor] = {}
        self._visibility: Dict[str, bool] = {}
        self._normalization_mode: str = "None"
        self._doc_entries: List[tuple[str, Path]] = []
        self._reference_plot_items: List[object] = []
        self._reference_overlay_key: Optional[str] = None
        self._reference_overlay_payload: Optional[Dict[str, Any]] = None
        self._reference_options: List[tuple[str, Optional[str]]] = []
<<<<<<< HEAD
        self._display_y_units: Dict[str, str] = {}
=======
>>>>>>> 2532cd10
        self._palette: List[QtGui.QColor] = [
            QtGui.QColor("#4F6D7A"),
            QtGui.QColor("#C0D6DF"),
            QtGui.QColor("#C72C41"),
            QtGui.QColor("#2F4858"),
            QtGui.QColor("#33658A"),
            QtGui.QColor("#758E4F"),
            QtGui.QColor("#6D597A"),
            QtGui.QColor("#EE964B"),
        ]
        self._palette_index = 0

        self.log_view: QtWidgets.QPlainTextEdit | None = None
        self._log_buffer: list[tuple[str, str]] = []
        self._log_ready = False

        self._reference_items: list[pg.GraphicsObject] = []
        self._reference_overlay_payload: Optional[Dict[str, Any]] = None
        self._reference_overlay_key: Optional[str] = None

        self._setup_ui()
        self._setup_menu()
        self._wire_shortcuts()
        self._load_default_samples()

    # ------------------------------------------------------------------
    def _setup_menu(self) -> None:
        menu = self.menuBar()
        file_menu = menu.addMenu("&File")

        open_action = QtGui.QAction("&Open…", self)
        open_action.setShortcut("Ctrl+O")
        open_action.triggered.connect(self.open_file)
        file_menu.addAction(open_action)

        sample_action = QtGui.QAction("Load &Sample", self)
        sample_action.triggered.connect(self.load_sample_via_menu)
        file_menu.addAction(sample_action)

        export_action = QtGui.QAction("Export &Manifest", self)
        export_action.triggered.connect(self.export_manifest)
        file_menu.addAction(export_action)

        file_menu.addSeparator()
        exit_action = QtGui.QAction("E&xit", self)
        exit_action.triggered.connect(self.close)
        file_menu.addAction(exit_action)

        view_menu = menu.addMenu("&View")
        view_menu.addAction(self.dataset_dock.toggleViewAction())
        view_menu.addAction(self.inspector_dock.toggleViewAction())
        view_menu.addAction(self.log_dock.toggleViewAction())
        if self.plot_toolbar is not None:
            view_menu.addAction(self.plot_toolbar.toggleViewAction())

        view_menu.addSeparator()
        self.reset_plot_action = QtGui.QAction("Reset Plot", self)
        self.reset_plot_action.setShortcut(QtGui.QKeySequence("Ctrl+Shift+A"))
        self.reset_plot_action.triggered.connect(self.plot.autoscale)
        view_menu.addAction(self.reset_plot_action)
        view_menu.addSeparator()
        self.data_table_action = QtGui.QAction("Show Data Table", self, checkable=True)
        self.data_table_action.triggered.connect(self._toggle_data_table)
        view_menu.addAction(self.data_table_action)

        help_menu = menu.addMenu("&Help")
        docs_action = QtGui.QAction("View &Documentation", self)
        docs_action.setShortcut("F1")
        docs_action.triggered.connect(self.show_documentation)
        help_menu.addAction(docs_action)

    def _setup_ui(self) -> None:
        self.central_split = QtWidgets.QSplitter(self)
        self.central_split.setOrientation(QtCore.Qt.Orientation.Horizontal)
        self.setCentralWidget(self.central_split)

        self.plot = PlotPane(self)
        self.plot.setObjectName("plot-area")
        self.central_split.addWidget(self.plot)
        self.plot.autoscale()

        self.data_table = QtWidgets.QTableWidget()
        self.data_table.setColumnCount(4)
        self.data_table.setHorizontalHeaderLabels(["Spectrum", "Point", "X", "Y"])
        self.data_table.horizontalHeader().setSectionResizeMode(QtWidgets.QHeaderView.Stretch)
        self.data_table.hide()
        self.central_split.addWidget(self.data_table)
        self.central_split.setStretchFactor(0, 4)
        self.central_split.setStretchFactor(1, 3)

        self.dataset_dock = QtWidgets.QDockWidget("Datasets", self)
        self.dataset_dock.setObjectName("dock-datasets")
        self.dataset_dock.setAllowedAreas(
            QtCore.Qt.DockWidgetArea.LeftDockWidgetArea | QtCore.Qt.DockWidgetArea.RightDockWidgetArea
        )
        self.dataset_tree = QtWidgets.QTreeView()
        self.dataset_tree.setSelectionMode(QtWidgets.QAbstractItemView.ExtendedSelection)
        self.dataset_tree.setRootIsDecorated(True)
        self.dataset_tree.setUniformRowHeights(True)
        self.dataset_model = QtGui.QStandardItemModel()
        self.dataset_model.setHorizontalHeaderLabels(["Alias", "Visible", "Color"])
        self._originals_item = self._create_group_row("Originals")
        self._derived_item = self._create_group_row("Derived")
        self.dataset_tree.setModel(self.dataset_model)
        self.dataset_tree.expandAll()
        self.dataset_tree.header().setSectionResizeMode(0, QtWidgets.QHeaderView.Stretch)
        self.dataset_tree.header().setSectionResizeMode(1, QtWidgets.QHeaderView.ResizeToContents)
        self.dataset_tree.header().setSectionResizeMode(2, QtWidgets.QHeaderView.ResizeToContents)
        self.dataset_tree.selectionModel().selectionChanged.connect(self._on_dataset_selection_changed)
        self.dataset_model.dataChanged.connect(self._on_dataset_data_changed)
        self.dataset_dock.setWidget(self.dataset_tree)
        self.addDockWidget(QtCore.Qt.DockWidgetArea.LeftDockWidgetArea, self.dataset_dock)

        self.log_dock = QtWidgets.QDockWidget("Log", self)
        self.log_dock.setObjectName("dock-log")
        self.log_view = QtWidgets.QPlainTextEdit()
        self.log_view.setReadOnly(True)
        self.log_dock.setWidget(self.log_view)
        self.addDockWidget(QtCore.Qt.DockWidgetArea.BottomDockWidgetArea, self.log_dock)

        self.inspector_dock = QtWidgets.QDockWidget("Inspector", self)
        self.inspector_dock.setObjectName("dock-inspector")
        self.inspector_tabs = QtWidgets.QTabWidget()
        self._build_inspector_tabs()
        self.inspector_dock.setWidget(self.inspector_tabs)
        self.addDockWidget(QtCore.Qt.DockWidgetArea.RightDockWidgetArea, self.inspector_dock)

        self.inspector_dock = QtWidgets.QDockWidget("Inspector", self)
        self.inspector_dock.setObjectName("dock-inspector")
        self.inspector_tabs = QtWidgets.QTabWidget()
        self._build_inspector_tabs()
        self.inspector_dock.setWidget(self.inspector_tabs)
        self.addDockWidget(QtCore.Qt.DockWidgetArea.RightDockWidgetArea, self.inspector_dock)

        self.inspector_dock = QtWidgets.QDockWidget("Inspector", self)
        self.inspector_dock.setObjectName("dock-inspector")
        self.inspector_tabs = QtWidgets.QTabWidget()
        self._build_inspector_tabs()
        self.inspector_dock.setWidget(self.inspector_tabs)
        self.addDockWidget(QtCore.Qt.DockWidgetArea.RightDockWidgetArea, self.inspector_dock)

        self.status_bar = self.statusBar()
        self.status_bar.showMessage("Ready")
        self.plot.pointHovered.connect(
            lambda x, y: self.status_bar.showMessage(
                f"x={x:.4g} {self.plot_unit()} | y={y:.4g}"
            )
        )

        # Load documentation entries after all dock widgets (including the log view)
        # have been initialised so that the initial selection can log status safely.
        self._load_documentation_index()

    def _build_inspector_tabs(self) -> None:
        # Info tab -----------------------------------------------------
        self.tab_info = QtWidgets.QWidget()
        info_layout = QtWidgets.QVBoxLayout(self.tab_info)
        self.info_placeholder = QtWidgets.QLabel("Select a trace to see its details.")
        self.info_placeholder.setAlignment(QtCore.Qt.AlignmentFlag.AlignCenter)
        self.info_placeholder.setStyleSheet("color: #666; font-size: 14px;")
        info_layout.addWidget(self.info_placeholder)

        self.info_panel = QtWidgets.QWidget()
        form = QtWidgets.QFormLayout(self.info_panel)
        self.info_name = QtWidgets.QLabel("–")
        self.info_alias = QtWidgets.QLineEdit()
        self.info_alias.setPlaceholderText("Alias…")
        self.info_alias.editingFinished.connect(self._rename_selected_spectrum)
        self.info_source = QtWidgets.QLabel("–")
        self.info_units = QtWidgets.QLabel("–")
        self.info_range_x = QtWidgets.QLabel("–")
        self.info_range_y = QtWidgets.QLabel("–")
        self.info_points = QtWidgets.QLabel("–")
        form.addRow("Name:", self.info_name)
        form.addRow("Alias:", self.info_alias)
        form.addRow("Source:", self.info_source)
        form.addRow("Units:", self.info_units)
        form.addRow("X Range:", self.info_range_x)
        form.addRow("Y Range:", self.info_range_y)
        form.addRow("Samples:", self.info_points)
        info_layout.addWidget(self.info_panel)
        self.info_panel.hide()

        # Math tab -----------------------------------------------------
        self.tab_math = QtWidgets.QWidget()
        math_layout = QtWidgets.QVBoxLayout(self.tab_math)
        selector_layout = QtWidgets.QHBoxLayout()
        math_layout.addLayout(selector_layout)
        self.math_a = QtWidgets.QComboBox()
        self.math_b = QtWidgets.QComboBox()
        selector_layout.addWidget(QtWidgets.QLabel("Trace A:"))
        selector_layout.addWidget(self.math_a)
        selector_layout.addWidget(QtWidgets.QLabel("Trace B:"))
        selector_layout.addWidget(self.math_b)
        swap_btn = QtWidgets.QPushButton("Swap")
        swap_btn.clicked.connect(self._swap_math_selection)
        selector_layout.addWidget(swap_btn)
        selector_layout.addStretch(1)

        btn_layout = QtWidgets.QHBoxLayout()
        math_layout.addLayout(btn_layout)
        subtract_btn = QtWidgets.QPushButton("A − B")
        subtract_btn.clicked.connect(self.compute_subtract)
        btn_layout.addWidget(subtract_btn)
        ratio_btn = QtWidgets.QPushButton("A ÷ B")
        ratio_btn.clicked.connect(self.compute_ratio)
        btn_layout.addWidget(ratio_btn)
        btn_layout.addStretch(1)

        self.math_log = QtWidgets.QPlainTextEdit()
        self.math_log.setReadOnly(True)
        self.math_log.setPlaceholderText("Math operations will appear here.")
        math_layout.addWidget(self.math_log)

        # Style tab placeholder ---------------------------------------
        self.tab_style = QtWidgets.QWidget()
        style_layout = QtWidgets.QVBoxLayout(self.tab_style)
        style_placeholder = QtWidgets.QLabel("Style controls coming soon.")
        style_placeholder.setAlignment(QtCore.Qt.AlignmentFlag.AlignCenter)
        style_layout.addWidget(style_placeholder)

        # Provenance tab -----------------------------------------------
        self.tab_prov = QtWidgets.QWidget()
        prov_layout = QtWidgets.QVBoxLayout(self.tab_prov)
        self.prov_placeholder = QtWidgets.QLabel("Select a trace to inspect provenance.")
        self.prov_placeholder.setAlignment(QtCore.Qt.AlignmentFlag.AlignCenter)
        self.prov_placeholder.setStyleSheet("color: #666; font-size: 14px;")
        prov_layout.addWidget(self.prov_placeholder)

        self.prov_tree = QtWidgets.QTreeWidget()
        self.prov_tree.setHeaderLabels(["Step", "Details"])
        self.prov_tree.hide()
        prov_layout.addWidget(self.prov_tree)

        self.provenance_view = QtWidgets.QTextEdit(readOnly=True)
        self.provenance_view.setPlaceholderText("Provenance JSON will appear here.")
        self.provenance_view.hide()
        prov_layout.addWidget(self.provenance_view)

        self._build_reference_tab()
        self._build_documentation_tab()

        for name, tab in [
            ("Info", self.tab_info),
            ("Math", self.tab_math),
            ("Style", self.tab_style),
            ("Provenance", self.tab_prov),
            ("Reference", self.tab_reference),
            ("Docs", self.tab_docs),
        ]:
            self.inspector_tabs.addTab(tab, name)

    def _build_plot_toolbar(self) -> None:
        toolbar = QtWidgets.QToolBar("Plot")
        toolbar.setMovable(False)
        self.addToolBar(QtCore.Qt.ToolBarArea.TopToolBarArea, toolbar)
        self.plot_toolbar = toolbar

        self.action_cursor = QtGui.QAction("Cursor", self)
        self.action_cursor.setCheckable(True)
        self.action_cursor.setChecked(True)
        self.action_cursor.toggled.connect(self.plot.set_crosshair_visible)
        toolbar.addAction(self.action_cursor)

        self.action_peak = QtGui.QAction("Peak", self)
        toolbar.addAction(self.action_peak)

        toolbar.addSeparator()
        toolbar.addWidget(QtWidgets.QLabel("Units:"))
        self.unit_combo = QtWidgets.QComboBox()
        self.unit_combo.addItems(["nm", "Å", "µm", "cm⁻¹"])
        self.unit_combo.currentTextChanged.connect(self._on_display_unit_changed)
        toolbar.addWidget(self.unit_combo)

        toolbar.addWidget(QtWidgets.QLabel("Normalize:"))
        self.norm_combo = QtWidgets.QComboBox()
        self.norm_combo.addItems(["None", "Max", "Area"])
        self.norm_combo.currentTextChanged.connect(self._on_normalize_changed)
        self._normalization_mode = self.norm_combo.currentText()
        toolbar.addWidget(self.norm_combo)

        toolbar.addWidget(QtWidgets.QLabel("Smoothing:"))
        self.smooth_combo = QtWidgets.QComboBox()
        self.smooth_combo.addItems(["Off", "Savitzky–Golay"])
        self.smooth_combo.currentTextChanged.connect(self._on_smoothing_changed)
        toolbar.addWidget(self.smooth_combo)

        toolbar.addSeparator()
        self.action_export = QtGui.QAction("Export", self)
        self.action_export.triggered.connect(self.export_manifest)
        toolbar.addAction(self.action_export)

    def plot_unit(self) -> str:
        if self.unit_combo is None:
            return "nm"
        return self.unit_combo.currentText()

    def _on_display_unit_changed(self, unit: str) -> None:
        self.plot.set_display_unit(unit)
        self.refresh_overlay()
        # Reference previews share the same display axis so update them as well.
        if hasattr(self, "reference_dataset_combo"):
            self._refresh_reference_dataset()

    def _create_group_row(self, title: str) -> QtGui.QStandardItem:
        alias_item = QtGui.QStandardItem(title)
        alias_item.setEditable(False)
        alias_item.setSelectable(False)
        alias_item.setData("group", QtCore.Qt.ItemDataRole.UserRole)
        visible_item = QtGui.QStandardItem()
        visible_item.setEditable(False)
        color_item = QtGui.QStandardItem()
        color_item.setEditable(False)
        self.dataset_model.appendRow([alias_item, visible_item, color_item])
        return alias_item

    def _wire_shortcuts(self) -> None:
        QtGui.QShortcut(QtGui.QKeySequence("Ctrl+O"), self, activated=self.open_file)
        QtGui.QShortcut(QtGui.QKeySequence("U"), self, activated=self._cycle_units)

    def _cycle_units(self) -> None:
        if self.unit_combo is None or self.unit_combo.count() == 0:
            return
        idx = (self.unit_combo.currentIndex() + 1) % self.unit_combo.count()
        self.unit_combo.setCurrentIndex(idx)

    # ------------------------------------------------------------------
    def _load_default_samples(self) -> None:
        self.plot.begin_bulk_update()
        try:
            for sample_file in sorted(SAMPLES_DIR.glob('sample_*.csv')):
                if sample_file.exists():
                    self._ingest_path(sample_file)
        finally:
            self.plot.end_bulk_update()

    # Actions -----------------------------------------------------------
    def open_file(self) -> None:
        paths, _ = QtWidgets.QFileDialog.getOpenFileNames(
            self,
            "Open Spectra",
            str(Path.home()),
            "Spectra (*.csv *.txt)",
        )
        if not paths:
            return

        self.plot.begin_bulk_update()
        try:
            for raw in paths:
                if not raw:
                    continue
                self._ingest_path(Path(raw))
        finally:
            self.plot.end_bulk_update()

    def load_sample_via_menu(self) -> None:
        files = list(SAMPLES_DIR.glob("*.csv"))
        if not files:
            self.status_bar.showMessage("No samples found", 5000)
            return

        dialog = QtWidgets.QFileDialog(self, "Load Sample", str(SAMPLES_DIR))
        dialog.setNameFilter("Spectra (*.csv *.txt)")
        dialog.setFileMode(QtWidgets.QFileDialog.FileMode.ExistingFiles)
        if not dialog.exec():
            return

        selected = dialog.selectedFiles()
        if not selected:
            return

        self.plot.begin_bulk_update()
        try:
            for raw in selected:
                path = Path(raw)
                if path.exists():
                    self._ingest_path(path)
        finally:
            self.plot.end_bulk_update()

    def export_manifest(self) -> None:
        if not self.overlay_service.list():
            QtWidgets.QMessageBox.information(self, "No Data", "Load spectra before exporting provenance.")
            return
        save_path, _ = QtWidgets.QFileDialog.getSaveFileName(
            self,
            "Save Manifest",
            str(Path.home() / 'manifest.json'),
            "JSON (*.json)",
        )
        if save_path:
            manifest_path = Path(save_path)
            try:
                export = self.provenance_service.export_bundle(
                    self.overlay_service.list(),
                    manifest_path,
                    png_writer=self.plot.export_png,
                )
            except Exception as exc:  # pragma: no cover - UI feedback
                QtWidgets.QMessageBox.warning(self, "Export Failed", str(exc))
                self._log("Export", f"Bundle export failed: {exc}")
                return
            self.status_bar.showMessage(f"Manifest saved to {export['manifest_path']}", 5000)
            self._log("Manifest", f"Saved to {export['manifest_path']}")
            self._log("Export", f"CSV saved to {export['csv_path']}")
            self._log("Export", f"Plot snapshot saved to {export['png_path']}")
            self.provenance_view.setPlainText(json_pretty(export['manifest']))
            self.provenance_view.show()
            self.prov_tree.show()
            self.prov_placeholder.hide()

    def refresh_overlay(self) -> None:
        selected_ids = self._selected_dataset_ids()
        if not selected_ids:
            selected_ids = [sid for sid, visible in self._visibility.items() if visible]
        if not selected_ids:
            self.data_table.clearContents()
            self.data_table.setRowCount(0)
            if self.data_table.isVisible():
                self.data_table.hide()
                self.data_table_action.setChecked(False)
            return
        selected_ids = [sid for sid in selected_ids if self._visibility.get(sid, True)]
        if not selected_ids:
            return
        raw_views = self.overlay_service.overlay(
            selected_ids,
            self.plot_unit(),
            self._normalise_y("absorbance"),
            normalization=self._normalization_mode,
        )
        display_views: List[Dict[str, object]] = []
        for view in raw_views:
            spec_id = cast(str, view["id"])
            display_unit = self._display_y_units.get(spec_id, "absorbance")
            _, y_display = self.units_service.from_canonical(
                cast(np.ndarray, view["x_canonical"]),
                cast(np.ndarray, view["y_canonical"]),
                "nm",
                display_unit,
            )
            updated = dict(view)
            updated["y"] = y_display
            updated["y_unit"] = display_unit
            display_views.append(updated)

        self._populate_data_table(display_views)
        if not self.data_table.isVisible():
            self.data_table.show()
            self.data_table_action.setChecked(True)

        all_ids = [spec.id for spec in self.overlay_service.list()]
        if not all_ids:
            return
        canonical_views = self.overlay_service.overlay(
            all_ids,
            "nm",
            "absorbance",
            normalization=self._normalization_mode,
        )
<<<<<<< HEAD
        y_units_in_view: List[str] = []
=======
>>>>>>> 2532cd10
        for view in canonical_views:
            spec_id = cast(str, view["id"])
            alias_item = self._dataset_items.get(spec_id)
            alias = alias_item.text() if alias_item else cast(str, view["name"])
            color = self._spectrum_colors.get(spec_id)
            if color is None:
                color = QtGui.QColor("#4F6D7A")
<<<<<<< HEAD
            display_unit = self._display_y_units.get(spec_id, "absorbance")
            _, y_display = self.units_service.from_canonical(
                cast(np.ndarray, view["x_canonical"]),
                cast(np.ndarray, view["y_canonical"]),
                "nm",
                display_unit,
            )
            y_units_in_view.append(display_unit)
=======
>>>>>>> 2532cd10
            style = TraceStyle(
                color=QtGui.QColor(color),
                width=1.6,
                antialias=False,
                show_in_legend=True,
            )
            self.plot.add_trace(
                key=spec_id,
                alias=alias,
                x_nm=cast(np.ndarray, view["x_canonical"]),
<<<<<<< HEAD
                y=y_display,
=======
                y=cast(np.ndarray, view["y_canonical"]),
>>>>>>> 2532cd10
                style=style,
            )
            self.plot.set_visible(spec_id, self._visibility.get(spec_id, True))

<<<<<<< HEAD
        if y_units_in_view:
            self.plot.set_y_label(self._format_y_axis_label(y_units_in_view[0]))

=======
>>>>>>> 2532cd10
    def compute_subtract(self) -> None:
        ids = self._selected_math_ids()
        if not ids:
            return
        spec_a = self.overlay_service.get(ids[0])
        spec_b = self.overlay_service.get(ids[1])
        result, info = self.math_service.subtract(spec_a, spec_b)
        self._log_math(info)
        if result:
            self.overlay_service.add(result)
            self._add_spectrum(result)
            self._update_math_selectors()

    def compute_ratio(self) -> None:
        ids = self._selected_math_ids()
        if not ids:
            return
        spec_a = self.overlay_service.get(ids[0])
        spec_b = self.overlay_service.get(ids[1])
        result, info = self.math_service.ratio(spec_a, spec_b)
        self._log_math(info)
        self.overlay_service.add(result)
        self._add_spectrum(result)
        self._update_math_selectors()

    # Internal helpers --------------------------------------------------
    def _ingest_path(self, path: Path) -> None:
        try:
            spectrum = self.ingest_service.ingest(path)
        except Exception as exc:  # pragma: no cover - UI feedback
            QtWidgets.QMessageBox.critical(self, "Import failed", str(exc))
            return
        self.overlay_service.add(spectrum)
        self._add_spectrum(spectrum)
        self.status_bar.showMessage(f"Loaded {path.name}", 5000)
        self._update_math_selectors()
        self.refresh_overlay()
        self._show_metadata(spectrum)
        self._show_provenance(spectrum)

    def _add_spectrum(self, spectrum: Spectrum) -> None:
        color = self._assign_color(spectrum)
        group_item = self._derived_item if self._is_derived(spectrum) else self._originals_item
        visible_item = QtGui.QStandardItem()
        visible_item.setCheckable(True)
        visible_item.setCheckState(QtCore.Qt.CheckState.Checked)
        visible_item.setEditable(False)
        visible_item.setData(spectrum.id, QtCore.Qt.ItemDataRole.UserRole)

        color_item = QtGui.QStandardItem()
        color_item.setEditable(False)
        icon_pix = QtGui.QPixmap(16, 16)
        icon_pix.fill(color)
        color_item.setIcon(QtGui.QIcon(icon_pix))
        color_item.setData(spectrum.id, QtCore.Qt.ItemDataRole.UserRole)

        alias_item = QtGui.QStandardItem(spectrum.name)
        alias_item.setEditable(False)
        alias_item.setData(spectrum.id, QtCore.Qt.ItemDataRole.UserRole)
        group_item.appendRow([alias_item, visible_item, color_item])
        self.dataset_tree.expandAll()
        self._dataset_items[spectrum.id] = alias_item
        self._visibility[spectrum.id] = True
        _source_x, source_y = self._source_units(spectrum)
        self._display_y_units[spectrum.id] = source_y
        self._add_plot_trace(spectrum, color)

    def _add_plot_trace(self, spectrum: Spectrum, color: QtGui.QColor) -> None:
        alias_item = self._dataset_items.get(spectrum.id)
        alias = alias_item.text() if alias_item else spectrum.name
        x_nm = self._to_nm(spectrum.x, spectrum.x_unit)
        display_y_unit = self._display_y_units.get(spectrum.id, spectrum.y_unit)
        _, y_display = self.units_service.from_canonical(
            spectrum.x,
            spectrum.y,
            spectrum.x_unit,
            display_y_unit,
        )
        style = TraceStyle(
            color=QtGui.QColor(color),
            width=1.6,
            antialias=False,
            show_in_legend=True,
        )
        self.plot.add_trace(
            key=spectrum.id,
            alias=alias,
            x_nm=x_nm,
            y=y_display,
            style=style,
        )
        self.plot.set_y_label(self._format_y_axis_label(display_y_unit))
        self.plot.autoscale()

    def _show_metadata(self, spectrum: Spectrum | None) -> None:
        if spectrum is None:
            self.info_panel.hide()
            self.info_placeholder.show()
            return

        alias_item = self._dataset_items.get(spectrum.id)
        alias_text = alias_item.text() if alias_item else spectrum.name
        self.info_name.setText(spectrum.name)
        self.info_alias.setText(alias_text)
        source = spectrum.source_path.name if spectrum.source_path else "N/A"
        self.info_source.setText(source)
        source_x, source_y = self._source_units(spectrum)
        self.info_units.setText(f"x: {source_x} | y: {source_y}")
        self.info_units.setToolTip("Canonical units: x=nm | y=A₁₀")
        if spectrum.x.size:
            self.info_range_x.setText(f"{float(spectrum.x.min()):.4g} – {float(spectrum.x.max()):.4g} {spectrum.x_unit}")
            self.info_points.setText(str(int(spectrum.x.size)))
        else:
            self.info_range_x.setText("–")
            self.info_points.setText("0")
        if spectrum.y.size:
            self.info_range_y.setText(f"{float(spectrum.y.min()):.4g} – {float(spectrum.y.max()):.4g} {spectrum.y_unit}")
        else:
            self.info_range_y.setText("–")
        self.info_panel.show()
        self.info_placeholder.hide()

    def _show_provenance(self, spectrum: Spectrum | None) -> None:
        if spectrum is None:
            self.prov_tree.clear()
            self.provenance_view.clear()
            self.prov_tree.hide()
            self.provenance_view.hide()
            self.prov_placeholder.show()
            return

        self.prov_tree.clear()
        root = QtWidgets.QTreeWidgetItem([spectrum.name, spectrum.id])
        self.prov_tree.addTopLevelItem(root)

        parents = getattr(spectrum, 'parents', ())
        if parents:
            parents_node = QtWidgets.QTreeWidgetItem(["Parents", ", ".join(parents)])
            root.addChild(parents_node)

        transforms = getattr(spectrum, 'transforms', ())
        for transform in transforms:
            node = QtWidgets.QTreeWidgetItem([
                transform.get('name', transform.get('operation', 'Transform')),
                json_pretty(transform),
            ])
            root.addChild(node)

        metadata_node = QtWidgets.QTreeWidgetItem([
            "Metadata keys",
            ", ".join(sorted(map(str, spectrum.metadata.keys()))),
        ])
        root.addChild(metadata_node)

        self.prov_tree.expandAll()
        self.prov_tree.show()
        self.prov_placeholder.hide()

        self.provenance_view.setPlainText(json_pretty({
            'id': spectrum.id,
            'metadata': spectrum.metadata,
            'parents': list(parents),
            'transforms': list(transforms),
        }))
        self.provenance_view.show()

    def _populate_data_table(self, views: Iterable[dict]) -> None:
        views = list(views)
        if not views:
            self.data_table.clearContents()
            self.data_table.setRowCount(0)
            return

        x_header = f"X ({self.plot_unit()})"
        y_units = {self._format_display_unit(str(view.get("y_unit", ""))) for view in views if view.get("y_unit")}
        if not y_units:
            y_header = "Y"
        elif len(y_units) == 1:
            unit = next(iter(y_units))
            y_header = f"Y ({unit})"
        else:
            y_header = "Y (mixed)"
        self.data_table.setHorizontalHeaderLabels(["Spectrum", "Point", x_header, y_header])

        rows = sum(min(100, len(view['x'])) for view in views)
        self.data_table.setRowCount(rows)
        row_index = 0
        for view in views:
            x_arr = view['x']
            y_arr = view['y']
            for idx, (x, y) in enumerate(zip(x_arr[:100], y_arr[:100])):
                self.data_table.setItem(row_index, 0, QtWidgets.QTableWidgetItem(view['name']))
                self.data_table.setItem(row_index, 1, QtWidgets.QTableWidgetItem(str(idx)))
                self.data_table.setItem(row_index, 2, QtWidgets.QTableWidgetItem(f"{x:.6g}"))
                self.data_table.setItem(row_index, 3, QtWidgets.QTableWidgetItem(f"{y:.6g}"))
                row_index += 1
        if rows == 0:
            self.data_table.clearContents()
            self.data_table.setRowCount(0)

    def _update_math_selectors(self) -> None:
        spectra = self.overlay_service.list()
        self.math_a.clear()
        self.math_b.clear()
        for spec in spectra:
            alias_item = self._dataset_items.get(spec.id)
            display_name = alias_item.text() if alias_item else spec.name
            self.math_a.addItem(display_name, spec.id)
            self.math_b.addItem(display_name, spec.id)

    def _selected_math_ids(self) -> list[str]:
        if self.math_a.count() < 2 or self.math_b.count() < 2:
            QtWidgets.QMessageBox.information(self, "Need more spectra", "Load at least two spectra for math operations.")
            return []
        return [self.math_a.currentData(), self.math_b.currentData()]

    def _log_math(self, info: dict) -> None:
        new_line = json_pretty(info)
        self.math_log.appendPlainText(new_line)
        self._log("Math", new_line)

    def _normalise_y(self, label: str) -> str:
        mapping = {"%T": "percent_transmittance"}
        return mapping.get(label, label)

    def _source_units(self, spectrum: Spectrum) -> tuple[str, str]:
        metadata = spectrum.metadata if isinstance(spectrum.metadata, Mapping) else {}
        source_units = metadata.get("source_units") if isinstance(metadata, Mapping) else None
        if not isinstance(source_units, Mapping):
            return spectrum.x_unit, spectrum.y_unit
        x_unit = str(source_units.get("x", spectrum.x_unit))
        y_unit = str(source_units.get("y", spectrum.y_unit))
        return x_unit, y_unit

    def _format_display_unit(self, unit: str) -> str:
        normalised = unit.strip().lower()
        pretty = {
            "absorbance": "A₁₀",
            "absorbance_e": "Aᴇ",
            "transmittance": "T",
            "percent_transmittance": "%T",
        }.get(normalised, unit)
        return pretty

    def _format_y_axis_label(self, unit: str) -> str:
        unit_label = self._format_display_unit(unit)
        normalised = self._normalization_mode.strip()
        if normalised.lower() not in {"", "none", "identity"}:
            return f"Intensity ({unit_label}, normalized: {normalised})"
        return f"Intensity ({unit_label})"

    def _assign_color(self, spectrum: Spectrum) -> QtGui.QColor:
        if spectrum.id in self._spectrum_colors:
            return self._spectrum_colors[spectrum.id]

        color: QtGui.QColor | None = None
        metadata = spectrum.metadata if isinstance(spectrum.metadata, dict) else {}
        operation = metadata.get('operation') if isinstance(metadata, dict) else None
        parents: List[str] = []
        if isinstance(operation, dict):
            parents = list(operation.get('parents') or [])
        if parents:
            base_id = parents[0]
            base_color = self._spectrum_colors.get(base_id)
            if base_color:
                color = QtGui.QColor(base_color)
                color = color.lighter(130)
        if color is None:
            color = self._palette[self._palette_index % len(self._palette)]
            self._palette_index += 1
        self._spectrum_colors[spectrum.id] = color
        return color

    def _is_derived(self, spectrum: Spectrum) -> bool:
        metadata = spectrum.metadata
        if isinstance(metadata, dict) and 'operation' in metadata:
            return True
        return bool(getattr(spectrum, 'parents', ()))

    def _to_nm(self, x: np.ndarray, unit: str) -> np.ndarray:
        data = np.asarray(x, dtype=np.float64)
        if unit == "nm":
            return data
        if unit in ("Angstrom", "Å"):
            return data / 10.0
        if unit in ("um", "µm"):
            return data * 1000.0
        if unit in ("cm^-1", "cm⁻¹"):
            with np.errstate(divide='ignore'):
                return 1e7 / data
        return data

    def _selected_dataset_ids(self) -> list[str]:
        selection = self.dataset_tree.selectionModel()
        if not selection:
            return []
        ids: list[str] = []
        for index in selection.selectedRows():
            item = self.dataset_model.itemFromIndex(index)
            if not item:
                continue
            value = item.data(QtCore.Qt.ItemDataRole.UserRole)
            if value and value != "group":
                ids.append(value)
        return ids

    def _on_dataset_selection_changed(self, selected, deselected) -> None:
        ids = self._selected_dataset_ids()
        spectrum = self.overlay_service.get(ids[-1]) if ids else None
        self._show_metadata(spectrum)
        self._show_provenance(spectrum)
        self.refresh_overlay()

    def _on_dataset_data_changed(
        self,
        top_left: QtCore.QModelIndex,
        bottom_right: QtCore.QModelIndex,
        roles: List[int],
    ) -> None:
        if top_left.column() != 1:
            return
        for row in range(top_left.row(), bottom_right.row() + 1):
            index = top_left.sibling(row, 1)
            item = self.dataset_model.itemFromIndex(index)
            if not item:
                continue
            spec_id = item.data(QtCore.Qt.ItemDataRole.UserRole)
            if not spec_id or spec_id == "group":
                continue
            self._visibility[spec_id] = item.checkState() == QtCore.Qt.CheckState.Checked
            self.plot.set_visible(spec_id, self._visibility[spec_id])
        self.refresh_overlay()

    def _toggle_data_table(self, checked: bool) -> None:
        self.data_table.setVisible(checked)

    def _swap_math_selection(self) -> None:
        idx_a = self.math_a.currentIndex()
        idx_b = self.math_b.currentIndex()
        if idx_a == -1 or idx_b == -1:
            return
        self.math_a.setCurrentIndex(idx_b)
        self.math_b.setCurrentIndex(idx_a)

    # Reference ---------------------------------------------------------
    def _build_reference_tab(self) -> None:
        self.tab_reference = QtWidgets.QWidget()
        layout = QtWidgets.QVBoxLayout(self.tab_reference)
        layout.setContentsMargins(6, 6, 6, 6)

        intro = QtWidgets.QLabel(
            "Curated line lists, infrared heuristics, and JWST quick-look spectra are bundled for offline use."
        )
        intro.setWordWrap(True)
        intro.setStyleSheet("color: #555;")
        layout.addWidget(intro)

        controls = QtWidgets.QHBoxLayout()
        layout.addLayout(controls)

        controls.addWidget(QtWidgets.QLabel("Dataset:"))
        self.reference_dataset_combo = QtWidgets.QComboBox()
        self.reference_dataset_combo.currentIndexChanged.connect(self._on_reference_dataset_changed)
        controls.addWidget(self.reference_dataset_combo, 1)

        self.reference_filter = QtWidgets.QLineEdit()
        self.reference_filter.setPlaceholderText("Filter rows…")
        self.reference_filter.textChanged.connect(self._filter_reference_rows)
        controls.addWidget(self.reference_filter, 1)

        controls.addStretch(1)
        self.reference_overlay_checkbox = QtWidgets.QCheckBox("Overlay on plot")
        self.reference_overlay_checkbox.setEnabled(False)
        self.reference_overlay_checkbox.toggled.connect(self._on_reference_overlay_toggled)
        controls.addWidget(self.reference_overlay_checkbox)

        self.reference_table = QtWidgets.QTableWidget()
        self.reference_table.setEditTriggers(QtWidgets.QAbstractItemView.NoEditTriggers)
        self.reference_table.setSelectionMode(QtWidgets.QAbstractItemView.SingleSelection)
        self.reference_table.setAlternatingRowColors(True)
        header = self.reference_table.horizontalHeader()
        header.setStretchLastSection(True)
        layout.addWidget(self.reference_table, 1)

        self.reference_plot = pg.PlotWidget()
        self.reference_plot.setObjectName("reference-plot")
        self.reference_plot.setMinimumHeight(220)
        self.reference_plot.showGrid(x=True, y=True, alpha=0.25)
        default_unit = self.plot_unit()
        self.reference_plot.setLabel("bottom", "Wavelength", units=default_unit)
        self.reference_plot.setLabel("left", "Relative Intensity")
        layout.addWidget(self.reference_plot, 1)

        self.reference_meta = QtWidgets.QTextBrowser()
        self.reference_meta.setOpenExternalLinks(True)
        self.reference_meta.setPlaceholderText("Select a dataset to view its citation and context.")
        self.reference_meta.setMinimumHeight(160)
        layout.addWidget(self.reference_meta)

        self._populate_reference_combo()

    def _on_reference_dataset_changed(self, index: int) -> None:
        if index < 0:
            return
        if hasattr(self, "reference_dataset_combo"):
            label = self.reference_dataset_combo.itemText(index)
            self._log("Reference", f"Dataset → {label}")
        self._refresh_reference_dataset()

    def _populate_reference_combo(self) -> None:
        combo = self.reference_dataset_combo
        combo.blockSignals(True)
        combo.clear()
        self._reference_options = []

        def add_option(label: str, kind: str, key: Optional[str] = None) -> None:
            self._reference_options.append((kind, key if key is None else str(key)))
            combo.addItem(label)
            idx = combo.count() - 1
            combo.setItemData(idx, {"kind": kind, "key": key}, QtCore.Qt.ItemDataRole.UserRole)

        add_option("NIST Hydrogen Lines (Balmer & Lyman)", "spectral_lines")
        add_option("IR Functional Groups", "ir_groups")
        add_option("Line-shape Placeholders", "line_shapes")

        for target in self.reference_library.jwst_targets():
            name = target.get("name", "Unknown")
            instrument = target.get("instrument") or "—"
            add_option(f"JWST: {name} ({instrument})", "jwst", target.get("id"))

        combo.blockSignals(False)
        if combo.count():
            combo.setCurrentIndex(0)
        self.reference_overlay_checkbox.blockSignals(True)
        self.reference_overlay_checkbox.setChecked(False)
        self.reference_overlay_checkbox.blockSignals(False)
        self._refresh_reference_dataset()

    def _filter_reference_rows(self, _: str) -> None:
        self._refresh_reference_dataset()

    def _current_reference_option(self) -> Optional[tuple[str, Optional[str]]]:
        combo = getattr(self, "reference_dataset_combo", None)
        options = getattr(self, "_reference_options", [])
        if combo is None or not options:
            return None
        index = combo.currentIndex()
        if index < 0 or index >= len(options):
            return None
        return options[index]

    def _refresh_reference_dataset(self) -> None:
        option = self._current_reference_option()
        if option is None:
            self.reference_table.setRowCount(0)
            self.reference_table.setColumnCount(0)
            self.reference_meta.clear()
            self._clear_reference_plot()
            self._update_reference_overlay_state(None)
            return

        kind, key = option
        query = self.reference_filter.text().strip().lower()
        overlay_payload: Optional[Dict[str, Any]] = None

        self._clear_reference_plot()

        if kind == "spectral_lines":
            entries = self.reference_library.spectral_lines()
            filtered = self._filter_reference_entries(entries, query)
            self.reference_table.setColumnCount(6)
            self.reference_table.setHorizontalHeaderLabels(
                ["Series", "Transition", "λ₀ (nm)", "ṽ (cm⁻¹)", "Aₖᵢ (s⁻¹)", "Relative Intensity"]
            )
            self.reference_table.setRowCount(len(filtered))
            for row, entry in enumerate(filtered):
                self._set_table_item(row, 0, entry.get("series", ""))
                self._set_table_item(row, 1, entry.get("transition", ""))
                self._set_table_item(row, 2, self._format_float(entry.get("vacuum_wavelength_nm")))
                self._set_table_item(row, 3, self._format_float(entry.get("wavenumber_cm_1")))
                self._set_table_item(row, 4, self._format_scientific(entry.get("einstein_a_s_1")))
                self._set_table_item(row, 5, self._format_float(entry.get("relative_intensity"), precision=2))
            meta = self.reference_library.hydrogen_metadata()
            notes = self._merge_provenance(meta)
            self._set_reference_meta(meta.get("citation"), meta.get("url"), notes)
            overlay_payload = self._render_reference_spectral_lines(filtered)

        elif kind == "ir_groups":
            entries = self.reference_library.ir_functional_groups()
            filtered = self._filter_reference_entries(entries, query)
            self.reference_table.setColumnCount(5)
            self.reference_table.setHorizontalHeaderLabels(
                ["Group", "Range (cm⁻¹)", "Intensity", "Modes", "Notes"]
            )
            self.reference_table.setRowCount(len(filtered))
            for row, entry in enumerate(filtered):
                self._set_table_item(row, 0, entry.get("group", ""))
                span = f"{self._format_float(entry.get('wavenumber_cm_1_min'), precision=0)} – {self._format_float(entry.get('wavenumber_cm_1_max'), precision=0)}"
                self._set_table_item(row, 1, span)
                self._set_table_item(row, 2, entry.get("intensity", ""))
                modes = ", ".join(entry.get("associated_modes", []))
                self._set_table_item(row, 3, modes)
                self._set_table_item(row, 4, entry.get("notes", ""))
            meta = self.reference_library.ir_metadata()
            notes = self._merge_provenance(meta)
            self._set_reference_meta(meta.get("citation"), meta.get("url"), notes)
            overlay_payload = self._render_reference_ir_groups(filtered)

        elif kind == "line_shapes":
            entries = self.reference_library.line_shape_placeholders()
            filtered = self._filter_reference_entries(entries, query)
            self.reference_table.setColumnCount(4)
            self.reference_table.setHorizontalHeaderLabels(
                ["Model", "Status", "Parameters", "Notes"]
            )
            self.reference_table.setRowCount(len(filtered))
            for row, entry in enumerate(filtered):
                self._set_table_item(row, 0, entry.get("label", entry.get("id", "")))
                self._set_table_item(row, 1, entry.get("status", ""))
                params = ", ".join(entry.get("parameters", []))
                self._set_table_item(row, 2, params)
                self._set_table_item(row, 3, entry.get("description", ""))
            meta = self.reference_library.line_shape_metadata()
            notes = meta.get("notes", "")
            references = meta.get("references", [])
            ref_lines = "".join(
                f"<li><a href='{ref.get('url')}'>{ref.get('citation')}</a></li>"
                for ref in references
                if isinstance(ref, Mapping)
            )
            self.reference_meta.setHtml(
                f"<p><b>{meta.get('notes', 'Line-shape placeholders')}</b></p><ul>{ref_lines}</ul>"
                if ref_lines
                else f"<p>{notes}</p>"
            )

        elif kind == "jwst":
            if key is None:
                self.reference_table.setRowCount(0)
                self.reference_table.setColumnCount(0)
                self.reference_meta.clear()
                self._clear_reference_plot()
                self._update_reference_overlay_state(None)
                return
            target = self.reference_library.jwst_target(str(key))
            if not target:
                self.reference_table.setRowCount(0)
                self.reference_table.setColumnCount(0)
                self.reference_meta.setHtml("<p>Target metadata unavailable.</p>")
                self._update_reference_overlay_state(None)
                return
            data_rows = target.get("data", [])
            status = target.get("status")
            if not data_rows:
                self.reference_table.setRowCount(0)
                self.reference_table.setColumnCount(0)
                notes = target.get("source", {}).get("notes", "No public JWST spectrum available.")
                self._set_reference_meta(target.get("name"), target.get("source", {}).get("url"), notes)
                self._render_reference_jwst(target, [], "wavelength", "value", None)
                self._update_reference_overlay_state(None)
                return
            filtered = self._filter_reference_entries(data_rows, query)
            wavelength_key = next((k for k in data_rows[0].keys() if "wavelength" in k), "wavelength")
            value_key = "value" if "value" in data_rows[0] else next(iter(set(data_rows[0].keys()) - {wavelength_key}), "value")
            uncertainty_key = next((k for k in data_rows[0].keys() if k.startswith("uncertainty")), None)
            columns = ["λ (µm)", f"Measurement ({target.get('data_units', 'value')})"]
            if uncertainty_key:
                units = uncertainty_key.split("_", 1)[-1].replace("_", " ")
                columns.append(f"Uncertainty ({units})")
            self.reference_table.setColumnCount(len(columns))
            self.reference_table.setHorizontalHeaderLabels(columns)
            self.reference_table.setRowCount(len(filtered))
            for row, entry in enumerate(filtered):
                self._set_table_item(row, 0, self._format_float(entry.get(wavelength_key)))
                self._set_table_item(row, 1, self._format_float(entry.get(value_key)))
                if uncertainty_key and len(columns) > 2:
                    self._set_table_item(row, 2, self._format_float(entry.get(uncertainty_key)))
            source = target.get("source", {})
            notes = source.get("notes", "")
            range_min, range_max = target.get("spectral_range_um", [None, None])
            range_text = ""
            if range_min is not None and range_max is not None:
                range_text = f"Range: {self._format_float(range_min)} – {self._format_float(range_max)} µm"
            resolution = target.get("spectral_resolution")
            resolution_text = f"Resolving power ≈ {resolution}" if resolution else "Resolving power pending"
            meta_html = (
                f"<p><b>{target.get('name')}</b><br/>"
                f"Instrument: {target.get('instrument', '—')} | Program: {target.get('program', '—')}<br/>"
                f"{range_text}<br/>{resolution_text}<br/>"
                f"Data units: {target.get('data_units', '—')}</p>"
            )
            if source.get("url"):
                meta_html += f"<p><a href='{source['url']}'>Source documentation</a></p>"
            if notes:
                meta_html += f"<p>{notes}</p>"
            provenance_html = self._format_target_provenance(target.get("provenance"))
            if provenance_html:
                meta_html += provenance_html
            if status:
                meta_html += f"<p>Status: {status}</p>"
            self.reference_meta.setHtml(meta_html)
            overlay_payload = self._render_reference_jwst(
                target, filtered, wavelength_key, value_key, uncertainty_key
            )

        else:
            self.reference_table.setRowCount(0)
            self.reference_table.setColumnCount(0)
            self.reference_meta.clear()
            self._clear_reference_plot()

        self.reference_table.resizeColumnsToContents()
        self._update_reference_overlay_state(overlay_payload)

    def _filter_reference_entries(
        self, entries: List[Mapping[str, Any]], query: str
    ) -> List[Mapping[str, Any]]:
        if not query:
            return entries
        needle = query.lower()
        filtered: List[Mapping[str, Any]] = []
        for entry in entries:
            tokens = " ".join(token.lower() for token in ReferenceLibrary.flatten_entry(entry))
            if needle in tokens:
                filtered.append(entry)
        return filtered

    def _clear_reference_plot(self) -> None:
        if hasattr(self, "reference_plot"):
            for item in getattr(self, "_reference_plot_items", []):
                try:
                    self.reference_plot.removeItem(item)
                except Exception:  # pragma: no cover - defensive against pyqtgraph internals
                    pass
            self.reference_plot.clear()
            self.reference_plot.showGrid(x=True, y=True, alpha=0.25)
        self._reference_plot_items = []

    def _render_reference_spectral_lines(
        self, entries: List[Mapping[str, Any]]
    ) -> Optional[Dict[str, Any]]:
        wavelengths: List[float] = []
        intensities: List[float] = []
        for entry in entries:
            wavelength = self._coerce_float(entry.get("vacuum_wavelength_nm"))
            if wavelength is None:
                continue
            wavelengths.append(wavelength)
            intensity = self._coerce_float(entry.get("relative_intensity"))
            intensities.append(intensity if intensity is not None else 1.0)

        if not wavelengths:
            display_unit = self._reference_display_unit()
            self.reference_plot.setLabel("bottom", "Wavelength", units=display_unit)
            self.reference_plot.setLabel("left", "Relative Intensity (a.u.)")
            return None

        wavelengths_nm = np.array(wavelengths, dtype=float)
        intensities_arr = np.array(intensities, dtype=float)
        max_intensity = float(np.nanmax(intensities_arr)) if intensities_arr.size else 1.0
        if not np.isfinite(max_intensity) or max_intensity <= 0:
            max_intensity = 1.0

        display_unit = self._reference_display_unit()
        display_wavelengths = self._convert_nm_to_unit(wavelengths_nm, display_unit)
        pen = pg.mkPen(color="#C72C41", width=2)
        for x_val, intensity in zip(display_wavelengths, intensities_arr):
            height = float(intensity) if np.isfinite(intensity) and intensity > 0 else 1.0
            item = self.reference_plot.plot([x_val, x_val], [0.0, height], pen=pen)
            self._reference_plot_items.append(item)

        self.reference_plot.setLabel("bottom", "Wavelength", units=display_unit)
        self.reference_plot.setLabel("left", "Relative Intensity (a.u.)")
        self.reference_plot.setYRange(0.0, max_intensity * 1.1, padding=0.05)
        return self._build_overlay_for_lines(wavelengths_nm, intensities_arr)

    def _render_reference_ir_groups(
        self, entries: List[Mapping[str, Any]]
    ) -> Optional[Dict[str, Any]]:
        if not entries:
            self.reference_plot.setLabel("bottom", "Wavenumber", units="cm⁻¹")
            self.reference_plot.setLabel("left", "Relative Presence")
            return None

        brush = pg.mkBrush(109, 89, 122, 45)
        pen = pg.mkPen(color="#6D597A", width=1.2)
        for entry in entries:
            start = self._coerce_float(entry.get("wavenumber_cm_1_min"))
            end = self._coerce_float(entry.get("wavenumber_cm_1_max"))
            if start is None or end is None:
                continue
            if not np.isfinite(start) or not np.isfinite(end):
                continue
            lower = min(start, end)
            upper = max(start, end)
            region = pg.LinearRegionItem(values=(lower, upper), movable=False)
            region.setBrush(brush)
            # LinearRegionItem does not expose setPen; update the endpoint lines directly
            for line in getattr(region, "lines", []):
                line.setPen(pen)
            region.setZValue(5)
            self.reference_plot.addItem(region)
            self._reference_plot_items.append(region)

            label = entry.get("group") or entry.get("id")
            if label:
                centre = (lower + upper) / 2.0
                y_low, y_high = self._overlay_band_bounds()
                label_y = y_low + (y_high - y_low) * 0.5
                text_item = pg.TextItem(label, color="#6D597A")
                text_item.setAnchor((0.5, 0.5))
                text_item.setPos(centre, label_y)
                text_item.setZValue(6)
                self.reference_plot.addItem(text_item)
                self._reference_plot_items.append(text_item)

        self.reference_plot.setLabel("bottom", "Wavenumber", units="cm⁻¹")
        self.reference_plot.setLabel("left", "Relative Presence")
        return self._build_overlay_for_ir(entries)

    def _render_reference_jwst(
        self,
        target: Mapping[str, Any],
        rows: List[Mapping[str, Any]],
        wavelength_key: str,
        value_key: str,
        uncertainty_key: Optional[str],
    ) -> Optional[Dict[str, Any]]:
        units = target.get("data_units", "Value")
        self.reference_plot.setLabel("bottom", "Wavelength", units="µm")
        self.reference_plot.setLabel("left", str(units))
        if not rows:
            return None

        x_vals: List[float] = []
        y_vals: List[float] = []
        err_vals: List[float] = []
        for entry in rows:
            wavelength = self._coerce_float(entry.get(wavelength_key))
            value = self._coerce_float(entry.get(value_key))
            if wavelength is None or value is None:
                continue
            if not np.isfinite(wavelength) or not np.isfinite(value):
                continue
            x_vals.append(wavelength)
            y_vals.append(value)
            if uncertainty_key:
                err = self._coerce_float(entry.get(uncertainty_key))
                if err is None:
                    err = float("nan")
                err_vals.append(err)

        if not x_vals:
            return None

        x_array = np.array(x_vals, dtype=float)
        y_array = np.array(y_vals, dtype=float)
        plot_item = self.reference_plot.plot(x_array, y_array, pen=pg.mkPen(color="#33658A", width=2))
        self._reference_plot_items.append(plot_item)

        if uncertainty_key and err_vals:
            err_array = np.array(err_vals, dtype=float)
            upper = y_array + err_array
            lower = y_array - err_array
            dotted_pen = pg.mkPen(color="#33658A", width=1, style=QtCore.Qt.PenStyle.DotLine)
            upper_item = self.reference_plot.plot(x_array, upper, pen=dotted_pen)
            lower_item = self.reference_plot.plot(x_array, lower, pen=dotted_pen)
            self._reference_plot_items.extend([upper_item, lower_item])

        nm_values = self._convert_um_to_nm(x_array)
        return self._build_overlay_for_jwst(target, nm_values, y_array)

    def _reference_display_unit(self) -> str:
        return self.plot_unit()

    def _convert_nm_to_unit(self, values_nm: np.ndarray, unit: str) -> np.ndarray:
        normalised = self.units_service._normalise_x_unit(unit)
        if normalised == "nm":
            return values_nm
        if normalised in {"um", "µm"}:
            return values_nm / 1e3
        if normalised == "angstrom":
            return values_nm * 10.0
        if normalised == "cm^-1":
            with np.errstate(divide="ignore"):
                return np.where(values_nm != 0, 1e7 / values_nm, np.nan)
        return values_nm

    @staticmethod
    def _convert_um_to_nm(values_um: np.ndarray) -> np.ndarray:
        return values_um * 1e3

    @staticmethod
    def _coerce_float(value: Any) -> Optional[float]:
        try:
            return float(value)
        except (TypeError, ValueError):
            return None

    def _build_overlay_for_lines(
        self, wavelengths_nm: np.ndarray, intensities: np.ndarray
    ) -> Optional[Dict[str, Any]]:
        if wavelengths_nm.size == 0:
            return None

        if intensities.size != wavelengths_nm.size:
            intensities = np.full_like(wavelengths_nm, 1.0)

        y_min, y_max = self._overlay_vertical_bounds()
        span = y_max - y_min if np.isfinite(y_max - y_min) else 1.0
        baseline = y_min + span * 0.05
        cap = y_min + span * 0.35
        if not np.isfinite(baseline) or not np.isfinite(cap) or cap <= baseline:
            baseline = y_min
            cap = y_min + max(span, 1.0)
        max_intensity = float(np.nanmax(intensities)) if intensities.size else 1.0
        if not np.isfinite(max_intensity) or max_intensity <= 0:
            max_intensity = 1.0

        x_segments: List[float] = []
        y_segments: List[float] = []
        for value, raw_intensity in zip(wavelengths_nm, intensities):
            if not np.isfinite(value):
                continue
            intensity = float(raw_intensity) if np.isfinite(raw_intensity) and raw_intensity >= 0 else 0.0
            scaled_top = baseline + (cap - baseline) * (intensity / max_intensity)
            x_segments.extend([value, value, np.nan])
            y_segments.extend([baseline, scaled_top, np.nan])

        if not x_segments:
            return None

        return {
            "key": "reference::hydrogen_lines",
            "alias": "Reference – NIST Hydrogen",
            "x_nm": np.array(x_segments, dtype=float),
            "y": np.array(y_segments, dtype=float),
            "color": "#C72C41",
            "width": 1.4,
        }

    def _build_overlay_for_ir(self, entries: List[Mapping[str, Any]]) -> Optional[Dict[str, Any]]:
        x_segments: List[float] = []
        y_segments: List[float] = []
        y_low, y_high = self._overlay_band_bounds()

        for entry in entries:
            start = self._coerce_float(entry.get("wavenumber_cm_1_min"))
            end = self._coerce_float(entry.get("wavenumber_cm_1_max"))
            if start is None or end is None:
                continue
            if not np.isfinite(start) or not np.isfinite(end):
                continue
            nm_bounds = self.units_service._to_canonical_wavelength(np.array([start, end], dtype=float), "cm^-1")
            nm_low, nm_high = float(np.nanmin(nm_bounds)), float(np.nanmax(nm_bounds))
            if not np.isfinite(nm_low) or not np.isfinite(nm_high):
                continue
            if nm_low == nm_high:
                continue
            x_segments.extend([nm_low, nm_low, nm_high, nm_high, nm_low, np.nan])
            y_segments.extend([y_low, y_high, y_high, y_low, y_low, np.nan])

        if not x_segments:
            return None

        return {
            "key": "reference::ir_groups",
            "alias": "Reference – IR Functional Groups",
            "x_nm": np.array(x_segments, dtype=float),
            "y": np.array(y_segments, dtype=float),
            "color": "#6D597A",
            "width": 1.2,
        }

    def _build_overlay_for_jwst(
        self,
        target: Mapping[str, Any],
        wavelengths_nm: np.ndarray,
        values: np.ndarray,
    ) -> Optional[Dict[str, Any]]:
        if wavelengths_nm.size == 0 or values.size == 0:
            return None

        if values.size != wavelengths_nm.size:
            min_size = min(values.size, wavelengths_nm.size)
            wavelengths_nm = wavelengths_nm[:min_size]
            values = values[:min_size]

        key_suffix = target.get("id") or target.get("name") or "jwst"
        key = f"reference::jwst::{key_suffix}"
        alias = f"Reference – JWST {target.get('name', key_suffix)}"
        color = target.get("plot_color", "#33658A")
        width = float(target.get("plot_width", 1.6))

        return {
            "key": key,
            "alias": alias,
            "x_nm": np.array(wavelengths_nm, dtype=float),
            "y": np.array(values, dtype=float),
            "color": color,
            "width": width,
        }

    def _overlay_vertical_bounds(self) -> tuple[float, float]:
        _, y_range = self.plot.view_range()
        y_min, y_max = y_range
        if not np.isfinite(y_min) or not np.isfinite(y_max) or y_min == y_max:
            y_min, y_max = 0.0, 1.0
        if y_min == y_max:
            y_max = y_min + 1.0
        return y_min, y_max

    def _overlay_band_bounds(self) -> tuple[float, float]:
        y_min, y_max = self._overlay_vertical_bounds()
        span = y_max - y_min
        bottom = y_min + span * 0.7
        top = y_min + span * 0.9
        if not np.isfinite(bottom) or not np.isfinite(top) or top <= bottom:
            bottom = y_min + span * 0.1
            top = y_min + span * 0.3
        return bottom, top

    def _on_reference_overlay_toggled(self, checked: bool) -> None:
        if checked:
            self._apply_reference_overlay()
        else:
            self._clear_reference_overlay()

    def _update_reference_overlay_state(self, payload: Optional[Dict[str, Any]]) -> None:
        self._reference_overlay_payload = payload
        x_values = None
        y_values = None
        if payload:
            x_values = payload.get("x_nm")
            y_values = payload.get("y")
        overlay_available = False
        if isinstance(x_values, np.ndarray) and isinstance(y_values, np.ndarray):
            overlay_available = x_values.size > 0 and y_values.size == x_values.size

        self.reference_overlay_checkbox.blockSignals(True)
        self.reference_overlay_checkbox.setEnabled(overlay_available)
        if not overlay_available:
            self.reference_overlay_checkbox.setChecked(False)
        self.reference_overlay_checkbox.blockSignals(False)

        if overlay_available and self.reference_overlay_checkbox.isChecked():
            self._apply_reference_overlay()
        elif not overlay_available:
            self._clear_reference_overlay()

    def _apply_reference_overlay(self) -> None:
        payload = self._reference_overlay_payload
        if not payload:
            self._clear_reference_overlay()
            return

        x_values = payload.get("x_nm")
        y_values = payload.get("y")
        if not isinstance(x_values, np.ndarray) or not isinstance(y_values, np.ndarray):
            self._clear_reference_overlay()
            return

        key = str(payload.get("key", "reference::overlay"))
        alias = str(payload.get("alias", key))
        color = payload.get("color", "#33658A")
        width = float(payload.get("width", 1.5))

        self._clear_reference_overlay()

        style = TraceStyle(QtGui.QColor(color), width=width, show_in_legend=False)
        self.plot.add_trace(key, alias, x_values, y_values, style)
        self._reference_overlay_key = key

    def _clear_reference_overlay(self) -> None:
        if self._reference_overlay_key:
            self.plot.remove_trace(self._reference_overlay_key)
            self._reference_overlay_key = None

    def _set_reference_meta(self, title: Optional[str], url: Optional[str], notes: Optional[str]) -> None:
        pieces: List[str] = []
        if title:
            pieces.append(f"<b>{title}</b>")
        if url:
            pieces.append(f"<a href='{url}'>{url}</a>")
        if notes:
            pieces.append(notes)
        if pieces:
            self.reference_meta.setHtml("<p>" + "<br/>".join(pieces) + "</p>")
        else:
            self.reference_meta.clear()

    @staticmethod
    def _merge_provenance(meta: Mapping[str, Any]) -> Optional[str]:
        notes = str(meta.get("notes", "")) if meta.get("notes") else ""
        retrieved = meta.get("retrieved_utc")
        provenance = meta.get("provenance") if isinstance(meta.get("provenance"), Mapping) else None
        details: List[str] = []
        if retrieved:
            details.append(f"Retrieved: {retrieved}")
        if provenance:
            status = provenance.get("curation_status")
            if status:
                details.append(f"Curation status: {status}")
            generator = provenance.get("generator")
            if generator:
                details.append(f"Generator: {generator}")
            replacement = provenance.get("replacement_plan") or provenance.get("planned_regeneration_uri")
            if replacement:
                details.append(f"Next steps: {replacement}")
        segments: List[str] = []
        if notes:
            segments.append(notes)
        if details:
            segments.append("; ".join(details))
        if not segments:
            return None
        return "<br/>".join(segments)

    @staticmethod
    def _format_target_provenance(provenance: Optional[Mapping[str, Any]]) -> str:
        if not isinstance(provenance, Mapping):
            return ""
        bits: List[str] = []
        status = provenance.get("curation_status")
        if status:
            bits.append(f"Status: {status}")
        if provenance.get("pipeline_version"):
            bits.append(f"Pipeline: {provenance['pipeline_version']}")
        if provenance.get("mast_product_uri"):
            bits.append(f"MAST URI: {provenance['mast_product_uri']}")
        if provenance.get("planned_regeneration_uri"):
            bits.append(f"Planned URI: {provenance['planned_regeneration_uri']}")
        if provenance.get("retrieved_utc"):
            bits.append(f"Retrieved: {provenance['retrieved_utc']}")
        if provenance.get("notes"):
            bits.append(provenance["notes"])
        if provenance.get("reference"):
            bits.append(f"Reference: {provenance['reference']}")
        if not bits:
            return ""
        return "<p><i>" + " | ".join(bits) + "</i></p>"

    @staticmethod
    def _format_float(value: Any, *, precision: int = 3) -> str:
        if value is None:
            return "–"
        try:
            return f"{float(value):.{precision}f}"
        except (TypeError, ValueError):
            return str(value)

    @staticmethod
    def _format_scientific(value: Any) -> str:
        if value is None:
            return "–"
        try:
            return f"{float(value):.3e}"
        except (TypeError, ValueError):
            return str(value)

    def _set_table_item(self, row: int, column: int, value: Any) -> None:
        text = str(value) if value not in (None, "") else "–"
        item = QtWidgets.QTableWidgetItem(text)
        item.setFlags(item.flags() & ~QtCore.Qt.ItemFlag.ItemIsEditable)
        try:
            float(value)
        except (TypeError, ValueError):
            pass
        else:
            item.setTextAlignment(
                QtCore.Qt.AlignmentFlag.AlignRight | QtCore.Qt.AlignmentFlag.AlignVCenter
            )
        self.reference_table.setItem(row, column, item)

    # Documentation -----------------------------------------------------
    def _build_documentation_tab(self) -> None:
        self.tab_docs = QtWidgets.QWidget()
        layout = QtWidgets.QVBoxLayout(self.tab_docs)
        layout.setContentsMargins(6, 6, 6, 6)

        self.docs_filter = QtWidgets.QLineEdit()
        self.docs_filter.setPlaceholderText("Filter topics…")
        self.docs_filter.textChanged.connect(self._filter_docs)
        layout.addWidget(self.docs_filter)

        splitter = QtWidgets.QSplitter(QtCore.Qt.Orientation.Horizontal)
        layout.addWidget(splitter, 1)

        self.docs_list = QtWidgets.QListWidget()
        self.docs_list.setSelectionMode(QtWidgets.QAbstractItemView.SingleSelection)
        self.docs_list.itemSelectionChanged.connect(self._on_doc_selection_changed)
        splitter.addWidget(self.docs_list)

        self.doc_viewer = QtWidgets.QTextBrowser()
        self.doc_viewer.setOpenExternalLinks(False)
        self.doc_viewer.setPlaceholderText("Select a document to view its contents.")
        splitter.addWidget(self.doc_viewer)

        splitter.setStretchFactor(0, 1)
        splitter.setStretchFactor(1, 3)

        self.doc_placeholder = QtWidgets.QLabel("No documentation topics found in docs/user.")
        self.doc_placeholder.setAlignment(QtCore.Qt.AlignmentFlag.AlignCenter)
        layout.addWidget(self.doc_placeholder)

        self._load_documentation_index()

    def _load_documentation_index(self) -> None:
        docs_root = Path(__file__).resolve().parent.parent / "docs" / "user"
        entries: list[tuple[str, Path]] = []
        if docs_root.exists():
            for path in sorted(docs_root.glob("*.md")):
                entries.append((self._extract_doc_title(path), path))

        self._doc_entries = entries
        self.docs_list.clear()
        for title, path in entries:
            item = QtWidgets.QListWidgetItem(title)
            item.setData(QtCore.Qt.ItemDataRole.UserRole, path)
            item.setData(QtCore.Qt.ItemDataRole.UserRole + 1, title.lower())
            self.docs_list.addItem(item)

        has_docs = bool(entries)
        self.doc_placeholder.setVisible(not has_docs)
        self.doc_viewer.setVisible(has_docs)
        if has_docs:
            self.docs_list.setCurrentRow(0)
        else:
            self.doc_viewer.clear()

    def _extract_doc_title(self, path: Path) -> str:
        try:
            with path.open("r", encoding="utf-8") as handle:
                for _ in range(40):
                    line = handle.readline()
                    if not line:
                        break
                    stripped = line.strip()
                    if stripped.startswith("#"):
                        return stripped.lstrip("# ")
        except OSError:
            return path.stem
        return path.stem.replace("_", " ").title()

    def _filter_docs(self, text: str) -> None:
        query = text.strip().lower()
        for idx in range(self.docs_list.count()):
            item = self.docs_list.item(idx)
            if not query:
                item.setHidden(False)
                continue
            haystack = item.data(QtCore.Qt.ItemDataRole.UserRole + 1) or ""
            item.setHidden(query not in haystack)
        if query:
            for idx in range(self.docs_list.count()):
                item = self.docs_list.item(idx)
                if not item.isHidden():
                    self.docs_list.setCurrentItem(item)
                    break

    def _on_doc_selection_changed(self) -> None:
        items = self.docs_list.selectedItems()
        if not items:
            self.doc_viewer.clear()
            return
        item = items[0]
        path = item.data(QtCore.Qt.ItemDataRole.UserRole)
        if not isinstance(path, Path):
            self.doc_viewer.clear()
            return
        try:
            text = path.read_text(encoding="utf-8")
        except OSError as exc:  # pragma: no cover - filesystem failure feedback
            self.doc_viewer.setPlainText(f"Failed to load {path.name}: {exc}")
            self._log("Docs", f"Failed to open {path.name}: {exc}")
            return
        if hasattr(self.doc_viewer, "setMarkdown"):
            self.doc_viewer.setMarkdown(text)
        else:  # pragma: no cover - Qt fallback
            self.doc_viewer.setPlainText(text)
        self._log("Docs", f"Loaded {path.name}")

    def show_documentation(self) -> None:
        self._load_documentation_index()
        self.inspector_dock.show()
        idx = self.inspector_tabs.indexOf(self.tab_docs)
        if idx != -1:
            self.inspector_tabs.setCurrentIndex(idx)
        self.raise_()

    def _rename_selected_spectrum(self) -> None:
        ids = self._selected_dataset_ids()
        if not ids:
            return
        spectrum_id = ids[-1]
        alias = self.info_alias.text().strip()
        if not alias:
            return
        item = self._dataset_items.get(spectrum_id)
        if item:
            item.setText(alias)
        self._update_math_selectors()
        spectrum = self.overlay_service.get(spectrum_id)
        self.info_name.setText(spectrum.name)
        self.plot.update_alias(spectrum_id, alias)
        self._log("Alias", f"{spectrum.name} → {alias}")

    def _on_normalize_changed(self, value: str) -> None:
        self._normalization_mode = value or "None"
        self.refresh_overlay()
        self._log("Normalize", f"Mode set to {self._normalization_mode}")

    def _on_smoothing_changed(self, value: str) -> None:
        self._log("Smoothing", f"Mode set to {value}")

    def _log(self, channel: str, message: str) -> None:
        if not hasattr(self, "log_view") or self.log_view is None:
            return
        self.log_view.appendPlainText(f"[{channel}] {message}")


def json_pretty(data: dict) -> str:
    import json

    return json.dumps(data, indent=2, ensure_ascii=False)


def main() -> None:
    app = QtWidgets.QApplication(sys.argv)
    window = SpectraMainWindow()
    window.show()
    sys.exit(app.exec())


if __name__ == "__main__":
    main()<|MERGE_RESOLUTION|>--- conflicted
+++ resolved
@@ -57,10 +57,7 @@
         self._reference_overlay_key: Optional[str] = None
         self._reference_overlay_payload: Optional[Dict[str, Any]] = None
         self._reference_options: List[tuple[str, Optional[str]]] = []
-<<<<<<< HEAD
         self._display_y_units: Dict[str, str] = {}
-=======
->>>>>>> 2532cd10
         self._palette: List[QtGui.QColor] = [
             QtGui.QColor("#4F6D7A"),
             QtGui.QColor("#C0D6DF"),
@@ -522,10 +519,7 @@
             "absorbance",
             normalization=self._normalization_mode,
         )
-<<<<<<< HEAD
         y_units_in_view: List[str] = []
-=======
->>>>>>> 2532cd10
         for view in canonical_views:
             spec_id = cast(str, view["id"])
             alias_item = self._dataset_items.get(spec_id)
@@ -533,7 +527,6 @@
             color = self._spectrum_colors.get(spec_id)
             if color is None:
                 color = QtGui.QColor("#4F6D7A")
-<<<<<<< HEAD
             display_unit = self._display_y_units.get(spec_id, "absorbance")
             _, y_display = self.units_service.from_canonical(
                 cast(np.ndarray, view["x_canonical"]),
@@ -542,8 +535,6 @@
                 display_unit,
             )
             y_units_in_view.append(display_unit)
-=======
->>>>>>> 2532cd10
             style = TraceStyle(
                 color=QtGui.QColor(color),
                 width=1.6,
@@ -554,21 +545,14 @@
                 key=spec_id,
                 alias=alias,
                 x_nm=cast(np.ndarray, view["x_canonical"]),
-<<<<<<< HEAD
                 y=y_display,
-=======
-                y=cast(np.ndarray, view["y_canonical"]),
->>>>>>> 2532cd10
                 style=style,
             )
             self.plot.set_visible(spec_id, self._visibility.get(spec_id, True))
 
-<<<<<<< HEAD
         if y_units_in_view:
             self.plot.set_y_label(self._format_y_axis_label(y_units_in_view[0]))
 
-=======
->>>>>>> 2532cd10
     def compute_subtract(self) -> None:
         ids = self._selected_math_ids()
         if not ids:

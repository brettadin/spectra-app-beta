"""Application entry point for the Spectra desktop shell."""

from __future__ import annotations

import os
import sys
import tempfile
from pathlib import Path
from typing import Any, Dict, Iterable, List, Mapping, Optional, Sequence, cast

import numpy as np
import pyqtgraph as pg

from app.qt_compat import get_qt
from .services import (
    UnitsService,
    ProvenanceService,
    DataIngestService,
    OverlayService,
    MathService,
    ReferenceLibrary,
    Spectrum,
    LineShapeModel,
    LocalStore,
    KnowledgeLogEntry,
    KnowledgeLogService,
    RemoteDataService,
)
from .ui.plot_pane import PlotPane, TraceStyle
from .ui.remote_data_dialog import RemoteDataDialog

QtCore: Any
QtGui: Any
QtWidgets: Any
QT_BINDING: str
QtCore, QtGui, QtWidgets, QT_BINDING = get_qt()

SAMPLES_DIR = Path(__file__).resolve().parent.parent / "samples"
PLOT_MAX_POINTS_KEY = "plot/max_points"


class SpectraMainWindow(QtWidgets.QMainWindow):
    """Preview shell that wires UI actions to services with docked layout."""

    def __init__(
        self,
        container: object | None = None,
        *,
        knowledge_log_service: KnowledgeLogService | None = None,
    ) -> None:
        super().__init__()
        self.setWindowTitle("Spectra Desktop Preview")
        self.resize(1320, 840)

        self.units_service = UnitsService()
        self.provenance_service = ProvenanceService()
        self.reference_library = ReferenceLibrary()
        self.line_shape_model = LineShapeModel(
            self.reference_library.line_shape_placeholders(),
            self.reference_library.line_shape_metadata(),
        )
        self.overlay_service = OverlayService(self.units_service, line_shape_model=self.line_shape_model)
        self._persistence_env_disabled = self._persistence_disabled_via_env()
        self._persistence_disabled = self._persistence_env_disabled or self._load_persistence_preference()
        self.store: LocalStore | None = None if self._persistence_disabled else LocalStore()
        self.ingest_service = DataIngestService(self.units_service, store=self.store)
        remote_store = self.store
        if remote_store is None:
            remote_store = LocalStore(base_dir=Path(tempfile.mkdtemp(prefix="spectra-remote-")))
        self.remote_data_service = RemoteDataService(remote_store)
        self.math_service = MathService()
        self.knowledge_log = knowledge_log_service or KnowledgeLogService(
            default_context="Spectra Desktop Session"
        )

        self.unit_combo: Optional[QtWidgets.QComboBox] = None
        self.plot_toolbar: Optional[QtWidgets.QToolBar] = None
        self.plot_max_points_control: Optional[QtWidgets.QSpinBox] = None
        self.color_mode_combo: Optional[QtWidgets.QComboBox] = None

        self._dataset_items: Dict[str, QtGui.QStandardItem] = {}
        self._dataset_color_items: Dict[str, QtGui.QStandardItem] = {}
        self._spectrum_colors: Dict[str, QtGui.QColor] = {}
        self._visibility: Dict[str, bool] = {}
        self._normalization_mode: str = "None"
        self._doc_entries: List[tuple[str, Path]] = []
        self._reference_plot_items: List[object] = []
        self._reference_overlay_annotations: List[pg.TextItem] = []
        self._reference_overlay_key: Optional[str] = None
        self._reference_overlay_payload: Optional[Dict[str, Any]] = None
        self._reset_reference_overlay_state()
        self._suppress_overlay_refresh = False
        self._display_y_units: Dict[str, str] = {}
        self._line_shape_rows: List[Mapping[str, Any]] = []
        self._palette: List[QtGui.QColor] = [
            QtGui.QColor("#4F6D7A"),
            QtGui.QColor("#C0D6DF"),
            QtGui.QColor("#C72C41"),
            QtGui.QColor("#2F4858"),
            QtGui.QColor("#33658A"),
            QtGui.QColor("#758E4F"),
            QtGui.QColor("#6D597A"),
            QtGui.QColor("#EE964B"),
        ]
        self._palette_index = 0

        self.log_view: QtWidgets.QPlainTextEdit | None = None
        self._log_buffer: list[tuple[str, str]] = []
        self._log_ready = False

        self._reference_items: list[pg.GraphicsObject] = []
        self._history_entries: List[KnowledgeLogEntry] = []
        self._displayed_history_entries: List[KnowledgeLogEntry] = []
        self._history_ui_ready = False

        self.dataset_tabs: Optional[QtWidgets.QTabWidget] = None
        self.library_view: Optional[QtWidgets.QTreeWidget] = None
        self._library_items: Dict[str, QtWidgets.QTreeWidgetItem] = {}

        self._plot_max_points = self._load_plot_max_points()
        self.library_dock: QtWidgets.QDockWidget | None = None
        self.library_list: QtWidgets.QTreeWidget | None = None
        self.library_search: QtWidgets.QLineEdit | None = None
        self._library_entries: Dict[str, Mapping[str, Any]] = {}
        self._use_uniform_palette = False
        self._uniform_color = QtGui.QColor("#4F6D7A")

        self._setup_ui()
        self._setup_menu()
        self._wire_shortcuts()
        self._load_default_samples()

    # ------------------------------------------------------------------
    def _setup_menu(self) -> None:
        menu = self.menuBar()
        file_menu = menu.addMenu("&File")

        open_action = QtGui.QAction("&Open…", self)
        open_action.setShortcut("Ctrl+O")
        open_action.triggered.connect(self.open_file)
        file_menu.addAction(open_action)

        sample_action = QtGui.QAction("Load &Sample", self)
        sample_action.triggered.connect(self.load_sample_via_menu)
        file_menu.addAction(sample_action)

        remote_action = QtGui.QAction("Fetch &Remote Data…", self)
        remote_action.setShortcut("Ctrl+Shift+R")
        remote_action.triggered.connect(self.open_remote_data_dialog)
        file_menu.addAction(remote_action)

        self.persistence_action = QtGui.QAction("Enable Persistent Cache", self, checkable=True)
        self.persistence_action.setChecked(not self._persistence_disabled)
        self.persistence_action.setEnabled(not self._persistence_env_disabled)
        if self._persistence_env_disabled:
            self.persistence_action.setToolTip(
                "Disabled via SPECTRA_DISABLE_PERSISTENCE environment override"
            )
        self.persistence_action.triggered.connect(self._on_persistence_toggled)
        file_menu.addAction(self.persistence_action)

        export_action = QtGui.QAction("Export &Manifest", self)
        export_action.triggered.connect(self.export_manifest)
        file_menu.addAction(export_action)

        file_menu.addSeparator()
        exit_action = QtGui.QAction("E&xit", self)
        exit_action.triggered.connect(self.close)
        file_menu.addAction(exit_action)

        view_menu = menu.addMenu("&View")
        view_menu.addAction(self.dataset_dock.toggleViewAction())
        view_menu.addAction(self.inspector_dock.toggleViewAction())
        view_menu.addAction(self.history_dock.toggleViewAction())
        view_menu.addAction(self.log_dock.toggleViewAction())
        if self.plot_toolbar is not None:
            view_menu.addAction(self.plot_toolbar.toggleViewAction())

        view_menu.addSeparator()
        self.reset_plot_action = QtGui.QAction("Reset Plot", self)
        self.reset_plot_action.setShortcut(QtGui.QKeySequence("Ctrl+Shift+A"))
        self.reset_plot_action.triggered.connect(self.plot.autoscale)
        view_menu.addAction(self.reset_plot_action)
        view_menu.addSeparator()
        self.data_table_action = QtGui.QAction("Show Data Table", self, checkable=True)
        self.data_table_action.triggered.connect(self._toggle_data_table)
        view_menu.addAction(self.data_table_action)

        help_menu = menu.addMenu("&Help")
        docs_action = QtGui.QAction("View &Documentation", self)
        docs_action.setShortcut("F1")
        docs_action.triggered.connect(self.show_documentation)
        help_menu.addAction(docs_action)

    def _persistence_disabled_via_env(self) -> bool:
        flag = os.environ.get("SPECTRA_DISABLE_PERSISTENCE")
        if flag is None:
            return False
        return flag.strip().lower() in {"1", "true", "yes", "on"}

    def _load_persistence_preference(self) -> bool:
        settings = QtCore.QSettings("SpectraApp", "DesktopPreview")
        return bool(settings.value("persistence/disabled", False, type=bool))

    def _load_plot_max_points(self) -> int:
        settings = QtCore.QSettings("SpectraApp", "DesktopPreview")
        stored = settings.value(PLOT_MAX_POINTS_KEY, PlotPane.DEFAULT_MAX_POINTS, type=int)
        return PlotPane.normalize_max_points(stored)

    def _save_plot_max_points(self, value: int) -> None:
        settings = QtCore.QSettings("SpectraApp", "DesktopPreview")
        settings.setValue(PLOT_MAX_POINTS_KEY, int(value))

    def _on_persistence_toggled(self, enabled: bool) -> None:
        if self._persistence_env_disabled:
            return
        self._persistence_disabled = not enabled
        settings = QtCore.QSettings("SpectraApp", "DesktopPreview")
        settings.setValue("persistence/disabled", self._persistence_disabled)
        if self._persistence_disabled:
            self.store = None
            if self.library_dock is not None:
                self.library_dock.setWindowTitle("Library (disabled)")
            if self.library_list is not None:
                self.library_list.clear()
                self.library_list.setDisabled(True)
        else:
            self.store = LocalStore()
            if self.library_dock is not None:
                self.library_dock.setWindowTitle("Library")
            if self.library_list is not None:
                self.library_list.setDisabled(False)
        self.ingest_service.store = self.store
        if hasattr(self, "remote_data_service") and isinstance(self.remote_data_service, RemoteDataService):
            if self.store is not None:
                self.remote_data_service.store = self.store
            else:
                temp_remote = LocalStore(base_dir=Path(tempfile.mkdtemp(prefix="spectra-remote-")))
                self.remote_data_service.store = temp_remote
        self._refresh_library_view()

    def _setup_ui(self) -> None:
        self.central_split = QtWidgets.QSplitter(self)
        self.central_split.setOrientation(QtCore.Qt.Orientation.Horizontal)
        self.setCentralWidget(self.central_split)

        self.plot = PlotPane(self, max_points=self._plot_max_points)
        self._plot_max_points = self.plot.max_points
        self.plot.setObjectName("plot-area")
        self.central_split.addWidget(self.plot)
        self.plot.autoscale()
        self.plot.rangeChanged.connect(self._on_plot_range_changed)

        # Build the plot toolbar immediately so dependent UI (e.g. menus)
        # can reference it during their own setup routines.
        self._build_plot_toolbar()

        self.data_table = QtWidgets.QTableWidget()
        self.data_table.setColumnCount(4)
        self.data_table.setHorizontalHeaderLabels(["Spectrum", "Point", "X", "Y"])
        self.data_table.horizontalHeader().setSectionResizeMode(QtWidgets.QHeaderView.Stretch)
        self.data_table.hide()
        self.central_split.addWidget(self.data_table)
        self.central_split.setStretchFactor(0, 4)
        self.central_split.setStretchFactor(1, 3)

        self.dataset_dock = QtWidgets.QDockWidget("Datasets", self)
        self.dataset_dock.setObjectName("dock-datasets")
        self.dataset_dock.setAllowedAreas(
            QtCore.Qt.DockWidgetArea.LeftDockWidgetArea | QtCore.Qt.DockWidgetArea.RightDockWidgetArea
        )
        self.dataset_tree = QtWidgets.QTreeView()
        self.dataset_tree.setSelectionMode(QtWidgets.QAbstractItemView.ExtendedSelection)
        self.dataset_tree.setRootIsDecorated(True)
        self.dataset_tree.setUniformRowHeights(True)
        self.dataset_model = QtGui.QStandardItemModel()
        self.dataset_model.setHorizontalHeaderLabels(["Alias", "Visible", "Color"])
        self._originals_item = self._create_group_row("Originals")
        self._derived_item = self._create_group_row("Derived")
        self.dataset_tree.setModel(self.dataset_model)
        self.dataset_tree.expandAll()
        self.dataset_tree.header().setSectionResizeMode(0, QtWidgets.QHeaderView.Stretch)
        self.dataset_tree.header().setSectionResizeMode(1, QtWidgets.QHeaderView.ResizeToContents)
        self.dataset_tree.header().setSectionResizeMode(2, QtWidgets.QHeaderView.ResizeToContents)
        self.dataset_tree.selectionModel().selectionChanged.connect(self._on_dataset_selection_changed)
        self.dataset_model.dataChanged.connect(self._on_dataset_data_changed)
        self.dataset_tabs = QtWidgets.QTabWidget()
        self.dataset_tabs.setObjectName("dataset-tabs")
        self.dataset_tabs.addTab(self.dataset_tree, "Session")

        self.library_view = self._build_library_view()
        self.dataset_tabs.addTab(self.library_view, "Library")

        self.dataset_dock.setWidget(self.dataset_tabs)
        self.addDockWidget(QtCore.Qt.DockWidgetArea.LeftDockWidgetArea, self.dataset_dock)

        self._build_library_dock()

        self._build_history_dock()

        self.log_dock = QtWidgets.QDockWidget("Log", self)
        self.log_dock.setObjectName("dock-log")
        self.log_view = QtWidgets.QPlainTextEdit()
        self.log_view.setReadOnly(True)
        self.log_dock.setWidget(self.log_view)
        self.addDockWidget(QtCore.Qt.DockWidgetArea.BottomDockWidgetArea, self.log_dock)

        self.inspector_dock = QtWidgets.QDockWidget("Inspector", self)
        self.inspector_dock.setObjectName("dock-inspector")
        self.inspector_tabs = QtWidgets.QTabWidget()
        self._build_inspector_tabs()
        self.inspector_dock.setWidget(self.inspector_tabs)
        self.addDockWidget(QtCore.Qt.DockWidgetArea.RightDockWidgetArea, self.inspector_dock)

        self.status_bar = self.statusBar()
        self.status_bar.showMessage("Ready")
        self.plot.pointHovered.connect(
            lambda x, y: self.status_bar.showMessage(
                f"x={x:.4g} {self.plot_unit()} | y={y:.4g}"
            )
        )

        # Load documentation entries after all dock widgets (including the log view)
        # have been initialised so that the initial selection can log status safely.
        self._refresh_library_view()
        self._load_documentation_index()

    def _build_library_dock(self) -> None:
        if self.store is None:
            self.library_dock = None
            self.library_list = None
            self.library_search = None
            return

        dock = QtWidgets.QDockWidget("Library", self)
        dock.setObjectName("dock-library")
        container = QtWidgets.QWidget()
        layout = QtWidgets.QVBoxLayout(container)
        layout.setContentsMargins(6, 6, 6, 6)
        layout.setSpacing(6)

        self.library_search = QtWidgets.QLineEdit()
        self.library_search.setPlaceholderText("Filter cached spectra…")
        self.library_search.textChanged.connect(self._on_library_filter_changed)
        layout.addWidget(self.library_search)

        self.library_list = QtWidgets.QTreeWidget()
        self.library_list.setColumnCount(4)
        self.library_list.setHeaderLabels(["Alias", "Units", "Updated", "Source"])
        self.library_list.setSelectionMode(QtWidgets.QAbstractItemView.SelectionMode.SingleSelection)
        self.library_list.itemDoubleClicked.connect(self._on_library_item_activated)
        self.library_list.header().setSectionResizeMode(0, QtWidgets.QHeaderView.Stretch)
        self.library_list.header().setSectionResizeMode(1, QtWidgets.QHeaderView.ResizeToContents)
        self.library_list.header().setSectionResizeMode(2, QtWidgets.QHeaderView.ResizeToContents)
        self.library_list.header().setSectionResizeMode(3, QtWidgets.QHeaderView.Stretch)
        layout.addWidget(self.library_list, 1)

        hint = QtWidgets.QLabel(
            "Double-click a cached entry to load it into the workspace without re-downloading."
        )
        hint.setWordWrap(True)
        layout.addWidget(hint)

        dock.setWidget(container)
        self.addDockWidget(QtCore.Qt.DockWidgetArea.LeftDockWidgetArea, dock)
        self.tabifyDockWidget(self.dataset_dock, dock)
        dock.raise_()

        self.library_dock = dock
        self._refresh_library_view()

    def _on_library_filter_changed(self) -> None:
        self._refresh_library_view()

    def _refresh_library_view(self) -> None:
        if self.store is None or self.library_list is None:
            return

        entries = self.store.list_entries()
        self._library_entries = {
            sha: entry for sha, entry in entries.items() if isinstance(entry, Mapping)
        }
        filter_text = ""
        if self.library_search is not None:
            filter_text = self.library_search.text().strip().lower()

        self.library_list.setUpdatesEnabled(False)
        self.library_list.clear()

        def entry_tokens(entry: Mapping[str, Any]) -> str:
            tokens: List[str] = []
            alias = str(entry.get("filename") or entry.get("stored_path") or "")
            tokens.append(alias)
            units = entry.get("units")
            if isinstance(units, Mapping):
                tokens.extend(str(value) for value in units.values())
            source = entry.get("source")
            if isinstance(source, Mapping):
                remote = source.get("remote")
                if isinstance(remote, Mapping):
                    tokens.extend(str(value) for value in remote.values())
                ingest = source.get("ingest")
                if isinstance(ingest, Mapping):
                    tokens.extend(str(value) for value in ingest.values())
            return " ".join(tokens).lower()

        items: List[QtWidgets.QTreeWidgetItem] = []
        for sha, entry in sorted(self._library_entries.items(), key=lambda kv: kv[0]):
            text_blob = entry_tokens(entry)
            if filter_text and filter_text not in text_blob:
                continue

            alias = str(entry.get("filename") or Path(entry.get("stored_path", "")).name)
            units_map = entry.get("units") if isinstance(entry.get("units"), Mapping) else {}
            x_unit = units_map.get("x", "?") if isinstance(units_map, Mapping) else "?"
            y_unit = units_map.get("y", "?") if isinstance(units_map, Mapping) else "?"
            units_label = f"{x_unit} / {y_unit}"
            updated = str(entry.get("updated") or entry.get("created") or "")
            source_label = self._describe_library_source(entry)

            item = QtWidgets.QTreeWidgetItem([alias, units_label, updated, source_label])
            item.setData(0, QtCore.Qt.ItemDataRole.UserRole, sha)
            item.setToolTip(0, str(entry.get("stored_path", "")))
            items.append(item)

        for item in items:
            self.library_list.addTopLevelItem(item)

        if items:
            self.library_list.sortItems(2, QtCore.Qt.SortOrder.DescendingOrder)
        self.library_list.setUpdatesEnabled(True)

    def _describe_library_source(self, entry: Mapping[str, Any]) -> str:
        source = entry.get("source")
        if not isinstance(source, Mapping):
            return ""
        remote = source.get("remote")
        if isinstance(remote, Mapping):
            provider = remote.get("provider")
            identifier = remote.get("identifier")
            if provider and identifier:
                return f"{provider} – {identifier}"
            if provider:
                return str(provider)
        ingest = source.get("ingest")
        if isinstance(ingest, Mapping):
            importer = ingest.get("importer")
            if importer:
                return str(importer)
        return ""

    def _on_library_item_activated(
        self, item: QtWidgets.QTreeWidgetItem, column: int
    ) -> None:
        sha = item.data(0, QtCore.Qt.ItemDataRole.UserRole)
        if not sha:
            return
        entry = self._library_entries.get(str(sha))
        if not isinstance(entry, Mapping):
            return
        stored_path = entry.get("stored_path")
        if not stored_path:
            QtWidgets.QMessageBox.warning(self, "Missing file", "The cached file is not available.")
            return
        path = Path(stored_path)
        if not path.exists():
            QtWidgets.QMessageBox.warning(
                self,
                "Missing file",
                "The cached file could not be found on disk. It may have been moved or deleted.",
            )
            return
        self.plot.begin_bulk_update()
        try:
            self._ingest_path(path)
        finally:
            self.plot.end_bulk_update()

    def _build_history_dock(self) -> None:
        self.history_dock = QtWidgets.QDockWidget("History", self)
        self.history_dock.setObjectName("dock-history")

        container = QtWidgets.QWidget()
        layout = QtWidgets.QVBoxLayout(container)
        layout.setContentsMargins(6, 6, 6, 6)
        layout.setSpacing(6)

        filter_layout = QtWidgets.QHBoxLayout()
        self.history_search = QtWidgets.QLineEdit()
        self.history_search.setPlaceholderText("Filter history…")
        self.history_search.textChanged.connect(self._on_history_filter_changed)
        filter_layout.addWidget(self.history_search)

        self.history_component_filter = QtWidgets.QComboBox()
        self.history_component_filter.addItem("All Components")
        self.history_component_filter.currentTextChanged.connect(self._on_history_filter_changed)
        filter_layout.addWidget(self.history_component_filter)

        refresh_btn = QtWidgets.QPushButton("Refresh")
        refresh_btn.clicked.connect(self._load_history_entries)
        filter_layout.addWidget(refresh_btn)

        export_btn = QtWidgets.QPushButton("Export…")
        export_btn.clicked.connect(self._export_history_entries)
        filter_layout.addWidget(export_btn)

        layout.addLayout(filter_layout)

        splitter = QtWidgets.QSplitter(QtCore.Qt.Orientation.Vertical)

        self.history_table = QtWidgets.QTableWidget(0, 3)
        self.history_table.setHorizontalHeaderLabels(["Timestamp", "Component", "Summary"])
        self.history_table.horizontalHeader().setSectionResizeMode(0, QtWidgets.QHeaderView.ResizeToContents)
        self.history_table.horizontalHeader().setSectionResizeMode(1, QtWidgets.QHeaderView.ResizeToContents)
        self.history_table.horizontalHeader().setSectionResizeMode(2, QtWidgets.QHeaderView.Stretch)
        self.history_table.setSelectionBehavior(QtWidgets.QAbstractItemView.SelectionBehavior.SelectRows)
        self.history_table.setSelectionMode(QtWidgets.QAbstractItemView.SelectionMode.SingleSelection)
        self.history_table.itemSelectionChanged.connect(self._on_history_selection_changed)
        splitter.addWidget(self.history_table)

        self.history_detail = QtWidgets.QPlainTextEdit()
        self.history_detail.setReadOnly(True)
        self.history_detail.setPlaceholderText("Select an entry to inspect details.")
        splitter.addWidget(self.history_detail)
        splitter.setStretchFactor(0, 3)
        splitter.setStretchFactor(1, 2)

        layout.addWidget(splitter)

        self.history_dock.setWidget(container)
        self.addDockWidget(QtCore.Qt.DockWidgetArea.RightDockWidgetArea, self.history_dock)
        self._history_ui_ready = True
        self._load_history_entries()

    def _build_inspector_tabs(self) -> None:
        self.inspector_tabs.clear()

        # Info tab -----------------------------------------------------
        self.tab_info = QtWidgets.QWidget()
        info_layout = QtWidgets.QVBoxLayout(self.tab_info)
        self.info_placeholder = QtWidgets.QLabel("Select a trace to see its details.")
        self.info_placeholder.setAlignment(QtCore.Qt.AlignmentFlag.AlignCenter)
        self.info_placeholder.setStyleSheet("color: #666; font-size: 14px;")
        info_layout.addWidget(self.info_placeholder)

        self.info_panel = QtWidgets.QWidget()
        form = QtWidgets.QFormLayout(self.info_panel)
        self.info_name = QtWidgets.QLabel("–")
        self.info_alias = QtWidgets.QLineEdit()
        self.info_alias.setPlaceholderText("Alias…")
        self.info_alias.editingFinished.connect(self._rename_selected_spectrum)
        self.info_source = QtWidgets.QLabel("–")
        self.info_units = QtWidgets.QLabel("–")
        self.info_range_x = QtWidgets.QLabel("–")
        self.info_range_y = QtWidgets.QLabel("–")
        self.info_points = QtWidgets.QLabel("–")
        form.addRow("Name:", self.info_name)
        form.addRow("Alias:", self.info_alias)
        form.addRow("Source:", self.info_source)
        form.addRow("Units:", self.info_units)
        form.addRow("X Range:", self.info_range_x)
        form.addRow("Y Range:", self.info_range_y)
        form.addRow("Samples:", self.info_points)
        info_layout.addWidget(self.info_panel)
        self.info_panel.hide()

        # Math tab -----------------------------------------------------
        self.tab_math = QtWidgets.QWidget()
        math_layout = QtWidgets.QVBoxLayout(self.tab_math)
        selector_layout = QtWidgets.QHBoxLayout()
        math_layout.addLayout(selector_layout)
        self.math_a = QtWidgets.QComboBox()
        self.math_b = QtWidgets.QComboBox()
        selector_layout.addWidget(QtWidgets.QLabel("Trace A:"))
        selector_layout.addWidget(self.math_a)
        selector_layout.addWidget(QtWidgets.QLabel("Trace B:"))
        selector_layout.addWidget(self.math_b)
        swap_btn = QtWidgets.QPushButton("Swap")
        swap_btn.clicked.connect(self._swap_math_selection)
        selector_layout.addWidget(swap_btn)
        selector_layout.addStretch(1)

        btn_layout = QtWidgets.QHBoxLayout()
        math_layout.addLayout(btn_layout)
        subtract_btn = QtWidgets.QPushButton("A − B")
        subtract_btn.clicked.connect(self.compute_subtract)
        btn_layout.addWidget(subtract_btn)
        ratio_btn = QtWidgets.QPushButton("A ÷ B")
        ratio_btn.clicked.connect(self.compute_ratio)
        btn_layout.addWidget(ratio_btn)
        btn_layout.addStretch(1)

        self.math_log = QtWidgets.QPlainTextEdit()
        self.math_log.setReadOnly(True)
        self.math_log.setPlaceholderText("Math operations will appear here.")
        math_layout.addWidget(self.math_log)

        # Style tab placeholder ---------------------------------------
        self.tab_style = QtWidgets.QWidget()
        style_layout = QtWidgets.QVBoxLayout(self.tab_style)
        lod_help = QtWidgets.QLabel(
            "Adjust the level-of-detail budget to trade fidelity for interactivity when plotting dense spectra."
        )
        lod_help.setWordWrap(True)
        style_layout.addWidget(lod_help)

        lod_form = QtWidgets.QFormLayout()
        style_layout.addLayout(lod_form)

        self.plot_max_points_control = QtWidgets.QSpinBox()
        self.plot_max_points_control.setRange(PlotPane.MIN_MAX_POINTS, PlotPane.MAX_MAX_POINTS)
        self.plot_max_points_control.setSingleStep(PlotPane.MIN_MAX_POINTS)
        self.plot_max_points_control.setAccelerated(True)
        self.plot_max_points_control.setKeyboardTracking(False)
        self.plot_max_points_control.setValue(self._plot_max_points)
        self.plot_max_points_control.valueChanged.connect(self._on_plot_max_points_changed)
        lod_form.addRow("LOD point budget:", self.plot_max_points_control)

        palette_form = QtWidgets.QFormLayout()
        style_layout.addLayout(palette_form)
        self.color_mode_combo = QtWidgets.QComboBox()
        self.color_mode_combo.addItems([
            "High-contrast palette",
            "Uniform (single colour)",
        ])
        self.color_mode_combo.currentIndexChanged.connect(self._on_color_mode_changed)
        palette_form.addRow("Trace colouring:", self.color_mode_combo)

        style_layout.addStretch(1)

        # Provenance tab -----------------------------------------------
        self.tab_prov = QtWidgets.QWidget()
        prov_layout = QtWidgets.QVBoxLayout(self.tab_prov)
        self.prov_placeholder = QtWidgets.QLabel("Select a trace to inspect provenance.")
        self.prov_placeholder.setAlignment(QtCore.Qt.AlignmentFlag.AlignCenter)
        self.prov_placeholder.setStyleSheet("color: #666; font-size: 14px;")
        prov_layout.addWidget(self.prov_placeholder)

        self.prov_tree = QtWidgets.QTreeWidget()
        self.prov_tree.setHeaderLabels(["Step", "Details"])
        self.prov_tree.hide()
        prov_layout.addWidget(self.prov_tree)

        self.provenance_view = QtWidgets.QTextEdit(readOnly=True)
        self.provenance_view.setPlaceholderText("Provenance JSON will appear here.")
        self.provenance_view.hide()
        prov_layout.addWidget(self.provenance_view)

        self._build_reference_tab()
        self._build_documentation_tab()

        for name, tab in [
            ("Info", self.tab_info),
            ("Math", self.tab_math),
            ("Style", self.tab_style),
            ("Provenance", self.tab_prov),
            ("Reference", self.tab_reference),
            ("Docs", self.tab_docs),
        ]:
            self.inspector_tabs.addTab(tab, name)

    def _build_plot_toolbar(self) -> None:
        toolbar = QtWidgets.QToolBar("Plot")
        toolbar.setMovable(False)
        self.addToolBar(QtCore.Qt.ToolBarArea.TopToolBarArea, toolbar)
        toolbar.show()
        toolbar.toggleViewAction().setChecked(True)
        self.plot_toolbar = toolbar

        self.action_cursor = QtGui.QAction("Cursor", self)
        self.action_cursor.setCheckable(True)
        self.action_cursor.setChecked(True)
        self.action_cursor.toggled.connect(self.plot.set_crosshair_visible)
        toolbar.addAction(self.action_cursor)

        self.action_peak = QtGui.QAction("Peak", self)
        toolbar.addAction(self.action_peak)

        toolbar.addSeparator()
        toolbar.addWidget(QtWidgets.QLabel("Units:"))
        self.unit_combo = QtWidgets.QComboBox()
        self.unit_combo.addItems(["nm", "Å", "µm", "cm⁻¹"])
        self.unit_combo.currentTextChanged.connect(self._on_display_unit_changed)
        toolbar.addWidget(self.unit_combo)

        toolbar.addWidget(QtWidgets.QLabel("Normalize:"))
        self.norm_combo = QtWidgets.QComboBox()
        self.norm_combo.addItems(["None", "Max", "Area"])
        self.norm_combo.currentTextChanged.connect(self._on_normalize_changed)
        self._normalization_mode = self.norm_combo.currentText()
        toolbar.addWidget(self.norm_combo)

        toolbar.addWidget(QtWidgets.QLabel("Smoothing:"))
        self.smooth_combo = QtWidgets.QComboBox()
        self.smooth_combo.addItems(["Off", "Savitzky–Golay"])
        self.smooth_combo.currentTextChanged.connect(self._on_smoothing_changed)
        toolbar.addWidget(self.smooth_combo)

        toolbar.addSeparator()
        self.action_export = QtGui.QAction("Export", self)
        self.action_export.triggered.connect(self.export_manifest)
        toolbar.addAction(self.action_export)

    def plot_unit(self) -> str:
        if self.unit_combo is None:
            return "nm"
        return self.unit_combo.currentText()

    def _on_plot_max_points_changed(self, value: int) -> None:
        coerced = PlotPane.normalize_max_points(value)
        if coerced != value and self.plot_max_points_control is not None:
            self.plot_max_points_control.blockSignals(True)
            self.plot_max_points_control.setValue(coerced)
            self.plot_max_points_control.blockSignals(False)
        if coerced == self._plot_max_points:
            return
        self._plot_max_points = coerced
        self.plot.set_max_points(coerced)
        self._save_plot_max_points(coerced)

    def _on_color_mode_changed(self) -> None:
        if self.color_mode_combo is None:
            return
        use_uniform = self.color_mode_combo.currentIndex() == 1
        if use_uniform == self._use_uniform_palette:
            return
        self._use_uniform_palette = use_uniform
        for spec_id, base_color in self._spectrum_colors.items():
            self._update_dataset_icon(spec_id, self._display_color(base_color))
        self.refresh_overlay()

    def _on_display_unit_changed(self, unit: str) -> None:
        self.plot.set_display_unit(unit)
        self.refresh_overlay()
        # Reference previews share the same display axis so update them as well.
        if hasattr(self, "reference_dataset_combo"):
            self._refresh_reference_dataset()

    def _create_group_row(self, title: str) -> QtGui.QStandardItem:
        alias_item = QtGui.QStandardItem(title)
        alias_item.setEditable(False)
        alias_item.setSelectable(False)
        alias_item.setData("group", QtCore.Qt.ItemDataRole.UserRole)
        visible_item = QtGui.QStandardItem()
        visible_item.setEditable(False)
        color_item = QtGui.QStandardItem()
        color_item.setEditable(False)
        self.dataset_model.appendRow([alias_item, visible_item, color_item])
        return alias_item

    def _build_library_view(self) -> QtWidgets.QTreeWidget:
        view = QtWidgets.QTreeWidget()
        view.setObjectName("library-view")
        view.setRootIsDecorated(False)
        view.setUniformRowHeights(True)
        view.setAlternatingRowColors(True)
        view.setSelectionMode(QtWidgets.QAbstractItemView.SelectionMode.SingleSelection)
        view.setHeaderLabels(["File", "Origin", "SHA256", "Stored Path", "Size", "Importer"])
        header = view.header()
        header.setSectionResizeMode(0, QtWidgets.QHeaderView.Stretch)
        header.setSectionResizeMode(1, QtWidgets.QHeaderView.ResizeToContents)
        header.setSectionResizeMode(2, QtWidgets.QHeaderView.ResizeToContents)
        header.setSectionResizeMode(3, QtWidgets.QHeaderView.Stretch)
        header.setSectionResizeMode(4, QtWidgets.QHeaderView.ResizeToContents)
        header.setSectionResizeMode(5, QtWidgets.QHeaderView.ResizeToContents)
        return view

    def _wire_shortcuts(self) -> None:
        QtGui.QShortcut(QtGui.QKeySequence("Ctrl+O"), self, activated=self.open_file)
        QtGui.QShortcut(QtGui.QKeySequence("U"), self, activated=self._cycle_units)

    def _cycle_units(self) -> None:
        if self.unit_combo is None or self.unit_combo.count() == 0:
            return
        idx = (self.unit_combo.currentIndex() + 1) % self.unit_combo.count()
        self.unit_combo.setCurrentIndex(idx)

    # ------------------------------------------------------------------
    def _load_default_samples(self) -> None:
        self.plot.begin_bulk_update()
        try:
            for sample_file in sorted(SAMPLES_DIR.glob('sample_*.csv')):
                if sample_file.exists():
                    self._ingest_path(sample_file)
        finally:
            self.plot.end_bulk_update()

    # Actions -----------------------------------------------------------
    def open_file(self) -> None:
        paths, _ = QtWidgets.QFileDialog.getOpenFileNames(
            self,
            "Open Spectra",
            str(Path.home()),
            "Spectra (*.csv *.txt)",
        )
        if not paths:
            return

        self.plot.begin_bulk_update()
        try:
            for raw in paths:
                if not raw:
                    continue
                self._ingest_path(Path(raw))
        finally:
            self.plot.end_bulk_update()

    def open_remote_data_dialog(self) -> None:
        dialog = RemoteDataDialog(
            self,
            remote_service=self.remote_data_service,
            ingest_service=self.ingest_service,
        )
        if not dialog.exec():
            return

        spectra = [spec for spec in dialog.ingested_spectra() if isinstance(spec, Spectrum)]
        if not spectra:
            return

        self.plot.begin_bulk_update()
        try:
            for spectrum in spectra:
                self.overlay_service.add(spectrum)
                self._add_spectrum(spectrum)
                remote_info = self._record_remote_history_event(spectrum)
                provider = str(remote_info.get("provider", "remote source"))
                uri = remote_info.get("uri")
                detail = f"Imported {spectrum.name} from {provider}"
                if uri:
                    detail += f" ({uri})"
                self._log("Remote", detail)
        finally:
            self.plot.end_bulk_update()

        self._refresh_library_view()
        self._update_math_selectors()
        self.refresh_overlay()
        self._show_metadata(spectra[-1])
        self._show_provenance(spectra[-1])
        self._refresh_library_view()
        message = f"Imported {len(spectra)} remote spectrum(s)."
        self.status_bar.showMessage(message, 5000)
        self._log("Remote", message)

    def load_sample_via_menu(self) -> None:
        files = list(SAMPLES_DIR.glob("*.csv"))
        if not files:
            self.status_bar.showMessage("No samples found", 5000)
            return

        dialog = QtWidgets.QFileDialog(self, "Load Sample", str(SAMPLES_DIR))
        dialog.setNameFilter("Spectra (*.csv *.txt)")
        dialog.setFileMode(QtWidgets.QFileDialog.FileMode.ExistingFiles)
        if not dialog.exec():
            return

        selected = dialog.selectedFiles()
        if not selected:
            return

        self.plot.begin_bulk_update()
        try:
            for raw in selected:
                path = Path(raw)
                if path.exists():
                    self._ingest_path(path)
        finally:
            self.plot.end_bulk_update()

    def export_manifest(self) -> None:
        if not self.overlay_service.list():
            QtWidgets.QMessageBox.information(self, "No Data", "Load spectra before exporting provenance.")
            return
        save_path, _ = QtWidgets.QFileDialog.getSaveFileName(
            self,
            "Save Manifest",
            str(Path.home() / 'manifest.json'),
            "JSON (*.json)",
        )
        if save_path:
            manifest_path = Path(save_path)
            try:
                export = self.provenance_service.export_bundle(
                    self.overlay_service.list(),
                    manifest_path,
                    png_writer=self.plot.export_png,
                )
            except Exception as exc:  # pragma: no cover - UI feedback
                QtWidgets.QMessageBox.warning(self, "Export Failed", str(exc))
                self._log("Export", f"Bundle export failed: {exc}")
                return
            self.status_bar.showMessage(f"Manifest saved to {export['manifest_path']}", 5000)
            self._log("Manifest", f"Saved to {export['manifest_path']}")
            self._log("Export", f"CSV saved to {export['csv_path']}")
            self._log("Export", f"Plot snapshot saved to {export['png_path']}")
            self._record_history_event(
                "Export",
                f"Exported manifest bundle with {len(self.overlay_service.list())} spectra to {export['manifest_path']}",
                [
                    str(export["manifest_path"]),
                    str(export["csv_path"]),
                    str(export["png_path"]),
                ],
            )
            self.provenance_view.setPlainText(json_pretty(export['manifest']))
            self.provenance_view.show()
            self.prov_tree.show()
            self.prov_placeholder.hide()

    def refresh_overlay(self) -> None:
        selected_ids = self._selected_dataset_ids()
        if not selected_ids:
            selected_ids = [sid for sid, visible in self._visibility.items() if visible]
        if not selected_ids:
            self.data_table.clearContents()
            self.data_table.setRowCount(0)
            if self.data_table.isVisible():
                self.data_table.hide()
                self.data_table_action.setChecked(False)
            return
        selected_ids = [sid for sid in selected_ids if self._visibility.get(sid, True)]
        if not selected_ids:
            return
        raw_views = self.overlay_service.overlay(
            selected_ids,
            self.plot_unit(),
            self._normalise_y("absorbance"),
            normalization=self._normalization_mode,
        )
        display_views: List[Dict[str, object]] = []
        for view in raw_views:
            spec_id = cast(str, view["id"])
            display_unit = self._display_y_units.get(spec_id, "absorbance")
            _, y_display = self.units_service.from_canonical(
                cast(np.ndarray, view["x_canonical"]),
                cast(np.ndarray, view["y_canonical"]),
                "nm",
                display_unit,
            )
            updated = dict(view)
            updated["y"] = y_display
            updated["y_unit"] = display_unit
            display_views.append(updated)

        self._populate_data_table(display_views)
        if not self.data_table.isVisible():
            self.data_table.show()
            self.data_table_action.setChecked(True)

        all_ids = [spec.id for spec in self.overlay_service.list()]
        if not all_ids:
            return
        canonical_views = self.overlay_service.overlay(
            all_ids,
            "nm",
            "absorbance",
            normalization=self._normalization_mode,
        )
        y_units_in_view: List[str] = []
        for view in canonical_views:
            spec_id = cast(str, view["id"])
            alias_item = self._dataset_items.get(spec_id)
            alias = alias_item.text() if alias_item else cast(str, view["name"])
            base_color = self._spectrum_colors.get(spec_id)
            if base_color is None:
                base_color = QtGui.QColor("#4F6D7A")
            display_unit = self._display_y_units.get(spec_id, "absorbance")
            _, y_display = self.units_service.from_canonical(
                cast(np.ndarray, view["x_canonical"]),
                cast(np.ndarray, view["y_canonical"]),
                "nm",
                display_unit,
            )
            y_units_in_view.append(display_unit)
            display_color = self._display_color(base_color)
            style = TraceStyle(
                color=QtGui.QColor(display_color),
                width=1.6,
                antialias=False,
                show_in_legend=True,
            )
            self.plot.add_trace(
                key=spec_id,
                alias=alias,
                x_nm=cast(np.ndarray, view["x_canonical"]),
                y=y_display,
                style=style,
            )
            self.plot.set_visible(spec_id, self._visibility.get(spec_id, True))

        if y_units_in_view:
            self.plot.set_y_label(self._format_y_axis_label(y_units_in_view[0]))

    def compute_subtract(self) -> None:
        ids = self._selected_math_ids()
        if not ids:
            return
        spec_a = self.overlay_service.get(ids[0])
        spec_b = self.overlay_service.get(ids[1])
        result, info = self.math_service.subtract(spec_a, spec_b)
        self._log_math(info)
        summary = (
            f"Computed {spec_a.name} − {spec_b.name}; "
            + (f"created {result.name} ({result.id})." if result else "result suppressed within tolerance.")
        )
        references = [spec_a.id, spec_b.id]
        if result and result.id:
            references.append(result.id)
        self._record_history_event("Math", summary, references)
        if result:
            self.overlay_service.add(result)
            self._add_spectrum(result)
            self._update_math_selectors()

    def compute_ratio(self) -> None:
        ids = self._selected_math_ids()
        if not ids:
            return
        spec_a = self.overlay_service.get(ids[0])
        spec_b = self.overlay_service.get(ids[1])
        result, info = self.math_service.ratio(spec_a, spec_b)
        self._log_math(info)
        masked_points = info.get("masked_points") if isinstance(info, dict) else None
        summary = f"Computed {spec_a.name} ÷ {spec_b.name}; created {result.name} ({result.id})."
        if masked_points:
            summary += f" Masked {masked_points} low-denominator points."
        references = [spec_a.id, spec_b.id]
        if result.id:
            references.append(result.id)
        self._record_history_event("Math", summary, references)
        self.overlay_service.add(result)
        self._add_spectrum(result)
        self._update_math_selectors()

    # Internal helpers --------------------------------------------------
    def _ingest_path(self, path: Path) -> None:
        try:
            spectrum = self.ingest_service.ingest(path)
        except Exception as exc:  # pragma: no cover - UI feedback
            QtWidgets.QMessageBox.critical(self, "Import failed", str(exc))
            return
        self.overlay_service.add(spectrum)
        self._add_spectrum(spectrum)
        self.status_bar.showMessage(f"Loaded {path.name}", 5000)
        self._update_math_selectors()
        self.refresh_overlay()
        self._show_metadata(spectrum)
        self._show_provenance(spectrum)
        ingest_meta = spectrum.metadata.get("ingest", {}) if isinstance(spectrum.metadata, dict) else {}
        importer = ingest_meta.get("importer", "Unknown importer")
        summary = f"Ingested {spectrum.name} via {importer}."
        references: List[str] = []
        if spectrum.id:
            references.append(spectrum.id)
<<<<<<< HEAD
        self._record_history_event("Import", summary, references, persist=False)
=======
        self._record_history_event("Import", summary, references)
>>>>>>> 39b95324
        self._refresh_library_view()

    def _add_spectrum(self, spectrum: Spectrum) -> None:
        base_color = self._assign_color(spectrum)
        display_color = self._display_color(base_color)
        group_item = self._derived_item if self._is_derived(spectrum) else self._originals_item
        visible_item = QtGui.QStandardItem()
        visible_item.setCheckable(True)
        visible_item.setCheckState(QtCore.Qt.CheckState.Checked)
        visible_item.setEditable(False)
        visible_item.setData(spectrum.id, QtCore.Qt.ItemDataRole.UserRole)

        color_item = QtGui.QStandardItem()
        color_item.setEditable(False)
        icon_pix = QtGui.QPixmap(16, 16)
        icon_pix.fill(display_color)
        color_item.setIcon(QtGui.QIcon(icon_pix))
        color_item.setData(spectrum.id, QtCore.Qt.ItemDataRole.UserRole)

        alias_item = QtGui.QStandardItem(spectrum.name)
        alias_item.setEditable(False)
        alias_item.setData(spectrum.id, QtCore.Qt.ItemDataRole.UserRole)
        group_item.appendRow([alias_item, visible_item, color_item])
        self.dataset_tree.expandAll()
        self._dataset_items[spectrum.id] = alias_item
        self._dataset_color_items[spectrum.id] = color_item
        self._visibility[spectrum.id] = True
        _source_x, source_y = self._source_units(spectrum)
        self._display_y_units[spectrum.id] = source_y
        self._add_plot_trace(spectrum, base_color)

    def _add_plot_trace(self, spectrum: Spectrum, base_color: QtGui.QColor) -> None:
        alias_item = self._dataset_items.get(spectrum.id)
        alias = alias_item.text() if alias_item else spectrum.name
        x_nm = self._to_nm(spectrum.x, spectrum.x_unit)
        display_y_unit = self._display_y_units.get(spectrum.id, spectrum.y_unit)
        _, y_display = self.units_service.from_canonical(
            spectrum.x,
            spectrum.y,
            spectrum.x_unit,
            display_y_unit,
        )
        display_color = self._display_color(base_color)
        style = TraceStyle(
            color=QtGui.QColor(display_color),
            width=1.6,
            antialias=False,
            show_in_legend=True,
        )
        self.plot.add_trace(
            key=spectrum.id,
            alias=alias,
            x_nm=x_nm,
            y=y_display,
            style=style,
        )
        self.plot.set_y_label(self._format_y_axis_label(display_y_unit))
        self.plot.autoscale()

    # Library helpers --------------------------------------------------
    def _refresh_library_view(self) -> None:
        view = getattr(self, "library_view", None)
        if view is None:
            return

        view.setUpdatesEnabled(False)
        view.clear()
        self._library_items.clear()

        store = self.store or self.ingest_service.store
        if store is None:
            self._add_library_placeholder("Persistent cache is disabled. Enable it to build the library.")
            view.setEnabled(False)
            view.setUpdatesEnabled(True)
            return

        view.setEnabled(True)
        try:
            entries = store.list_entries()
        except Exception as exc:  # pragma: no cover - filesystem feedback
            self._add_library_placeholder(f"Unable to read cache: {exc}")
            view.setEnabled(False)
            view.setUpdatesEnabled(True)
            return

        if not entries:
            self._add_library_placeholder("No cached files yet. Import spectra to build the library.")
            view.setUpdatesEnabled(True)
            return

        sorter = lambda item: str(item[1].get("updated") or item[1].get("created") or "")
        for sha, record in sorted(entries.items(), key=sorter, reverse=True):
            columns = self._library_columns(record)
            item = QtWidgets.QTreeWidgetItem(columns)
            self._decorate_library_item(item, record)
            view.addTopLevelItem(item)
            if sha:
                self._library_items[str(sha)] = item

        view.setUpdatesEnabled(True)

    def _library_columns(self, record: Mapping[str, Any]) -> list[str]:
        filename = record.get("filename") if isinstance(record, Mapping) else None
        stored_path = record.get("stored_path") if isinstance(record, Mapping) else None
        original_path = record.get("original_path") if isinstance(record, Mapping) else None
        sha = record.get("sha256") if isinstance(record, Mapping) else None
        size = self._format_bytes(record.get("bytes") if isinstance(record, Mapping) else None)

        if isinstance(filename, str) and filename:
            label = filename
        elif isinstance(original_path, str) and original_path:
            label = Path(original_path).name
        elif isinstance(stored_path, str) and stored_path:
            label = Path(stored_path).name
        elif isinstance(sha, str) and sha:
            label = sha
        else:
            label = "Cached file"

        stored_display = str(stored_path) if isinstance(stored_path, str) else ""

        importer = ""
        source = record.get("source") if isinstance(record, Mapping) else None
        origin = "Local import"
        if isinstance(source, Mapping):
            ingest = source.get("ingest")
            if isinstance(ingest, Mapping):
                importer = str(ingest.get("importer") or "")
            remote = source.get("remote")
            if isinstance(remote, Mapping):
                provider = str(remote.get("provider") or "Remote source")
                identifier = remote.get("identifier")
                origin = provider if not identifier else f"{provider} ({identifier})"
                stored_display = stored_display or str(remote.get("uri") or "")

        return [
            label,
            origin,
            str(sha or ""),
            stored_display,
            size,
            importer,
        ]

    def _decorate_library_item(self, item: QtWidgets.QTreeWidgetItem, record: Mapping[str, Any]) -> None:
        stored_path = record.get("stored_path") if isinstance(record, Mapping) else None
        original_path = record.get("original_path") if isinstance(record, Mapping) else None
        source = record.get("source") if isinstance(record, Mapping) else None
        remote = source.get("remote") if isinstance(source, Mapping) else None
        tooltip_lines = [item.text(0)]
        if isinstance(stored_path, str) and stored_path:
            tooltip_lines.append(f"Stored at: {stored_path}")
        if (
            isinstance(original_path, str)
            and original_path
            and original_path != stored_path
        ):
            tooltip_lines.append(f"Original path: {original_path}")
        if isinstance(remote, Mapping):
            provider = remote.get("provider")
            if provider:
                tooltip_lines.append(f"Provider: {provider}")
            uri = remote.get("uri")
            if uri:
                tooltip_lines.append(f"URI: {uri}")
        item.setToolTip(0, "\n".join(filter(None, tooltip_lines)))

        for col in range(1, item.columnCount()):
            text = item.text(col)
            if text:
                item.setToolTip(col, text)

    def _add_library_placeholder(self, message: str) -> None:
        view = getattr(self, "library_view", None)
        if view is None:
            return
        placeholder = QtWidgets.QTreeWidgetItem([message, "", "", "", "", ""])
        placeholder.setFlags(QtCore.Qt.ItemFlag.NoItemFlags)
        view.addTopLevelItem(placeholder)
        view.setFirstColumnSpanned(placeholder, True)

    @staticmethod
    def _format_bytes(value: object) -> str:
        if not isinstance(value, (int, float)):
            return ""
        size = float(value)
        units = ["B", "KB", "MB", "GB", "TB"]
        for unit in units:
            if size < 1024 or unit == units[-1]:
                if unit == "B":
                    return f"{int(size)} {unit}"
                return f"{size:.1f} {unit}"
            size /= 1024
        return f"{int(value)} B"

    def _show_metadata(self, spectrum: Spectrum | None) -> None:
        if spectrum is None:
            self.info_panel.hide()
            self.info_placeholder.show()
            return

        alias_item = self._dataset_items.get(spectrum.id)
        alias_text = alias_item.text() if alias_item else spectrum.name
        self.info_name.setText(spectrum.name)
        self.info_alias.setText(alias_text)
        source = spectrum.source_path.name if spectrum.source_path else "N/A"
        self.info_source.setText(source)
        source_x, source_y = self._source_units(spectrum)
        self.info_units.setText(f"x: {source_x} | y: {source_y}")
        self.info_units.setToolTip("Canonical units: x=nm | y=A₁₀")
        if spectrum.x.size:
            self.info_range_x.setText(f"{float(spectrum.x.min()):.4g} – {float(spectrum.x.max()):.4g} {spectrum.x_unit}")
            self.info_points.setText(str(int(spectrum.x.size)))
        else:
            self.info_range_x.setText("–")
            self.info_points.setText("0")
        if spectrum.y.size:
            self.info_range_y.setText(f"{float(spectrum.y.min()):.4g} – {float(spectrum.y.max()):.4g} {spectrum.y_unit}")
        else:
            self.info_range_y.setText("–")
        self.info_panel.show()
        self.info_placeholder.hide()

    def _show_provenance(self, spectrum: Spectrum | None) -> None:
        if spectrum is None:
            self.prov_tree.clear()
            self.provenance_view.clear()
            self.prov_tree.hide()
            self.provenance_view.hide()
            self.prov_placeholder.show()
            return

        self.prov_tree.clear()
        root = QtWidgets.QTreeWidgetItem([spectrum.name, spectrum.id])
        self.prov_tree.addTopLevelItem(root)

        parents = getattr(spectrum, 'parents', ())
        if parents:
            parents_node = QtWidgets.QTreeWidgetItem(["Parents", ", ".join(parents)])
            root.addChild(parents_node)

        transforms = getattr(spectrum, 'transforms', ())
        for transform in transforms:
            node = QtWidgets.QTreeWidgetItem([
                transform.get('name', transform.get('operation', 'Transform')),
                json_pretty(transform),
            ])
            root.addChild(node)

        metadata_node = QtWidgets.QTreeWidgetItem([
            "Metadata keys",
            ", ".join(sorted(map(str, spectrum.metadata.keys()))),
        ])
        root.addChild(metadata_node)

        self.prov_tree.expandAll()
        self.prov_tree.show()
        self.prov_placeholder.hide()

        self.provenance_view.setPlainText(json_pretty({
            'id': spectrum.id,
            'metadata': spectrum.metadata,
            'parents': list(parents),
            'transforms': list(transforms),
        }))
        self.provenance_view.show()

    # History helpers --------------------------------------------------
    def _load_history_entries(self) -> None:
        if not getattr(self, "_history_ui_ready", False):
            return
        try:
            entries = self.knowledge_log.load_entries(limit=250)
        except Exception as exc:  # pragma: no cover - filesystem feedback
            self._log("History", f"Failed to load knowledge log: {exc}")
            return
        self._history_entries = entries
        self._refresh_history_component_filter()
        self._refresh_history_table(select_first=True)

    def _refresh_history_component_filter(self) -> None:
        if not getattr(self, "_history_ui_ready", False):
            return
        current = self.history_component_filter.currentText()
        self.history_component_filter.blockSignals(True)
        self.history_component_filter.clear()
        self.history_component_filter.addItem("All Components")
        for component in sorted({entry.component for entry in self._history_entries}):
            self.history_component_filter.addItem(component)
        if current:
            idx = self.history_component_filter.findText(current)
            if idx != -1:
                self.history_component_filter.setCurrentIndex(idx)
        self.history_component_filter.blockSignals(False)

    def _filtered_history_entries(self) -> list[KnowledgeLogEntry]:
        if not getattr(self, "_history_ui_ready", False):
            return []
        entries = list(self._history_entries)
        component = self.history_component_filter.currentText()
        if component and component != "All Components":
            entries = [entry for entry in entries if entry.component == component]
        text = self.history_search.text().strip().lower()
        if text:
            entries = [
                entry
                for entry in entries
                if text in entry.summary.lower()
                or any(text in ref.lower() for ref in entry.references)
                or text in entry.component.lower()
            ]
        return entries

    def _refresh_history_table(self, *, select_first: bool = False) -> None:
        if not getattr(self, "_history_ui_ready", False):
            return
        entries = self._filtered_history_entries()
        self._displayed_history_entries = entries
        self.history_table.setRowCount(len(entries))
        for row, entry in enumerate(entries):
            timestamp = entry.timestamp.astimezone().strftime("%Y-%m-%d %H:%M") if entry.timestamp.tzinfo else entry.timestamp.strftime("%Y-%m-%d %H:%M")
            items = [
                QtWidgets.QTableWidgetItem(timestamp),
                QtWidgets.QTableWidgetItem(entry.component),
                QtWidgets.QTableWidgetItem(entry.summary.splitlines()[0] if entry.summary else ""),
            ]
            for col, item in enumerate(items):
                item.setFlags(item.flags() & ~QtCore.Qt.ItemFlag.ItemIsEditable)
                self.history_table.setItem(row, col, item)
        if not entries:
            self.history_detail.clear()
            return
        if select_first:
            self.history_table.selectRow(0)
            self.history_detail.setPlainText(entries[0].raw.strip())

    def _on_history_filter_changed(self) -> None:
        self._refresh_history_table(select_first=True)

    def _on_history_selection_changed(self) -> None:
        if not getattr(self, "_history_ui_ready", False):
            return
        indexes = self.history_table.selectionModel().selectedRows()
        if not indexes:
            self.history_detail.clear()
            return
        row = indexes[0].row()
        if 0 <= row < len(self._displayed_history_entries):
            entry = self._displayed_history_entries[row]
            self.history_detail.setPlainText(entry.raw.strip())

    def _export_history_entries(self) -> None:
        entries = self._filtered_history_entries()
        if not entries:
            QtWidgets.QMessageBox.information(self, "No Entries", "Nothing to export.")
            return
        save_path, _ = QtWidgets.QFileDialog.getSaveFileName(
            self,
            "Export History",
            str(Path.home() / "spectra_history.md"),
            "Markdown (*.md *.markdown)",
        )
        if not save_path:
            return
        try:
            self.knowledge_log.export_entries(Path(save_path), entries)
        except Exception as exc:  # pragma: no cover - filesystem feedback
            QtWidgets.QMessageBox.warning(self, "Export Failed", str(exc))
            self._log("History", f"Export failed: {exc}")
        else:
            self._log("History", f"Exported {len(entries)} entries to {save_path}")

    def _append_history_entry(self, entry: KnowledgeLogEntry) -> None:
        self._history_entries.insert(0, entry)
        self._refresh_history_component_filter()
        self._refresh_history_table(select_first=True)

    def _record_history_event(
        self,
        component: str,
        summary: str,
        references: Sequence[str] | None = None,
        *,
        persist: bool = True,
    ) -> None:
        try:
            entry = self.knowledge_log.record_event(
                component,
                summary,
                references,
                persist=persist,
            )
        except Exception as exc:  # pragma: no cover - filesystem feedback
            self._log("History", f"Failed to record event: {exc}")
            return
        if getattr(self, "_history_ui_ready", False):
            self._append_history_entry(entry)

    def _record_remote_history_event(self, spectrum: Spectrum) -> Mapping[str, Any]:
        metadata = spectrum.metadata if isinstance(spectrum.metadata, Mapping) else {}
        cache_record = metadata.get("cache_record") if isinstance(metadata, Mapping) else None
        remote: Mapping[str, Any] | None = None
        if isinstance(cache_record, Mapping):
            source = cache_record.get("source")
            if isinstance(source, Mapping):
                candidate = source.get("remote")
                if isinstance(candidate, Mapping):
                    remote = candidate
        provider = str(remote.get("provider", "remote source")) if remote else "remote source"
        summary = f"Imported {spectrum.name} ({spectrum.id}) from {provider}; cached in Library."
        references = [spectrum.id] if spectrum.id else []
        self._record_history_event("Remote Import", summary, references)
        uri = str(remote.get("uri")) if remote and remote.get("uri") else None
        summary = f"Imported {spectrum.name} via {provider}."
        references = [ref for ref in [spectrum.id] if ref]
<<<<<<< HEAD
        self._record_history_event("Remote Import", summary, references, persist=False)
=======
        self._record_history_event("Remote Import", summary, references)
>>>>>>> 39b95324
        return {"provider": provider, "uri": uri}

    def _populate_data_table(self, views: Iterable[dict]) -> None:
        views = list(views)
        if not views:
            self.data_table.clearContents()
            self.data_table.setRowCount(0)
            return

        x_header = f"X ({self.plot_unit()})"
        y_units = {self._format_display_unit(str(view.get("y_unit", ""))) for view in views if view.get("y_unit")}
        if not y_units:
            y_header = "Y"
        elif len(y_units) == 1:
            unit = next(iter(y_units))
            y_header = f"Y ({unit})"
        else:
            y_header = "Y (mixed)"
        self.data_table.setHorizontalHeaderLabels(["Spectrum", "Point", x_header, y_header])

        rows = sum(min(100, len(view['x'])) for view in views)
        self.data_table.setRowCount(rows)
        row_index = 0
        for view in views:
            x_arr = view['x']
            y_arr = view['y']
            for idx, (x, y) in enumerate(zip(x_arr[:100], y_arr[:100])):
                self.data_table.setItem(row_index, 0, QtWidgets.QTableWidgetItem(view['name']))
                self.data_table.setItem(row_index, 1, QtWidgets.QTableWidgetItem(str(idx)))
                self.data_table.setItem(row_index, 2, QtWidgets.QTableWidgetItem(f"{x:.6g}"))
                self.data_table.setItem(row_index, 3, QtWidgets.QTableWidgetItem(f"{y:.6g}"))
                row_index += 1
        if rows == 0:
            self.data_table.clearContents()
            self.data_table.setRowCount(0)

    def _update_math_selectors(self) -> None:
        spectra = self.overlay_service.list()
        self.math_a.clear()
        self.math_b.clear()
        for spec in spectra:
            alias_item = self._dataset_items.get(spec.id)
            display_name = alias_item.text() if alias_item else spec.name
            self.math_a.addItem(display_name, spec.id)
            self.math_b.addItem(display_name, spec.id)

    def _selected_math_ids(self) -> list[str]:
        if self.math_a.count() < 2 or self.math_b.count() < 2:
            QtWidgets.QMessageBox.information(self, "Need more spectra", "Load at least two spectra for math operations.")
            return []
        return [self.math_a.currentData(), self.math_b.currentData()]

    def _log_math(self, info: dict) -> None:
        new_line = json_pretty(info)
        self.math_log.appendPlainText(new_line)
        self._log("Math", new_line)

    def _normalise_y(self, label: str) -> str:
        mapping = {"%T": "percent_transmittance"}
        return mapping.get(label, label)

    def _source_units(self, spectrum: Spectrum) -> tuple[str, str]:
        metadata = spectrum.metadata if isinstance(spectrum.metadata, Mapping) else {}
        source_units = metadata.get("source_units") if isinstance(metadata, Mapping) else None
        if not isinstance(source_units, Mapping):
            return spectrum.x_unit, spectrum.y_unit
        x_unit = str(source_units.get("x", spectrum.x_unit))
        y_unit = str(source_units.get("y", spectrum.y_unit))
        return x_unit, y_unit

    def _format_display_unit(self, unit: str) -> str:
        normalised = unit.strip().lower()
        pretty = {
            "absorbance": "A₁₀",
            "absorbance_e": "Aᴇ",
            "transmittance": "T",
            "percent_transmittance": "%T",
        }.get(normalised, unit)
        return pretty

    def _format_y_axis_label(self, unit: str) -> str:
        unit_label = self._format_display_unit(unit)
        normalised = self._normalization_mode.strip()
        if normalised.lower() not in {"", "none", "identity"}:
            return f"Intensity ({unit_label}, normalized: {normalised})"
        return f"Intensity ({unit_label})"

    def _assign_color(self, spectrum: Spectrum) -> QtGui.QColor:
        if spectrum.id in self._spectrum_colors:
            return self._spectrum_colors[spectrum.id]

        color: QtGui.QColor | None = None
        metadata = spectrum.metadata if isinstance(spectrum.metadata, dict) else {}
        operation = metadata.get('operation') if isinstance(metadata, dict) else None
        parents: List[str] = []
        if isinstance(operation, dict):
            parents = list(operation.get('parents') or [])
        if parents:
            base_id = parents[0]
            base_color = self._spectrum_colors.get(base_id)
            if base_color:
                color = QtGui.QColor(base_color)
                color = color.lighter(130)
        if color is None:
            color = self._palette[self._palette_index % len(self._palette)]
            self._palette_index += 1
        self._spectrum_colors[spectrum.id] = color
        return color

    def _display_color(self, base: QtGui.QColor) -> QtGui.QColor:
        if self._use_uniform_palette:
            return QtGui.QColor(self._uniform_color)
        return QtGui.QColor(base)

    def _update_dataset_icon(self, spectrum_id: str, color: QtGui.QColor) -> None:
        color_item = self._dataset_color_items.get(spectrum_id)
        if color_item is None:
            return
        icon_pix = QtGui.QPixmap(16, 16)
        icon_pix.fill(color)
        color_item.setIcon(QtGui.QIcon(icon_pix))

    def _is_derived(self, spectrum: Spectrum) -> bool:
        metadata = spectrum.metadata
        if isinstance(metadata, dict) and 'operation' in metadata:
            return True
        return bool(getattr(spectrum, 'parents', ()))

    def _to_nm(self, x: np.ndarray, unit: str) -> np.ndarray:
        data = np.asarray(x, dtype=np.float64)
        if unit == "nm":
            return data
        if unit in ("Angstrom", "Å"):
            return data / 10.0
        if unit in ("um", "µm"):
            return data * 1000.0
        if unit in ("cm^-1", "cm⁻¹"):
            with np.errstate(divide='ignore'):
                return 1e7 / data
        return data

    def _selected_dataset_ids(self) -> list[str]:
        selection = self.dataset_tree.selectionModel()
        if not selection:
            return []
        ids: list[str] = []
        for index in selection.selectedRows():
            item = self.dataset_model.itemFromIndex(index)
            if not item:
                continue
            value = item.data(QtCore.Qt.ItemDataRole.UserRole)
            if value and value != "group":
                ids.append(value)
        return ids

    def _on_dataset_selection_changed(self, selected, deselected) -> None:
        ids = self._selected_dataset_ids()
        spectrum = self.overlay_service.get(ids[-1]) if ids else None
        self._show_metadata(spectrum)
        self._show_provenance(spectrum)
        self.refresh_overlay()

    def _on_dataset_data_changed(
        self,
        top_left: QtCore.QModelIndex,
        bottom_right: QtCore.QModelIndex,
        roles: List[int],
    ) -> None:
        if top_left.column() != 1:
            return
        for row in range(top_left.row(), bottom_right.row() + 1):
            index = top_left.sibling(row, 1)
            item = self.dataset_model.itemFromIndex(index)
            if not item:
                continue
            spec_id = item.data(QtCore.Qt.ItemDataRole.UserRole)
            if not spec_id or spec_id == "group":
                continue
            self._visibility[spec_id] = item.checkState() == QtCore.Qt.CheckState.Checked
            self.plot.set_visible(spec_id, self._visibility[spec_id])
        self.refresh_overlay()

    def _toggle_data_table(self, checked: bool) -> None:
        self.data_table.setVisible(checked)

    def _swap_math_selection(self) -> None:
        idx_a = self.math_a.currentIndex()
        idx_b = self.math_b.currentIndex()
        if idx_a == -1 or idx_b == -1:
            return
        self.math_a.setCurrentIndex(idx_b)
        self.math_b.setCurrentIndex(idx_a)

    # Reference ---------------------------------------------------------
    def _build_reference_tab(self) -> None:
        self.tab_reference = QtWidgets.QWidget()
        layout = QtWidgets.QVBoxLayout(self.tab_reference)
        layout.setContentsMargins(6, 6, 6, 6)

        intro = QtWidgets.QLabel(
            "Curated line lists, infrared heuristics, and JWST quick-look spectra are bundled for offline use."
        )
        intro.setWordWrap(True)
        intro.setStyleSheet("color: #555;")
        layout.addWidget(intro)

        controls = QtWidgets.QHBoxLayout()
        layout.addLayout(controls)

        controls.addWidget(QtWidgets.QLabel("Dataset:"))
        self.reference_dataset_combo = QtWidgets.QComboBox()
        self.reference_dataset_combo.currentIndexChanged.connect(self._on_reference_dataset_changed)
        controls.addWidget(self.reference_dataset_combo, 1)

        self.reference_filter = QtWidgets.QLineEdit()
        self.reference_filter.setPlaceholderText("Filter rows…")
        self.reference_filter.textChanged.connect(self._filter_reference_rows)
        controls.addWidget(self.reference_filter, 1)

        controls.addStretch(1)
        self.reference_overlay_checkbox = QtWidgets.QCheckBox("Overlay on plot")
        self.reference_overlay_checkbox.setEnabled(False)
        self.reference_overlay_checkbox.toggled.connect(self._on_reference_overlay_toggled)
        controls.addWidget(self.reference_overlay_checkbox)

        self.reference_table = QtWidgets.QTableWidget()
        self.reference_table.setEditTriggers(QtWidgets.QAbstractItemView.NoEditTriggers)
        self.reference_table.setSelectionMode(QtWidgets.QAbstractItemView.SingleSelection)
        self.reference_table.setAlternatingRowColors(True)
        header = self.reference_table.horizontalHeader()
        header.setStretchLastSection(True)
        self.reference_table.itemSelectionChanged.connect(self._on_reference_row_selection_changed)
        layout.addWidget(self.reference_table, 1)

        self.reference_plot = pg.PlotWidget()
        self.reference_plot.setObjectName("reference-plot")
        self.reference_plot.setMinimumHeight(220)
        self.reference_plot.showGrid(x=True, y=True, alpha=0.25)
        default_unit = self.plot_unit()
        self.reference_plot.setLabel("bottom", "Wavelength", units=default_unit)
        self.reference_plot.setLabel("left", "Relative Intensity")
        layout.addWidget(self.reference_plot, 1)

        self.reference_meta = QtWidgets.QTextBrowser()
        self.reference_meta.setOpenExternalLinks(True)
        self.reference_meta.setPlaceholderText("Select a dataset to view its citation and context.")
        self.reference_meta.setMinimumHeight(160)
        layout.addWidget(self.reference_meta)

        self._populate_reference_combo()

    def _on_reference_dataset_changed(self, index: int) -> None:
        if index < 0:
            return
        if hasattr(self, "reference_dataset_combo"):
            label = self.reference_dataset_combo.itemText(index)
            self._log("Reference", f"Dataset → {label}")
        self._refresh_reference_dataset()

    def _populate_reference_combo(self) -> None:
        combo = self.reference_dataset_combo
        combo.blockSignals(True)
        combo.clear()

        def add_option(label: str, kind: str, key: Optional[str] = None) -> None:
            combo.addItem(label)
            idx = combo.count() - 1
            payload: Dict[str, Optional[str]] = {"kind": kind, "key": key if key is None else str(key)}
            combo.setItemData(idx, payload, QtCore.Qt.ItemDataRole.UserRole)

        add_option("NIST Hydrogen Lines (Balmer & Lyman)", "spectral_lines")
        add_option("IR Functional Groups", "ir_groups")
        add_option("Line-shape Placeholders", "line_shapes")

        for target in self.reference_library.jwst_targets():
            name = target.get("name", "Unknown")
            instrument = target.get("instrument") or "—"
            add_option(f"JWST: {name} ({instrument})", "jwst", target.get("id"))

        combo.blockSignals(False)
        if combo.count():
            combo.setCurrentIndex(0)
        self.reference_overlay_checkbox.blockSignals(True)
        self.reference_overlay_checkbox.setChecked(False)
        self.reference_overlay_checkbox.blockSignals(False)
        self._refresh_reference_dataset()

    def _filter_reference_rows(self, _: str) -> None:
        self._refresh_reference_dataset()

    def _current_reference_option(self) -> Optional[tuple[str, Optional[str]]]:
        combo = getattr(self, "reference_dataset_combo", None)
        if combo is None:
            return None
        index = combo.currentIndex()
        if index < 0:
            return None
        payload = combo.itemData(index, QtCore.Qt.ItemDataRole.UserRole)
        if isinstance(payload, Mapping):
            kind = str(payload.get("kind", ""))
            key_obj = payload.get("key")
            key = None if key_obj is None else str(key_obj)
            return (kind, key)
        return None

    def _refresh_reference_dataset(self) -> None:
        option = self._current_reference_option()
        if option is None:
            self.reference_table.setRowCount(0)
            self.reference_table.setColumnCount(0)
            self.reference_meta.clear()
            self._clear_reference_plot()
            self._update_reference_overlay_state(None)
            return

        kind, key = option
        query = self.reference_filter.text().strip().lower()
        overlay_payload: Optional[Dict[str, Any]] = None

        self._clear_reference_plot()
        self._line_shape_rows = []

        if kind == "spectral_lines":
            entries = self.reference_library.spectral_lines()
            filtered = self._filter_reference_entries(entries, query)
            self.reference_table.setColumnCount(6)
            self.reference_table.setHorizontalHeaderLabels(
                ["Series", "Transition", "λ₀ (nm)", "ṽ (cm⁻¹)", "Aₖᵢ (s⁻¹)", "Relative Intensity"]
            )
            self.reference_table.setRowCount(len(filtered))
            for row, entry in enumerate(filtered):
                self._set_table_item(row, 0, entry.get("series", ""))
                self._set_table_item(row, 1, entry.get("transition", ""))
                self._set_table_item(row, 2, self._format_float(entry.get("vacuum_wavelength_nm")))
                self._set_table_item(row, 3, self._format_float(entry.get("wavenumber_cm_1")))
                self._set_table_item(row, 4, self._format_scientific(entry.get("einstein_a_s_1")))
                self._set_table_item(row, 5, self._format_float(entry.get("relative_intensity"), precision=2))
            meta = self.reference_library.hydrogen_metadata()
            notes = self._merge_provenance(meta)
            self._set_reference_meta(meta.get("citation"), meta.get("url"), notes)
            overlay_payload = self._render_reference_spectral_lines(filtered)

        elif kind == "ir_groups":
            entries = self.reference_library.ir_functional_groups()
            filtered = self._filter_reference_entries(entries, query)
            self.reference_table.setColumnCount(5)
            self.reference_table.setHorizontalHeaderLabels(
                ["Group", "Range (cm⁻¹)", "Intensity", "Modes", "Notes"]
            )
            self.reference_table.setRowCount(len(filtered))
            for row, entry in enumerate(filtered):
                self._set_table_item(row, 0, entry.get("group", ""))
                span = f"{self._format_float(entry.get('wavenumber_cm_1_min'), precision=0)} – {self._format_float(entry.get('wavenumber_cm_1_max'), precision=0)}"
                self._set_table_item(row, 1, span)
                self._set_table_item(row, 2, entry.get("intensity", ""))
                modes = ", ".join(entry.get("associated_modes", []))
                self._set_table_item(row, 3, modes)
                self._set_table_item(row, 4, entry.get("notes", ""))
            meta = self.reference_library.ir_metadata()
            notes = self._merge_provenance(meta)
            self._set_reference_meta(meta.get("citation"), meta.get("url"), notes)
            overlay_payload = self._render_reference_ir_groups(filtered)

        elif kind == "line_shapes":
            entries = self.reference_library.line_shape_placeholders()
            filtered = self._filter_reference_entries(entries, query)
            self._line_shape_rows = list(filtered)
            self.reference_table.setColumnCount(5)
            self.reference_table.setHorizontalHeaderLabels(
                ["Model", "Status", "Parameters", "Units", "Example"]
            )
            self.reference_table.setRowCount(len(filtered))
            for row, entry in enumerate(filtered):
                label = entry.get("label", entry.get("id", ""))
                self._set_table_item(row, 0, label)
                self._set_table_item(row, 1, entry.get("status", ""))
                params = entry.get("parameters", [])
                params_text = ", ".join(params) if isinstance(params, list) else ""
                self._set_table_item(row, 2, params_text)
                units_map = entry.get("units")
                units_text = ", ".join(
                    f"{key} ({value})" for key, value in units_map.items()
                ) if isinstance(units_map, Mapping) else ""
                self._set_table_item(row, 3, units_text)
                example_text = self._format_line_shape_example(entry.get("example_parameters"))
                self._set_table_item(row, 4, example_text)

            if filtered:
                self.reference_table.blockSignals(True)
                self.reference_table.selectRow(0)
                self.reference_table.blockSignals(False)
                overlay_payload = self._render_selected_line_shape()
            else:
                self.reference_table.clearSelection()
                meta = self.reference_library.line_shape_metadata()
                self.reference_meta.setHtml(self._line_shape_overview_html(meta))

        elif kind == "jwst":
            if key is None:
                self.reference_table.setRowCount(0)
                self.reference_table.setColumnCount(0)
                self.reference_meta.clear()
                self._clear_reference_plot()
                self._update_reference_overlay_state(None)
                return
            target = self.reference_library.jwst_target(str(key))
            if not target:
                self.reference_table.setRowCount(0)
                self.reference_table.setColumnCount(0)
                self.reference_meta.setHtml("<p>Target metadata unavailable.</p>")
                self._update_reference_overlay_state(None)
                return
            data_rows = target.get("data", [])
            status = target.get("status")
            if not data_rows:
                self.reference_table.setRowCount(0)
                self.reference_table.setColumnCount(0)
                notes = target.get("source", {}).get("notes", "No public JWST spectrum available.")
                self._set_reference_meta(target.get("name"), target.get("source", {}).get("url"), notes)
                self._render_reference_jwst(target, [], "wavelength", "value", None)
                self._update_reference_overlay_state(None)
                return
            filtered = self._filter_reference_entries(data_rows, query)
            wavelength_key = next((k for k in data_rows[0].keys() if "wavelength" in k), "wavelength")
            value_key = "value" if "value" in data_rows[0] else next(iter(set(data_rows[0].keys()) - {wavelength_key}), "value")
            uncertainty_key = next((k for k in data_rows[0].keys() if k.startswith("uncertainty")), None)
            columns = ["λ (µm)", f"Measurement ({target.get('data_units', 'value')})"]
            if uncertainty_key:
                units = uncertainty_key.split("_", 1)[-1].replace("_", " ")
                columns.append(f"Uncertainty ({units})")
            self.reference_table.setColumnCount(len(columns))
            self.reference_table.setHorizontalHeaderLabels(columns)
            self.reference_table.setRowCount(len(filtered))
            for row, entry in enumerate(filtered):
                self._set_table_item(row, 0, self._format_float(entry.get(wavelength_key)))
                self._set_table_item(row, 1, self._format_float(entry.get(value_key)))
                if uncertainty_key and len(columns) > 2:
                    self._set_table_item(row, 2, self._format_float(entry.get(uncertainty_key)))
            source = target.get("source", {})
            notes = source.get("notes", "")
            range_min, range_max = target.get("spectral_range_um", [None, None])
            range_text = ""
            if range_min is not None and range_max is not None:
                range_text = f"Range: {self._format_float(range_min)} – {self._format_float(range_max)} µm"
            resolution = target.get("spectral_resolution")
            resolution_text = f"Resolving power ≈ {resolution}" if resolution else "Resolving power pending"
            meta_html = (
                f"<p><b>{target.get('name')}</b><br/>"
                f"Instrument: {target.get('instrument', '—')} | Program: {target.get('program', '—')}<br/>"
                f"{range_text}<br/>{resolution_text}<br/>"
                f"Data units: {target.get('data_units', '—')}</p>"
            )
            if source.get("url"):
                meta_html += f"<p><a href='{source['url']}'>Source documentation</a></p>"
            if notes:
                meta_html += f"<p>{notes}</p>"
            provenance_html = self._format_target_provenance(target.get("provenance"))
            if provenance_html:
                meta_html += provenance_html
            if status:
                meta_html += f"<p>Status: {status}</p>"
            self.reference_meta.setHtml(meta_html)
            overlay_payload = self._render_reference_jwst(
                target, filtered, wavelength_key, value_key, uncertainty_key
            )

        else:
            self.reference_table.setRowCount(0)
            self.reference_table.setColumnCount(0)
            self.reference_meta.clear()
            self._clear_reference_plot()

        self.reference_table.resizeColumnsToContents()
        self._update_reference_overlay_state(overlay_payload)

    def _filter_reference_entries(
        self, entries: List[Mapping[str, Any]], query: str
    ) -> List[Mapping[str, Any]]:
        if not query:
            return entries
        needle = query.lower()
        filtered: List[Mapping[str, Any]] = []
        for entry in entries:
            tokens = " ".join(token.lower() for token in ReferenceLibrary.flatten_entry(entry))
            if needle in tokens:
                filtered.append(entry)
        return filtered

    def _clear_reference_plot(self) -> None:
        if hasattr(self, "reference_plot"):
            for item in getattr(self, "_reference_plot_items", []):
                try:
                    self.reference_plot.removeItem(item)
                except Exception:  # pragma: no cover - defensive against pyqtgraph internals
                    pass
            self.reference_plot.clear()
            self.reference_plot.showGrid(x=True, y=True, alpha=0.25)
        self._reference_plot_items = []

    def _render_reference_spectral_lines(
        self, entries: List[Mapping[str, Any]]
    ) -> Optional[Dict[str, Any]]:
        wavelengths: List[float] = []
        intensities: List[float] = []
        for entry in entries:
            wavelength = self._coerce_float(entry.get("vacuum_wavelength_nm"))
            if wavelength is None:
                continue
            wavelengths.append(wavelength)
            intensity = self._coerce_float(entry.get("relative_intensity"))
            intensities.append(intensity if intensity is not None else 1.0)

        if not wavelengths:
            display_unit = self._reference_display_unit()
            self.reference_plot.setLabel("bottom", "Wavelength", units=display_unit)
            self.reference_plot.setLabel("left", "Relative Intensity (a.u.)")
            return None

        wavelengths_nm = np.array(wavelengths, dtype=float)
        intensities_arr = np.array(intensities, dtype=float)
        max_intensity = float(np.nanmax(intensities_arr)) if intensities_arr.size else 1.0
        if not np.isfinite(max_intensity) or max_intensity <= 0:
            max_intensity = 1.0

        display_unit = self._reference_display_unit()
        display_wavelengths = self._convert_nm_to_unit(wavelengths_nm, display_unit)
        pen = pg.mkPen(color="#C72C41", width=2)
        for x_val, intensity in zip(display_wavelengths, intensities_arr):
            height = float(intensity) if np.isfinite(intensity) and intensity > 0 else 1.0
            item = self.reference_plot.plot([x_val, x_val], [0.0, height], pen=pen)
            self._reference_plot_items.append(item)

        self.reference_plot.setLabel("bottom", "Wavelength", units=display_unit)
        self.reference_plot.setLabel("left", "Relative Intensity (a.u.)")
        self.reference_plot.setYRange(0.0, max_intensity * 1.1, padding=0.05)
        return self._build_overlay_for_lines(wavelengths_nm, intensities_arr)

    def _render_reference_ir_groups(
        self, entries: List[Mapping[str, Any]]
    ) -> Optional[Dict[str, Any]]:
        if not entries:
            self.reference_plot.setLabel("bottom", "Wavenumber", units="cm⁻¹")
            self.reference_plot.setLabel("left", "Relative Presence")
            return None

        brush = pg.mkBrush(109, 89, 122, 45)
        pen = pg.mkPen(color="#6D597A", width=1.2)
        for entry in entries:
            start = self._coerce_float(entry.get("wavenumber_cm_1_min"))
            end = self._coerce_float(entry.get("wavenumber_cm_1_max"))
            if start is None or end is None:
                continue
            if not np.isfinite(start) or not np.isfinite(end):
                continue
            lower = min(start, end)
            upper = max(start, end)
            region = pg.LinearRegionItem(values=(lower, upper), movable=False)
            region.setBrush(brush)
            # LinearRegionItem does not expose setPen; update the endpoint lines directly
            for line in getattr(region, "lines", []):
                line.setPen(pen)
            region.setZValue(5)
            self.reference_plot.addItem(region)
            self._reference_plot_items.append(region)

            label = entry.get("group") or entry.get("id")
            if label:
                centre = (lower + upper) / 2.0
                y_low, y_high = self._overlay_band_bounds()
                label_y = y_low + (y_high - y_low) * 0.5
                text_item = pg.TextItem(label, color="#6D597A")
                text_item.setAnchor((0.5, 0.5))
                text_item.setPos(centre, label_y)
                text_item.setZValue(6)
                self.reference_plot.addItem(text_item)
                self._reference_plot_items.append(text_item)

        self.reference_plot.setLabel("bottom", "Wavenumber", units="cm⁻¹")
        self.reference_plot.setLabel("left", "Relative Presence")
        return self._build_overlay_for_ir(entries)

    def _render_reference_jwst(
        self,
        target: Mapping[str, Any],
        rows: List[Mapping[str, Any]],
        wavelength_key: str,
        value_key: str,
        uncertainty_key: Optional[str],
    ) -> Optional[Dict[str, Any]]:
        units = target.get("data_units", "Value")
        self.reference_plot.setLabel("bottom", "Wavelength", units="µm")
        self.reference_plot.setLabel("left", str(units))
        if not rows:
            return None

        x_vals: List[float] = []
        y_vals: List[float] = []
        err_vals: List[float] = []
        for entry in rows:
            wavelength = self._coerce_float(entry.get(wavelength_key))
            value = self._coerce_float(entry.get(value_key))
            if wavelength is None or value is None:
                continue
            if not np.isfinite(wavelength) or not np.isfinite(value):
                continue
            x_vals.append(wavelength)
            y_vals.append(value)
            if uncertainty_key:
                err = self._coerce_float(entry.get(uncertainty_key))
                if err is None:
                    err = float("nan")
                err_vals.append(err)

        if not x_vals:
            return None

        x_array = np.array(x_vals, dtype=float)
        y_array = np.array(y_vals, dtype=float)
        plot_item = self.reference_plot.plot(x_array, y_array, pen=pg.mkPen(color="#33658A", width=2))
        self._reference_plot_items.append(plot_item)

        if uncertainty_key and err_vals:
            err_array = np.array(err_vals, dtype=float)
            upper = y_array + err_array
            lower = y_array - err_array
            dotted_pen = pg.mkPen(color="#33658A", width=1, style=QtCore.Qt.PenStyle.DotLine)
            upper_item = self.reference_plot.plot(x_array, upper, pen=dotted_pen)
            lower_item = self.reference_plot.plot(x_array, lower, pen=dotted_pen)
            self._reference_plot_items.extend([upper_item, lower_item])

        nm_values = self._convert_um_to_nm(x_array)
        return self._build_overlay_for_jwst(target, nm_values, y_array)

    def _on_reference_row_selection_changed(self) -> None:
        option = self._current_reference_option()
        if option is None or option[0] != "line_shapes":
            return
        overlay_payload = self._render_selected_line_shape()
        self._update_reference_overlay_state(overlay_payload)

    def _render_selected_line_shape(self) -> Optional[Dict[str, Any]]:
        if not self._line_shape_rows or self.line_shape_model is None:
            meta = self.reference_library.line_shape_metadata()
            self.reference_meta.setHtml(self._line_shape_overview_html(meta))
            self._clear_reference_plot()
            return None
        row = self.reference_table.currentRow()
        if row < 0 or row >= len(self._line_shape_rows):
            meta = self.reference_library.line_shape_metadata()
            self.reference_meta.setHtml(self._line_shape_overview_html(meta))
            self._clear_reference_plot()
            return None
        entry = self._line_shape_rows[row]
        return self._render_line_shape_entry(entry)

    def _render_line_shape_entry(self, entry: Mapping[str, Any]) -> Optional[Dict[str, Any]]:
        if self.line_shape_model is None:
            return None
        model_id = str(entry.get("id", ""))
        params = entry.get("example_parameters")
        params_map = params if isinstance(params, Mapping) else None
        outcome = self.line_shape_model.sample_profile(model_id, params_map)
        meta = self.reference_library.line_shape_metadata()
        if outcome is None:
            self._clear_reference_plot()
            self.reference_meta.setHtml(self._line_shape_overview_html(meta, entry, None))
            return None

        self._clear_reference_plot()
        x_nm = np.asarray(outcome.x, dtype=float)
        y_vals = np.asarray(outcome.y, dtype=float)
        display_unit = self._reference_display_unit()
        x_display = self._convert_nm_to_unit(x_nm, display_unit)
        pen = pg.mkPen(color="#4F6D7A", width=2)
        curve = self.reference_plot.plot(x_display, y_vals, pen=pen)
        self._reference_plot_items.append(curve)
        self.reference_plot.setLabel("bottom", "Wavelength", units=display_unit)
        self.reference_plot.setLabel("left", "Normalised intensity (a.u.)")
        if y_vals.size:
            y_max = float(np.nanmax(y_vals))
            if not np.isfinite(y_max) or y_max <= 0:
                y_max = 1.0
            self.reference_plot.setYRange(0.0, y_max * 1.1, padding=0.05)

        self.reference_meta.setHtml(self._line_shape_overview_html(meta, entry, outcome.metadata))
        alias = entry.get("label") or model_id or "Line-shape"
        payload = {
            "key": f"reference::line_shape::{model_id}",
            "alias": f"Reference – {alias}",
            "x_nm": x_nm,
            "y": y_vals,
            "color": "#4F6D7A",
            "width": 2.0,
            "model": model_id,
            "parameters": outcome.metadata.get("parameters", {}),
            "metadata": outcome.metadata,
        }
        return payload

    def _format_line_shape_example(self, params: Any) -> str:
        if not isinstance(params, Mapping):
            return ""
        tokens: List[str] = []
        for key, value in params.items():
            if isinstance(value, (int, float)):
                tokens.append(f"{key}={self._format_float(value)}")
            else:
                tokens.append(f"{key}={value}")
        return ", ".join(tokens)

    def _line_shape_overview_html(
        self,
        meta: Mapping[str, Any],
        entry: Mapping[str, Any] | None = None,
        outcome: Mapping[str, Any] | None = None,
    ) -> str:
        parts: List[str] = []
        if entry is not None:
            title = entry.get("label") or entry.get("id") or "Line-shape model"
            description = entry.get("description") or entry.get("notes") or ""
            parts.append(f"<p><b>{title}</b><br/>{description}</p>")

            units_map = entry.get("units")
            if isinstance(units_map, Mapping) and units_map:
                unit_items = "".join(
                    f"<li>{key}: {value}</li>" for key, value in units_map.items()
                )
                parts.append(f"<p><b>Units</b></p><ul>{unit_items}</ul>")

            params = outcome.get("parameters") if isinstance(outcome, Mapping) else entry.get("example_parameters")
            example_text = self._format_line_shape_example(params)
            if example_text:
                parts.append(f"<p><b>Example parameters:</b> {example_text}</p>")

            if isinstance(outcome, Mapping):
                highlights: List[str] = []
                for key in ("doppler_factor", "beta", "width_nm", "stark_width_nm", "delta_nm"):
                    value = outcome.get(key)
                    if value is None:
                        continue
                    if isinstance(value, (int, float)):
                        highlights.append(f"{key.replace('_', ' ')} = {self._format_float(value)}")
                    else:
                        highlights.append(f"{key.replace('_', ' ')} = {value}")
                if highlights:
                    parts.append("<p><b>Computed metrics:</b> " + ", ".join(highlights) + "</p>")

        notes = meta.get("notes")
        if notes:
            parts.append(f"<p>{notes}</p>")
        references = meta.get("references")
        if isinstance(references, list) and references:
            ref_lines = "".join(
                f"<li><a href='{ref.get('url')}'>{ref.get('citation')}</a></li>"
                if isinstance(ref, Mapping) and ref.get("url")
                else f"<li>{ref.get('citation')}</li>"
                for ref in references
                if isinstance(ref, Mapping) and ref.get("citation")
            )
            if ref_lines:
                parts.append(f"<p><b>References</b></p><ul>{ref_lines}</ul>")
        return "".join(parts) if parts else "<p>Line-shape placeholders</p>"

    def _reference_display_unit(self) -> str:
        return self.plot_unit()

    def _convert_nm_to_unit(self, values_nm: np.ndarray, unit: str) -> np.ndarray:
        normalised = self.units_service._normalise_x_unit(unit)
        if normalised == "nm":
            return values_nm
        if normalised in {"um", "µm"}:
            return values_nm / 1e3
        if normalised == "angstrom":
            return values_nm * 10.0
        if normalised == "cm^-1":
            with np.errstate(divide="ignore"):
                return np.where(values_nm != 0, 1e7 / values_nm, np.nan)
        return values_nm

    @staticmethod
    def _convert_um_to_nm(values_um: np.ndarray) -> np.ndarray:
        return values_um * 1e3

    @staticmethod
    def _coerce_float(value: Any) -> Optional[float]:
        try:
            return float(value)
        except (TypeError, ValueError):
            return None

    def _build_overlay_for_lines(
        self, wavelengths_nm: np.ndarray, intensities: np.ndarray
    ) -> Optional[Dict[str, Any]]:
        if wavelengths_nm.size == 0:
            return None

        if intensities.size != wavelengths_nm.size:
            intensities = np.full_like(wavelengths_nm, 1.0)

        y_min, y_max = self._overlay_vertical_bounds()
        span = y_max - y_min if np.isfinite(y_max - y_min) else 1.0
        baseline = y_min + span * 0.05
        cap = y_min + span * 0.35
        if not np.isfinite(baseline) or not np.isfinite(cap) or cap <= baseline:
            baseline = y_min
            cap = y_min + max(span, 1.0)
        max_intensity = float(np.nanmax(intensities)) if intensities.size else 1.0
        if not np.isfinite(max_intensity) or max_intensity <= 0:
            max_intensity = 1.0

        x_segments: List[float] = []
        y_segments: List[float] = []
        for value, raw_intensity in zip(wavelengths_nm, intensities):
            if not np.isfinite(value):
                continue
            intensity = float(raw_intensity) if np.isfinite(raw_intensity) and raw_intensity >= 0 else 0.0
            scaled_top = baseline + (cap - baseline) * (intensity / max_intensity)
            x_segments.extend([value, value, np.nan])
            y_segments.extend([baseline, scaled_top, np.nan])

        if not x_segments:
            return None

        return {
            "key": "reference::hydrogen_lines",
            "alias": "Reference – NIST Hydrogen",
            "x_nm": np.array(x_segments, dtype=float),
            "y": np.array(y_segments, dtype=float),
            "color": "#C72C41",
            "width": 1.4,
        }

    def _build_overlay_for_ir(self, entries: List[Mapping[str, Any]]) -> Optional[Dict[str, Any]]:
        x_segments: List[float] = []
        y_segments: List[float] = []
        y_low, y_high = self._overlay_band_bounds()
        labels: List[Dict[str, object]] = []

        for entry in entries:
            start = self._coerce_float(entry.get("wavenumber_cm_1_min"))
            end = self._coerce_float(entry.get("wavenumber_cm_1_max"))
            if start is None or end is None:
                continue
            if not np.isfinite(start) or not np.isfinite(end):
                continue
            nm_bounds = self.units_service._to_canonical_wavelength(np.array([start, end], dtype=float), "cm^-1")
            nm_low, nm_high = float(np.nanmin(nm_bounds)), float(np.nanmax(nm_bounds))
            if not np.isfinite(nm_low) or not np.isfinite(nm_high):
                continue
            if nm_low == nm_high:
                continue
            # PyQtGraph's PlotDataItem differentiates successive X values when
            # constructing fill paths; perfectly vertical edges therefore
            # trigger divide-by-zero warnings if we submit identical
            # coordinates back-to-back.  Use ``nextafter`` to pull the interior
            # points infinitesimally towards the opposite edge so the segment
            # remains visually vertical while avoiding zero-length steps.
            low_edge = np.nextafter(nm_low, nm_high)
            high_edge = np.nextafter(nm_high, nm_low)
            x_segments.extend([nm_low, low_edge, high_edge, nm_high, np.nan])
            y_segments.extend([y_low, y_high, y_high, y_low, np.nan])

            label = entry.get("group") or entry.get("id")
            if label:
                labels.append({
                    "text": str(label),
                    "centre_nm": float((nm_low + nm_high) / 2.0),
                })

        if not x_segments:
            return None

        return {
            "key": "reference::ir_groups",
            "alias": "Reference – IR Functional Groups",
            "x_nm": np.array(x_segments, dtype=float),
            "y": np.array(y_segments, dtype=float),
            "color": "#6D597A",
            "width": 1.2,
            "fill_color": (109, 89, 122, 70),
            "fill_level": float(y_low),
            "band_bounds": (float(y_low), float(y_high)),
            "labels": labels,
        }

    def _build_overlay_for_jwst(
        self,
        target: Mapping[str, Any],
        wavelengths_nm: np.ndarray,
        values: np.ndarray,
    ) -> Optional[Dict[str, Any]]:
        if wavelengths_nm.size == 0 or values.size == 0:
            return None

        if values.size != wavelengths_nm.size:
            min_size = min(values.size, wavelengths_nm.size)
            wavelengths_nm = wavelengths_nm[:min_size]
            values = values[:min_size]

        key_suffix = target.get("id") or target.get("name") or "jwst"
        key = f"reference::jwst::{key_suffix}"
        alias = f"Reference – JWST {target.get('name', key_suffix)}"
        color = target.get("plot_color", "#33658A")
        width = float(target.get("plot_width", 1.6))

        return {
            "key": key,
            "alias": alias,
            "x_nm": np.array(wavelengths_nm, dtype=float),
            "y": np.array(values, dtype=float),
            "color": color,
            "width": width,
        }

    def _overlay_vertical_bounds(self) -> tuple[float, float]:
        _, y_range = self.plot.view_range()
        y_min, y_max = y_range
        if not np.isfinite(y_min) or not np.isfinite(y_max) or y_min == y_max:
            y_min, y_max = 0.0, 1.0
        if y_min == y_max:
            y_max = y_min + 1.0
        return y_min, y_max

    def _overlay_band_bounds(self) -> tuple[float, float]:
        y_min, y_max = self._overlay_vertical_bounds()
        span = y_max - y_min
        bottom = y_min + span * 0.08
        top = y_min + span * 0.38
        if not np.isfinite(bottom) or not np.isfinite(top) or top <= bottom:
            bottom = y_min + span * 0.1
            top = bottom + max(span * 0.3, 1.0)
        return bottom, top

    def _reset_reference_overlay_state(self) -> None:
        """Clear overlay bookkeeping while preserving payload state."""

        self._reference_overlay_key = None
        annotations = getattr(self, "_reference_overlay_annotations", None)
        if annotations is None:
            self._reference_overlay_annotations = []
        else:
            annotations.clear()

    def _on_reference_overlay_toggled(self, checked: bool) -> None:
        if getattr(self, "_suppress_overlay_refresh", False):
            return
        if checked:
            self._apply_reference_overlay()
            payload = self._reference_overlay_payload or {}
            overlay_key = payload.get("key") or "reference::overlay"
            references = [str(overlay_key)]
            dataset = payload.get("dataset") if isinstance(payload, dict) else None
            if dataset:
                references.append(str(dataset))
            self._record_history_event(
                "Overlay",
                f"Enabled reference overlay {overlay_key}.",
                references,
            )
        else:
            previous_key = self._reference_overlay_key
            self._clear_reference_overlay()
            references = [previous_key] if previous_key else []
            self._record_history_event("Overlay", "Reference overlay cleared.", references)

    def _on_plot_range_changed(self, _: tuple[float, float], __: tuple[float, float]) -> None:
        if self._suppress_overlay_refresh:
            return
        if not self.reference_overlay_checkbox.isChecked():
            return
        payload = self._reference_overlay_payload
        if not payload:
            return

        band_bounds = payload.get("band_bounds")
        if not (
            isinstance(band_bounds, tuple)
            and len(band_bounds) == 2
        ):
            return

        new_bottom, new_top = self._overlay_band_bounds()
        if not (np.isfinite(new_bottom) and np.isfinite(new_top)):
            return

        old_bottom = float(band_bounds[0])
        old_top = float(band_bounds[1])
        if np.isclose(new_bottom, old_bottom) and np.isclose(new_top, old_top):
            return

        y_values = payload.get("y")
        if isinstance(y_values, np.ndarray):
            updated = y_values.copy()
            bottom_mask = np.isclose(
                updated,
                old_bottom,
                rtol=1e-6,
                atol=1e-9,
                equal_nan=False,
            )
            top_mask = np.isclose(
                updated,
                old_top,
                rtol=1e-6,
                atol=1e-9,
                equal_nan=False,
            )
            updated[bottom_mask] = float(new_bottom)
            updated[top_mask] = float(new_top)
            payload["y"] = updated

        payload["fill_level"] = float(new_bottom)
        payload["band_bounds"] = (float(new_bottom), float(new_top))

        self._reference_overlay_payload = payload
        self._suppress_overlay_refresh = True
        try:
            self._apply_reference_overlay()
        finally:
            self._suppress_overlay_refresh = False

    def _update_reference_overlay_state(self, payload: Optional[Dict[str, Any]]) -> None:
        self._reference_overlay_payload = payload
        x_values = payload.get("x_nm") if payload else None
        y_values = payload.get("y") if payload else None
        overlay_available = (
            isinstance(x_values, np.ndarray)
            and isinstance(y_values, np.ndarray)
            and x_values.size > 0
            and y_values.size == x_values.size
        )

        self.reference_overlay_checkbox.blockSignals(True)
        self.reference_overlay_checkbox.setEnabled(overlay_available)
        if not overlay_available:
            self.reference_overlay_checkbox.setChecked(False)
        self.reference_overlay_checkbox.blockSignals(False)

        if overlay_available and self.reference_overlay_checkbox.isChecked():
            self._apply_reference_overlay()
        elif not overlay_available:
            self._clear_reference_overlay()

    def _apply_reference_overlay(self) -> None:
        payload = self._reference_overlay_payload
        if not payload:
            self._clear_reference_overlay()
            return

        x_values = payload.get("x_nm")
        y_values = payload.get("y")
        if not isinstance(x_values, np.ndarray) or not isinstance(y_values, np.ndarray):
            self._clear_reference_overlay()
            return

        key = str(payload.get("key", "reference::overlay"))
        alias = str(payload.get("alias", key))
        color = payload.get("color", "#33658A")
        width = float(payload.get("width", 1.5))
        fill_color = payload.get("fill_color")
        fill_level = payload.get("fill_level")

        self._clear_reference_overlay()

        style = TraceStyle(
            QtGui.QColor(color),
            width=width,
            show_in_legend=False,
            fill_brush=fill_color,
            fill_level=float(fill_level) if fill_level is not None else None,
        )
        self.plot.add_trace(key, alias, x_values, y_values, style)
        self._reference_overlay_key = key

        self._reference_overlay_annotations.clear()
        band_bounds = payload.get("band_bounds")
        labels = payload.get("labels")
        if (
            isinstance(labels, list)
            and isinstance(band_bounds, tuple)
            and len(band_bounds) == 2
        ):
            band_bottom = float(band_bounds[0])
            band_top = float(band_bounds[1])
            if not (np.isfinite(band_bottom) and np.isfinite(band_top)):
                return
            if band_top <= band_bottom:
                band_top = band_bottom + 1.0

            x_range, _ = self.plot.view_range()
            x_min, x_max = map(float, x_range)
            x_span = abs(x_max - x_min)
            if not np.isfinite(x_span) or x_span == 0.0:
                x_span = 1.0
            cluster_threshold = x_span * 0.04

            assigned: List[tuple[str, float, int]] = []
            row_last_x: List[float] = []

            for label in sorted(
                (label for label in labels if isinstance(label, Mapping)),
                key=lambda entry: float(entry.get("centre_nm", float("inf"))),
            ):
                text = label.get("text")
                centre_nm = label.get("centre_nm")
                if not text or centre_nm is None:
                    continue
                centre_nm = float(centre_nm)
                if not np.isfinite(centre_nm):
                    continue
                x_display = self.plot.map_nm_to_display(centre_nm)
                if not np.isfinite(x_display):
                    continue

                row_index = None
                for idx, last_x in enumerate(row_last_x):
                    if abs(x_display - last_x) >= cluster_threshold:
                        row_index = idx
                        row_last_x[idx] = x_display
                        break
                if row_index is None:
                    row_index = len(row_last_x)
                    row_last_x.append(x_display)

                assigned.append((str(text), x_display, row_index))

            if not assigned:
                return

            row_count = max((row for *_, row in assigned), default=-1) + 1
            if row_count <= 0:
                row_count = 1

            band_span = band_top - band_bottom
            margin = band_span * 0.1
            if not np.isfinite(margin) or margin < 0.0:
                margin = 0.0
            available = band_span - margin * 2.0
            if available <= 0:
                available = band_span
            spacing = available / max(row_count, 1)

            for text, x_display, row_index in assigned:
                anchor_y = band_top - margin - spacing * (row_index + 0.5)
                anchor_y = float(np.clip(anchor_y, band_bottom + margin, band_top - margin))
                text_item = pg.TextItem(
                    text,
                    color=QtGui.QColor("#E6E1EB"),
                    fill=pg.mkBrush(28, 28, 38, 200),
                    border=pg.mkPen(color),
                )
                text_item.setAnchor((0.5, 0.5))
                text_item.setPos(x_display, anchor_y)
                text_item.setZValue(25)
                self.plot.add_graphics_item(text_item, ignore_bounds=True)
                self._reference_overlay_annotations.append(text_item)

    def _clear_reference_overlay(self) -> None:
        key = self._reference_overlay_key
        if key:
            self.plot.remove_trace(key)
        for item in self._reference_overlay_annotations:
            try:
                self.plot.remove_graphics_item(item)
            except Exception:  # pragma: no cover - defensive cleanup
                continue
        self._reset_reference_overlay_state()

    def _set_reference_meta(self, title: Optional[str], url: Optional[str], notes: Optional[str]) -> None:
        pieces: List[str] = []
        if title:
            pieces.append(f"<b>{title}</b>")
        if url:
            pieces.append(f"<a href='{url}'>{url}</a>")
        if notes:
            pieces.append(notes)
        if pieces:
            self.reference_meta.setHtml("<p>" + "<br/>".join(pieces) + "</p>")
        else:
            self.reference_meta.clear()

    @staticmethod
    def _merge_provenance(meta: Mapping[str, Any]) -> Optional[str]:
        notes = str(meta.get("notes", "")) if meta.get("notes") else ""
        retrieved = meta.get("retrieved_utc")
        provenance = meta.get("provenance") if isinstance(meta.get("provenance"), Mapping) else None
        details: List[str] = []
        if retrieved:
            details.append(f"Retrieved: {retrieved}")
        if provenance:
            status = provenance.get("curation_status")
            if status:
                details.append(f"Curation status: {status}")
            generator = provenance.get("generator")
            if generator:
                details.append(f"Generator: {generator}")
            replacement = provenance.get("replacement_plan") or provenance.get("planned_regeneration_uri")
            if replacement:
                details.append(f"Next steps: {replacement}")
        segments: List[str] = []
        if notes:
            segments.append(notes)
        if details:
            segments.append("; ".join(details))
        if not segments:
            return None
        return "<br/>".join(segments)

    @staticmethod
    def _format_target_provenance(provenance: Optional[Mapping[str, Any]]) -> str:
        if not isinstance(provenance, Mapping):
            return ""
        bits: List[str] = []
        status = provenance.get("curation_status")
        if status:
            bits.append(f"Status: {status}")
        if provenance.get("pipeline_version"):
            bits.append(f"Pipeline: {provenance['pipeline_version']}")
        if provenance.get("mast_product_uri"):
            bits.append(f"MAST URI: {provenance['mast_product_uri']}")
        if provenance.get("planned_regeneration_uri"):
            bits.append(f"Planned URI: {provenance['planned_regeneration_uri']}")
        if provenance.get("retrieved_utc"):
            bits.append(f"Retrieved: {provenance['retrieved_utc']}")
        if provenance.get("notes"):
            bits.append(provenance["notes"])
        if provenance.get("reference"):
            bits.append(f"Reference: {provenance['reference']}")
        if not bits:
            return ""
        return "<p><i>" + " | ".join(bits) + "</i></p>"

    @staticmethod
    def _format_float(value: Any, *, precision: int = 3) -> str:
        if value is None:
            return "–"
        try:
            return f"{float(value):.{precision}f}"
        except (TypeError, ValueError):
            return str(value)

    @staticmethod
    def _format_scientific(value: Any) -> str:
        if value is None:
            return "–"
        try:
            return f"{float(value):.3e}"
        except (TypeError, ValueError):
            return str(value)

    def _set_table_item(self, row: int, column: int, value: Any) -> None:
        text = str(value) if value not in (None, "") else "–"
        item = QtWidgets.QTableWidgetItem(text)
        item.setFlags(item.flags() & ~QtCore.Qt.ItemFlag.ItemIsEditable)
        try:
            float(value)
        except (TypeError, ValueError):
            pass
        else:
            item.setTextAlignment(
                QtCore.Qt.AlignmentFlag.AlignRight | QtCore.Qt.AlignmentFlag.AlignVCenter
            )
        self.reference_table.setItem(row, column, item)

    # Documentation -----------------------------------------------------
    def _build_documentation_tab(self) -> None:
        self.tab_docs = QtWidgets.QWidget()
        layout = QtWidgets.QVBoxLayout(self.tab_docs)
        layout.setContentsMargins(6, 6, 6, 6)

        self.docs_filter = QtWidgets.QLineEdit()
        self.docs_filter.setPlaceholderText("Filter topics…")
        self.docs_filter.textChanged.connect(self._filter_docs)
        layout.addWidget(self.docs_filter)

        splitter = QtWidgets.QSplitter(QtCore.Qt.Orientation.Horizontal)
        layout.addWidget(splitter, 1)

        self.docs_list = QtWidgets.QListWidget()
        self.docs_list.setSelectionMode(QtWidgets.QAbstractItemView.SingleSelection)
        self.docs_list.itemSelectionChanged.connect(self._on_doc_selection_changed)
        splitter.addWidget(self.docs_list)

        self.doc_viewer = QtWidgets.QTextBrowser()
        self.doc_viewer.setOpenExternalLinks(False)
        self.doc_viewer.setPlaceholderText("Select a document to view its contents.")
        splitter.addWidget(self.doc_viewer)

        splitter.setStretchFactor(0, 1)
        splitter.setStretchFactor(1, 3)

        self.doc_placeholder = QtWidgets.QLabel("No documentation topics found in docs/user.")
        self.doc_placeholder.setAlignment(QtCore.Qt.AlignmentFlag.AlignCenter)
        layout.addWidget(self.doc_placeholder)

        self._load_documentation_index()

    def _load_documentation_index(self) -> None:
        docs_root = Path(__file__).resolve().parent.parent / "docs" / "user"
        entries: list[tuple[str, Path]] = []
        if docs_root.exists():
            for path in sorted(docs_root.glob("*.md")):
                entries.append((self._extract_doc_title(path), path))

        self._doc_entries = entries
        self.docs_list.clear()
        for title, path in entries:
            item = QtWidgets.QListWidgetItem(title)
            item.setData(QtCore.Qt.ItemDataRole.UserRole, path)
            item.setData(QtCore.Qt.ItemDataRole.UserRole + 1, title.lower())
            self.docs_list.addItem(item)

        has_docs = bool(entries)
        self.doc_placeholder.setVisible(not has_docs)
        self.doc_viewer.setVisible(has_docs)
        if has_docs:
            self.docs_list.setCurrentRow(0)
        else:
            self.doc_viewer.clear()

    def _extract_doc_title(self, path: Path) -> str:
        try:
            with path.open("r", encoding="utf-8") as handle:
                for _ in range(40):
                    line = handle.readline()
                    if not line:
                        break
                    stripped = line.strip()
                    if stripped.startswith("#"):
                        return stripped.lstrip("# ")
        except OSError:
            return path.stem
        return path.stem.replace("_", " ").title()

    def _filter_docs(self, text: str) -> None:
        query = text.strip().lower()
        for idx in range(self.docs_list.count()):
            item = self.docs_list.item(idx)
            if not query:
                item.setHidden(False)
                continue
            haystack = item.data(QtCore.Qt.ItemDataRole.UserRole + 1) or ""
            item.setHidden(query not in haystack)
        if query:
            for idx in range(self.docs_list.count()):
                item = self.docs_list.item(idx)
                if not item.isHidden():
                    self.docs_list.setCurrentItem(item)
                    break

    def _on_doc_selection_changed(self) -> None:
        items = self.docs_list.selectedItems()
        if not items:
            self.doc_viewer.clear()
            return
        item = items[0]
        path = item.data(QtCore.Qt.ItemDataRole.UserRole)
        if not isinstance(path, Path):
            self.doc_viewer.clear()
            return
        try:
            text = path.read_text(encoding="utf-8")
        except OSError as exc:  # pragma: no cover - filesystem failure feedback
            self.doc_viewer.setPlainText(f"Failed to load {path.name}: {exc}")
            self._log("Docs", f"Failed to open {path.name}: {exc}")
            return
        if hasattr(self.doc_viewer, "setMarkdown"):
            self.doc_viewer.setMarkdown(text)
        else:  # pragma: no cover - Qt fallback
            self.doc_viewer.setPlainText(text)
        self._log("Docs", f"Loaded {path.name}")

    def show_documentation(self) -> None:
        self._load_documentation_index()
        self.inspector_dock.show()
        idx = self.inspector_tabs.indexOf(self.tab_docs)
        if idx != -1:
            self.inspector_tabs.setCurrentIndex(idx)
        self.raise_()

    def _rename_selected_spectrum(self) -> None:
        ids = self._selected_dataset_ids()
        if not ids:
            return
        spectrum_id = ids[-1]
        alias = self.info_alias.text().strip()
        if not alias:
            return
        item = self._dataset_items.get(spectrum_id)
        if item:
            item.setText(alias)
        self._update_math_selectors()
        spectrum = self.overlay_service.get(spectrum_id)
        self.info_name.setText(spectrum.name)
        self.plot.update_alias(spectrum_id, alias)
        self._log("Alias", f"{spectrum.name} → {alias}")

    def _on_normalize_changed(self, value: str) -> None:
        self._normalization_mode = value or "None"
        self.refresh_overlay()
        self._log("Normalize", f"Mode set to {self._normalization_mode}")

    def _on_smoothing_changed(self, value: str) -> None:
        self._log("Smoothing", f"Mode set to {value}")

    def _log(self, channel: str, message: str) -> None:
        if not hasattr(self, "log_view") or self.log_view is None:
            return
        self.log_view.appendPlainText(f"[{channel}] {message}")


def json_pretty(data: dict) -> str:
    import json

    return json.dumps(data, indent=2, ensure_ascii=False)


def main() -> None:
    app = QtWidgets.QApplication(sys.argv)
    window = SpectraMainWindow()
    window.show()
    sys.exit(app.exec())


if __name__ == "__main__":
    main()<|MERGE_RESOLUTION|>--- conflicted
+++ resolved
@@ -1053,11 +1053,7 @@
         references: List[str] = []
         if spectrum.id:
             references.append(spectrum.id)
-<<<<<<< HEAD
         self._record_history_event("Import", summary, references, persist=False)
-=======
-        self._record_history_event("Import", summary, references)
->>>>>>> 39b95324
         self._refresh_library_view()
 
     def _add_spectrum(self, spectrum: Spectrum) -> None:
@@ -1473,11 +1469,7 @@
         uri = str(remote.get("uri")) if remote and remote.get("uri") else None
         summary = f"Imported {spectrum.name} via {provider}."
         references = [ref for ref in [spectrum.id] if ref]
-<<<<<<< HEAD
         self._record_history_event("Remote Import", summary, references, persist=False)
-=======
-        self._record_history_event("Remote Import", summary, references)
->>>>>>> 39b95324
         return {"provider": provider, "uri": uri}
 
     def _populate_data_table(self, views: Iterable[dict]) -> None:

--- conflicted
+++ resolved
@@ -2306,7 +2306,6 @@
             QtWidgets.QMessageBox.critical(self, "Query failed", str(exc))
             return
 
-<<<<<<< HEAD
         self._reference_overlay_payload = overlay_payload
         x_nm = overlay_payload.get("x_nm") if overlay_payload else None
         if x_nm is None:
@@ -2326,19 +2325,6 @@
                 self.reference_overlay_toggle.blockSignals(False)
             self._remove_reference_overlay()
         self._update_reference_overlay()
-=======
-        self._register_nist_payload(payload)
-        self.reference_overlay_checkbox.blockSignals(True)
-        self.reference_overlay_checkbox.setChecked(False)
-        self.reference_overlay_checkbox.blockSignals(False)
-        meta = payload.get("meta", {})
-        line_count = meta.get("line_count") or len(payload.get("lines", []))
-        self.reference_status_label.setText(
-            f"Fetched {line_count} spectral line(s) from NIST ASD."
-        )
-        self._log("Reference", f"NIST ASD → {meta.get('label', element)}")
-        self._refresh_reference_view()
->>>>>>> 2472e128
 
     def _filter_reference_entries(
         self, entries: List[Mapping[str, Any]], query: str

--- conflicted
+++ resolved
@@ -57,10 +57,6 @@
         self._reference_overlay_key: Optional[str] = None
         self._reference_overlay_payload: Optional[Dict[str, Any]] = None
         self._reference_overlay_annotations: List[pg.TextItem] = []
-<<<<<<< HEAD
-=======
-        self._suppress_overlay_refresh = False
->>>>>>> c6040f12
         self._display_y_units: Dict[str, str] = {}
         self._palette: List[QtGui.QColor] = [
             QtGui.QColor("#4F6D7A"),

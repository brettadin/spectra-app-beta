--- conflicted
+++ resolved
@@ -1,8 +1,4 @@
-<<<<<<< HEAD
 """Application entry point for the Spectra desktop shell."""
-=======
-"""Main entry point and UI shell for the Spectra application."""
->>>>>>> f9c59faf
 
 from __future__ import annotations
 
@@ -10,7 +6,6 @@
 import json
 import logging
 from pathlib import Path
-<<<<<<< HEAD
 from typing import Iterable
 
 from PySide6 import QtCore, QtWidgets
@@ -22,364 +17,15 @@
     OverlayService,
     MathService,
 )
-=======
-from typing import Iterable, List, Optional
-
-import numpy as np
-from PySide6 import QtCore, QtGui, QtWidgets
-from PySide6.QtCharts import QChart, QChartView, QLineSeries, QValueAxis
-
-from .services import (
-    DataIngestService,
-    MathResult,
-    MathService,
-    OverlayService,
-    ProvenanceService,
-    Spectrum,
-    UnitsService,
-)
-
-logger = logging.getLogger(__name__)
-APP_ROOT = Path(__file__).resolve().parent.parent
-
-
-@dataclass
-class ServiceContainer:
-    units: UnitsService
-    provenance: ProvenanceService
-    ingest: DataIngestService
-    overlay: OverlayService
-    math: MathService
-
-
-class OverlayChart(QtWidgets.QWidget):
-    """Simple multi-series chart for spectrum overlays."""
-
-    def __init__(self, parent: Optional[QtWidgets.QWidget] = None) -> None:
-        super().__init__(parent)
-        self._chart = QChart()
-        self._chart.legend().setVisible(True)
-        self._chart.legend().setAlignment(QtCore.Qt.AlignBottom)
-        self._chart.setAnimationOptions(QChart.NoAnimation)
-        self._view = QChartView(self._chart)
-        self._view.setRenderHint(QtGui.QPainter.Antialiasing)
-        layout = QtWidgets.QVBoxLayout(self)
-        layout.setContentsMargins(0, 0, 0, 0)
-        layout.addWidget(self._view)
-
-    def update_series(self, series_data: Iterable[tuple[str, np.ndarray, np.ndarray]]) -> None:
-        self._chart.removeAllSeries()
-        for axis in list(self._chart.axes()):
-            self._chart.removeAxis(axis)
-        x_min, x_max, y_min, y_max = None, None, None, None
-        for name, x_values, y_values in series_data:
-            series = QLineSeries()
-            series.setName(name)
-            for xv, yv in zip(x_values, y_values):
-                series.append(float(xv), float(yv))
-            self._chart.addSeries(series)
-            if x_min is None:
-                x_min = float(np.min(x_values))
-                x_max = float(np.max(x_values))
-                y_min = float(np.min(y_values))
-                y_max = float(np.max(y_values))
-            else:
-                x_min = min(x_min, float(np.min(x_values)))
-                x_max = max(x_max, float(np.max(x_values)))
-                y_min = min(y_min, float(np.min(y_values)))
-                y_max = max(y_max, float(np.max(y_values)))
-        if self._chart.series():
-            axis_x = QValueAxis()
-            axis_y = QValueAxis()
-            axis_x.setTitleText("Wavelength")
-            axis_y.setTitleText("Flux")
-            if x_min == x_max:
-                x_max = x_min + 1
-            if y_min == y_max:
-                y_max = y_min + 1
-            axis_x.setRange(x_min, x_max)
-            axis_y.setRange(y_min, y_max)
-            self._chart.setAxisX(axis_x)
-            self._chart.setAxisY(axis_y)
-            for series in self._chart.series():
-                series.attachAxis(axis_x)
-                series.attachAxis(axis_y)
-        else:
-            for axis in list(self._chart.axes()):
-                self._chart.removeAxis(axis)
-
-
-class DataTab(QtWidgets.QWidget):
-    """Data ingest and overlay management tab."""
-
-    spectra_changed = QtCore.Signal()
-    status_message = QtCore.Signal(str)
-    error_occurred = QtCore.Signal(str)
-
-    def __init__(self, container: ServiceContainer, parent: Optional[QtWidgets.QWidget] = None) -> None:
-        super().__init__(parent)
-        self.container = container
-        self._build_ui()
-        self.refresh()
-
-    def _build_ui(self) -> None:
-        layout = QtWidgets.QVBoxLayout(self)
-
-        ingest_row = QtWidgets.QHBoxLayout()
-        self.ingest_button = QtWidgets.QPushButton("Browse…")
-        self.ingest_button.setToolTip("Select spectra files to ingest")
-        self.ingest_button.clicked.connect(self._open_files)
-        ingest_row.addWidget(self.ingest_button)
-
-        self.load_sample_button = QtWidgets.QPushButton("Load Sample")
-        self.load_sample_button.clicked.connect(self._load_sample)
-        ingest_row.addWidget(self.load_sample_button)
-
-        ingest_row.addStretch(1)
-
-        layout.addLayout(ingest_row)
-
-        unit_row = QtWidgets.QHBoxLayout()
-        unit_row.addWidget(QtWidgets.QLabel("Wavelength unit:"))
-        self.wavelength_unit = QtWidgets.QComboBox()
-        self.wavelength_unit.addItems(["nm", "µm", "Å", "cm^-1"])
-        self.wavelength_unit.currentTextChanged.connect(self.refresh_chart)
-        unit_row.addWidget(self.wavelength_unit)
-
-        unit_row.addWidget(QtWidgets.QLabel("Flux unit:"))
-        self.flux_unit = QtWidgets.QComboBox()
-        self.flux_unit.addItems(["absorbance", "transmittance", "percent_transmittance"])
-        self.flux_unit.currentTextChanged.connect(self.refresh_chart)
-        unit_row.addStretch(1)
-        layout.addLayout(unit_row)
-
-        self.table = QtWidgets.QTableWidget(0, 4)
-        self.table.setHorizontalHeaderLabels(["Name", "Points", "Source", "Flux Unit"])
-        self.table.horizontalHeader().setStretchLastSection(True)
-        self.table.setSelectionBehavior(QtWidgets.QAbstractItemView.SelectRows)
-        self.table.setEditTriggers(QtWidgets.QAbstractItemView.NoEditTriggers)
-        layout.addWidget(self.table)
-
-        self.chart = OverlayChart()
-        layout.addWidget(self.chart)
-
-    def _open_files(self) -> None:
-        dialog = QtWidgets.QFileDialog(self, "Select spectra")
-        dialog.setFileMode(QtWidgets.QFileDialog.ExistingFiles)
-        dialog.setNameFilters(["Delimited files (*.csv *.txt *.dat)", "All files (*.*)"])
-        if dialog.exec():
-            for file_path in dialog.selectedFiles():
-                self.ingest_path(Path(file_path))
-
-    def _load_sample(self) -> None:
-        sample = APP_ROOT / "samples" / "sample_spectrum.csv"
-        if sample.exists():
-            self.ingest_path(sample)
-        else:
-            self.error_occurred.emit("Sample dataset not found.")
-
-    def ingest_path(self, path: Path) -> None:
-        try:
-            spectrum = self.container.ingest.ingest(path)
-            self.container.overlay.add(spectrum)
-            self.status_message.emit(f"Loaded {path.name}")
-            self.refresh()
-            self.spectra_changed.emit()
-        except Exception as exc:  # noqa: BLE001 - show to user
-            self.error_occurred.emit(str(exc))
-            logger.exception("Failed to ingest %s", path)
-
-    def refresh(self) -> None:
-        spectra = self.container.overlay.spectra()
-        self.table.setRowCount(len(spectra))
-        for idx, spectrum in enumerate(spectra):
-            self.table.setItem(idx, 0, QtWidgets.QTableWidgetItem(spectrum.name))
-            self.table.setItem(idx, 1, QtWidgets.QTableWidgetItem(str(len(spectrum.wavelength_nm))))
-            source = spectrum.metadata.get("source", {})
-            self.table.setItem(idx, 2, QtWidgets.QTableWidgetItem(Path(source.get("path", "")).name))
-            self.table.setItem(idx, 3, QtWidgets.QTableWidgetItem(spectrum.flux_unit))
-        self.refresh_chart()
-
-    def refresh_chart(self) -> None:
-        spectra = self.container.overlay.spectra()
-        data: List[tuple[str, np.ndarray, np.ndarray]] = []
-        for spectrum in spectra:
-            context = spectrum.metadata.get("flux_context", {}) if isinstance(spectrum.metadata, dict) else {}
-            x, y = spectrum.as_units(
-                self.container.units,
-                wavelength_unit=self.wavelength_unit.currentText(),
-                flux_unit=self.flux_unit.currentText(),
-                context=context,
-            )
-            data.append((spectrum.name, x, y))
-        self.chart.update_series(data)
-
-
-class CompareTab(QtWidgets.QWidget):
-    """Tab for differential math operations."""
-
-    status_message = QtCore.Signal(str)
-    error_occurred = QtCore.Signal(str)
-    spectrum_created = QtCore.Signal(Spectrum)
-
-    def __init__(self, container: ServiceContainer, parent: Optional[QtWidgets.QWidget] = None) -> None:
-        super().__init__(parent)
-        self.container = container
-        self._build_ui()
-
-    def _build_ui(self) -> None:
-        layout = QtWidgets.QVBoxLayout(self)
-
-        selector_layout = QtWidgets.QHBoxLayout()
-        selector_layout.addWidget(QtWidgets.QLabel("Spectrum A:"))
-        self.combo_a = QtWidgets.QComboBox()
-        self.combo_a.currentIndexChanged.connect(self._update_chart)
-        selector_layout.addWidget(self.combo_a)
-
-        selector_layout.addWidget(QtWidgets.QLabel("Spectrum B:"))
-        self.combo_b = QtWidgets.QComboBox()
-        self.combo_b.currentIndexChanged.connect(self._update_chart)
-        selector_layout.addWidget(self.combo_b)
-        selector_layout.addStretch(1)
-        layout.addLayout(selector_layout)
-
-        button_row = QtWidgets.QHBoxLayout()
-        self.diff_button = QtWidgets.QPushButton("Subtract (A − B)")
-        self.diff_button.clicked.connect(self._compute_difference)
-        button_row.addWidget(self.diff_button)
-
-        self.ratio_button = QtWidgets.QPushButton("Ratio (A / B)")
-        self.ratio_button.clicked.connect(self._compute_ratio)
-        button_row.addWidget(self.ratio_button)
-
-        button_row.addStretch(1)
-        layout.addLayout(button_row)
-
-        self.chart = OverlayChart()
-        layout.addWidget(self.chart)
-
-        self.result_summary = QtWidgets.QPlainTextEdit()
-        self.result_summary.setReadOnly(True)
-        layout.addWidget(self.result_summary)
-
-    def update_spectra(self) -> None:
-        spectra = self.container.overlay.spectra()
-        self.combo_a.blockSignals(True)
-        self.combo_b.blockSignals(True)
-        self.combo_a.clear()
-        self.combo_b.clear()
-        for spectrum in spectra:
-            self.combo_a.addItem(spectrum.name, spectrum.id)
-            self.combo_b.addItem(spectrum.name, spectrum.id)
-        self.combo_a.blockSignals(False)
-        self.combo_b.blockSignals(False)
-        self._update_chart()
-
-    def _selected_spectra(self) -> Optional[tuple[Spectrum, Spectrum]]:
-        id_a = self.combo_a.currentData()
-        id_b = self.combo_b.currentData()
-        if not id_a or not id_b:
-            return None
-        spec_a = self.container.overlay.get(id_a)
-        spec_b = self.container.overlay.get(id_b)
-        if spec_a is None or spec_b is None:
-            return None
-        return spec_a, spec_b
-
-    def _update_chart(self) -> None:
-        spectra_pair = self._selected_spectra()
-        if spectra_pair is None:
-            self.chart.update_series([])
-            return
-        a, b = spectra_pair
-        data = [
-            (a.name, a.wavelength_nm, a.flux),
-            (b.name, b.wavelength_nm, b.flux),
-        ]
-        self.chart.update_series(data)
-
-    def _compute_difference(self) -> None:
-        self._run_operation(self.container.math.difference)
-
-    def _compute_ratio(self) -> None:
-        self._run_operation(self.container.math.ratio)
-
-    def _run_operation(self, operation) -> None:
-        spectra_pair = self._selected_spectra()
-        if spectra_pair is None:
-            self.error_occurred.emit("Select both spectra before running operations.")
-            return
-        a, b = spectra_pair
-        result: MathResult = operation(a, b)
-        if result.suppressed:
-            self.status_message.emit(f"Operation suppressed: {result.message}")
-            self.result_summary.setPlainText(f"Suppressed: {result.message}")
-            return
-        assert result.spectrum is not None
-        manifest = self.container.provenance.create_manifest([result.spectrum, a, b], operations=result.spectrum.provenance)
-        self.result_summary.setPlainText(json.dumps(manifest, indent=2))
-        self.spectrum_created.emit(result.spectrum)
-        self.status_message.emit(f"Created derived spectrum: {result.spectrum.name}")
-
-
-class ProvenanceTab(QtWidgets.QWidget):
-    """Display provenance manifests for loaded spectra."""
-
-    def __init__(self, container: ServiceContainer, parent: Optional[QtWidgets.QWidget] = None) -> None:
-        super().__init__(parent)
-        self.container = container
-        self._build_ui()
-
-    def _build_ui(self) -> None:
-        layout = QtWidgets.QVBoxLayout(self)
-        selector_layout = QtWidgets.QHBoxLayout()
-        selector_layout.addWidget(QtWidgets.QLabel("Spectrum:"))
-        self.combo = QtWidgets.QComboBox()
-        selector_layout.addWidget(self.combo)
-        self.refresh_button = QtWidgets.QPushButton("Generate Manifest")
-        self.refresh_button.clicked.connect(self._generate_manifest)
-        selector_layout.addWidget(self.refresh_button)
-        selector_layout.addStretch(1)
-        layout.addLayout(selector_layout)
-
-        self.output = QtWidgets.QPlainTextEdit()
-        self.output.setReadOnly(True)
-        layout.addWidget(self.output)
-
-    def update_spectra(self) -> None:
-        self.combo.blockSignals(True)
-        self.combo.clear()
-        for spectrum in self.container.overlay.spectra():
-            self.combo.addItem(spectrum.name, spectrum.id)
-        self.combo.blockSignals(False)
-
-    def _generate_manifest(self) -> None:
-        spectrum_id = self.combo.currentData()
-        if not spectrum_id:
-            self.output.setPlainText("No spectrum selected.")
-            return
-        spectrum = self.container.overlay.get(spectrum_id)
-        if spectrum is None:
-            self.output.setPlainText("Spectrum not found.")
-            return
-        manifest = self.container.provenance.create_manifest([spectrum])
-        self.output.setPlainText(json.dumps(manifest, indent=2))
->>>>>>> f9c59faf
 
 SAMPLES_DIR = Path(__file__).resolve().parent.parent / 'samples'
 
-<<<<<<< HEAD
 
 class SpectraMainWindow(QtWidgets.QMainWindow):
     """Minimal yet functional shell that wires UI actions to services."""
-=======
-class MainWindow(QtWidgets.QMainWindow):
-    """Main application window containing the minimal UI shell."""
->>>>>>> f9c59faf
 
     def __init__(self, container: ServiceContainer) -> None:
         super().__init__()
-<<<<<<< HEAD
         self.setWindowTitle("Spectra Desktop Preview")
         self.resize(1024, 720)
 
@@ -661,93 +307,6 @@
 def main() -> None:
     app = QtWidgets.QApplication(sys.argv)
     window = SpectraMainWindow()
-=======
-        self.container = container
-        self.setWindowTitle("Spectra Application")
-        self.resize(1200, 800)
-        self._build_menu()
-        self.statusBar().showMessage("Ready")
-        self.tabs = QtWidgets.QTabWidget()
-        self.data_tab = DataTab(container)
-        self.compare_tab = CompareTab(container)
-        self.provenance_tab = ProvenanceTab(container)
-        self.tabs.addTab(self.data_tab, "Data")
-        self.tabs.addTab(self.compare_tab, "Compare")
-        self.tabs.addTab(self.provenance_tab, "Provenance")
-        self.setCentralWidget(self.tabs)
-
-        self.data_tab.status_message.connect(self._set_status)
-        self.data_tab.error_occurred.connect(self._show_error)
-        self.data_tab.spectra_changed.connect(self._propagate_spectra_changed)
-
-        self.compare_tab.status_message.connect(self._set_status)
-        self.compare_tab.error_occurred.connect(self._show_error)
-        self.compare_tab.spectrum_created.connect(self._add_derived_spectrum)
-
-        self._propagate_spectra_changed()
-
-    def _build_menu(self) -> None:
-        menu = self.menuBar()
-        file_menu = menu.addMenu("&File")
-        open_action = QtGui.QAction("&Open…", self)
-        open_action.triggered.connect(self.data_tab._open_files)  # type: ignore[attr-defined]
-        file_menu.addAction(open_action)
-
-        save_manifest = QtGui.QAction("Export Manifest…", self)
-        save_manifest.triggered.connect(self._export_manifest)
-        file_menu.addAction(save_manifest)
-
-        exit_action = QtGui.QAction("E&xit", self)
-        exit_action.triggered.connect(self.close)
-        file_menu.addAction(exit_action)
-
-    def _set_status(self, message: str) -> None:
-        self.statusBar().showMessage(message, 5000)
-
-    def _show_error(self, message: str) -> None:
-        QtWidgets.QMessageBox.critical(self, "Error", message)
-
-    def _propagate_spectra_changed(self) -> None:
-        self.compare_tab.update_spectra()
-        self.provenance_tab.update_spectra()
-
-    def _add_derived_spectrum(self, spectrum: Spectrum) -> None:
-        self.container.overlay.add(spectrum)
-        self.data_tab.refresh()
-        self._propagate_spectra_changed()
-
-    def _export_manifest(self) -> None:
-        spectra = self.container.overlay.spectra()
-        if not spectra:
-            self._show_error("No spectra loaded")
-            return
-        manifest = self.container.provenance.create_manifest(spectra)
-        path, _ = QtWidgets.QFileDialog.getSaveFileName(
-            self,
-            "Save manifest",
-            str(APP_ROOT / "reports" / "latest_manifest.json"),
-            "JSON files (*.json)",
-        )
-        if path:
-            self.container.provenance.save_manifest(manifest, Path(path))
-            self._set_status(f"Manifest saved to {path}")
-
-
-def build_container() -> ServiceContainer:
-    units = UnitsService()
-    provenance = ProvenanceService()
-    ingest = DataIngestService(units_service=units, provenance_service=provenance)
-    overlay = OverlayService()
-    math = MathService()
-    return ServiceContainer(units=units, provenance=provenance, ingest=ingest, overlay=overlay, math=math)
-
-
-def main() -> None:
-    logging.basicConfig(level=logging.INFO)
-    app = QtWidgets.QApplication([])
-    container = build_container()
-    window = MainWindow(container)
->>>>>>> f9c59faf
     window.show()
     app.exec()
 

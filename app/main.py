--- conflicted
+++ resolved
@@ -2,12 +2,6 @@
 
 from __future__ import annotations
 
-<<<<<<< HEAD
-=======
-from dataclasses import dataclass
-import json
-import logging
->>>>>>> e3422802
 from pathlib import Path
 from typing import Iterable
 
@@ -23,12 +17,9 @@
 
 SAMPLES_DIR = Path(__file__).resolve().parent.parent / 'samples'
 
-<<<<<<< HEAD
 
 class SpectraMainWindow(QtWidgets.QMainWindow):
     """Minimal yet functional shell that wires UI actions to services."""
-=======
->>>>>>> e3422802
 
 class SpectraMainWindow(QtWidgets.QMainWindow):
     """Minimal yet functional shell that wires UI actions to services."""
@@ -312,19 +303,12 @@
 
 
 def main() -> None:
-<<<<<<< HEAD
     import sys as _sys
 
     app = QtWidgets.QApplication(_sys.argv)
     window = SpectraMainWindow()
     window.show()
     _sys.exit(app.exec())
-=======
-    app = QtWidgets.QApplication(sys.argv)
-    window = SpectraMainWindow()
-    window.show()
-    app.exec()
->>>>>>> e3422802
 
 
 if __name__ == "__main__":

"""Import spectra from CSV files."""

from __future__ import annotations

from pathlib import Path
from typing import Tuple
<<<<<<< HEAD

import numpy as np

from .base import Importer, ImporterResult
=======
>>>>>>> 50a42fd8

import numpy as np

<<<<<<< HEAD
class CsvImporter(Importer):
    """Read spectral data from CSV files."""

=======
from .base import ImporterResult


class CsvImporter(Importer):
    """Read spectral data from delimited text files."""

>>>>>>> 50a42fd8
    def read(self, path: Path) -> ImporterResult:
        """Parse the given CSV file and return raw spectral data."""
        comments = []
        with path.open('r', encoding='utf-8') as f:
            lines = [line.strip() for line in f if line.strip()]

        data_lines = []
        for ln in lines:
            if ln.startswith('#'):
                comments.append(ln[1:].strip())
            else:
                data_lines.append(line)

        if not data_lines:
            raise ValueError(f"No data found in {path}")

        header = data_lines[0].split(',')
        if len(header) < 2:
            raise ValueError("CSV must have at least two columns")

        def parse_name(name: str) -> Tuple[str, str]:
            if '(' in name and name.endswith(')'):
                base, unit = name[:-1].split('(', 1)
                return base.strip(), unit.strip()
            return name.strip(), ''

        x_label, x_unit = parse_name(header[0])
        y_label, y_unit = parse_name(header[1])

        data = np.genfromtxt(data_lines[1:], delimiter=',', dtype=float)
        if data.ndim == 1:
            data = data.reshape(1, -1)

        x = data[:, 0]
        y = data[:, 1]

        metadata = {
            "comments": comments,
            "x_label": x_label,
            "y_label": y_label,
        }

        return ImporterResult(
            name=path.stem,
            x=x,
            y=y,
            x_unit=x_unit or 'nm',
            y_unit=y_unit or 'absorbance',
            metadata=metadata,
            source_path=path,
        )<|MERGE_RESOLUTION|>--- conflicted
+++ resolved
@@ -4,28 +4,16 @@
 
 from pathlib import Path
 from typing import Tuple
-<<<<<<< HEAD
 
 import numpy as np
 
 from .base import Importer, ImporterResult
-=======
->>>>>>> 50a42fd8
 
 import numpy as np
 
-<<<<<<< HEAD
 class CsvImporter(Importer):
     """Read spectral data from CSV files."""
 
-=======
-from .base import ImporterResult
-
-
-class CsvImporter(Importer):
-    """Read spectral data from delimited text files."""
-
->>>>>>> 50a42fd8
     def read(self, path: Path) -> ImporterResult:
         """Parse the given CSV file and return raw spectral data."""
         comments = []

--- conflicted
+++ resolved
@@ -4,25 +4,15 @@
 
 from pathlib import Path
 from typing import Tuple
-<<<<<<< HEAD
-
-import numpy as np
-
-from .base import ImporterResult
-=======
->>>>>>> 388a506e
 
 import numpy as np
 
 from .base import ImporterResult
 
-<<<<<<< HEAD
-=======
 
 class CsvImporter(Importer):
     """Read spectral data from delimited text files."""
 
->>>>>>> 388a506e
     def read(self, path: Path) -> ImporterResult:
         """Parse the given CSV file and return raw spectral data."""
         comments = []

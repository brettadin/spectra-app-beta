<<<<<<< HEAD
"""Import spectra from CSV files."""
=======
"""Import spectra from CSV or delimited text files."""
>>>>>>> f9c59faf

from __future__ import annotations

from pathlib import Path
<<<<<<< HEAD
from typing import Tuple

import numpy as np

from .base import ImporterResult
=======
from typing import List, Tuple
import numpy as np

from .base import ImporterResult, Importer
>>>>>>> f9c59faf


class CsvImporter(Importer):
    """Read spectral data from delimited text files."""

<<<<<<< HEAD
    def read(self, path: Path) -> ImporterResult:
        """Parse the given CSV file and return raw spectral data."""
        comments = []
        with path.open('r', encoding='utf-8') as f:
            lines = [line.strip() for line in f if line.strip()]

        data_lines = []
        for ln in lines:
            if ln.startswith('#'):
                comments.append(ln[1:].strip())
=======
    supported_extensions: Tuple[str, ...] = (".csv", ".txt", ".dat")

    def description(self) -> str:
        return "Comma- or tab-delimited spectra"

    def read(self, path: Path) -> ImporterResult:
        comments: List[str] = []
        with path.open("r", encoding="utf-8") as handle:
            lines = [line.rstrip("\n") for line in handle if line.strip()]

        data_lines: List[str] = []
        for line in lines:
            if line.lstrip().startswith("#"):
                comments.append(line.lstrip()[1:].strip())
>>>>>>> f9c59faf
            else:
                data_lines.append(line)

        if not data_lines:
<<<<<<< HEAD
            raise ValueError(f"No data found in {path}")

        header = data_lines[0].split(',')
        if len(header) < 2:
            raise ValueError("CSV must have at least two columns")

        def parse_name(name: str) -> Tuple[str, str]:
            if '(' in name and name.endswith(')'):
                base, unit = name[:-1].split('(', 1)
                return base.strip(), unit.strip()
            return name.strip(), ''

        x_label, x_unit = parse_name(header[0])
        y_label, y_unit = parse_name(header[1])

        data = np.genfromtxt(data_lines[1:], delimiter=',', dtype=float)
        if data.ndim == 1:
            data = data.reshape(1, -1)

        x = data[:, 0]
        y = data[:, 1]
=======
            raise ValueError(f"No data rows found in {path}")

        header_parts = [part.strip() for part in data_lines[0].split(',')]
        if len(header_parts) < 2:
            raise ValueError("CSV requires at least two columns")

        x_label, x_unit = self._parse_header(header_parts[0])
        y_label, y_unit = self._parse_header(header_parts[1])

        if not x_unit:
            lower = x_label.lower()
            if any(token in lower for token in ("µm", "micron", "micrometre", "micrometer")):
                x_unit = "µm"
            elif any(token in lower for token in ("cm^-1", "wavenumber", "1/cm", "cm-1")):
                x_unit = "cm^-1"
            elif "ang" in lower:
                x_unit = "Å"
            else:
                x_unit = "nm"

        if not y_unit:
            lower_y = y_label.lower()
            if "percent_trans" in lower_y or "%t" in lower_y:
                y_unit = "percent_transmittance"
            elif "transmittance" in lower_y:
                y_unit = "transmittance"
            elif "absorption_coefficient" in lower_y or "alpha" in lower_y:
                y_unit = "absorption_coefficient"
            else:
                y_unit = "absorbance"

        raw_data = np.genfromtxt(data_lines[1:], delimiter=',', dtype=float)
        if raw_data.ndim == 1:
            raw_data = raw_data.reshape(1, -1)

        wavelengths = raw_data[:, 0]
        flux = raw_data[:, 1]
>>>>>>> f9c59faf

        metadata = {
            "comments": comments,
            "x_label": x_label,
            "y_label": y_label,
<<<<<<< HEAD
        }

        return ImporterResult(
            name=path.stem,
            x=x,
            y=y,
            x_unit=x_unit or 'nm',
            y_unit=y_unit or 'absorbance',
            metadata=metadata,
            source_path=path,
        )
=======
            "original_header": data_lines[0],
            "flux_context": {},
        }

        return ImporterResult(
            wavelengths=wavelengths,
            flux=flux,
            wavelength_unit=x_unit,
            flux_unit=y_unit,
            metadata=metadata,
            source_path=path,
        )

    @staticmethod
    def _parse_header(value: str) -> Tuple[str, str]:
        if "(" in value and value.endswith(")"):
            base, unit = value[:-1].split("(", 1)
            return base.strip(), unit.strip()
        return value, ""
>>>>>>> f9c59faf
<|MERGE_RESOLUTION|>--- conflicted
+++ resolved
@@ -1,30 +1,18 @@
-<<<<<<< HEAD
 """Import spectra from CSV files."""
-=======
-"""Import spectra from CSV or delimited text files."""
->>>>>>> f9c59faf
 
 from __future__ import annotations
 
 from pathlib import Path
-<<<<<<< HEAD
 from typing import Tuple
 
 import numpy as np
 
 from .base import ImporterResult
-=======
-from typing import List, Tuple
-import numpy as np
-
-from .base import ImporterResult, Importer
->>>>>>> f9c59faf
 
 
 class CsvImporter(Importer):
     """Read spectral data from delimited text files."""
 
-<<<<<<< HEAD
     def read(self, path: Path) -> ImporterResult:
         """Parse the given CSV file and return raw spectral data."""
         comments = []
@@ -35,27 +23,10 @@
         for ln in lines:
             if ln.startswith('#'):
                 comments.append(ln[1:].strip())
-=======
-    supported_extensions: Tuple[str, ...] = (".csv", ".txt", ".dat")
-
-    def description(self) -> str:
-        return "Comma- or tab-delimited spectra"
-
-    def read(self, path: Path) -> ImporterResult:
-        comments: List[str] = []
-        with path.open("r", encoding="utf-8") as handle:
-            lines = [line.rstrip("\n") for line in handle if line.strip()]
-
-        data_lines: List[str] = []
-        for line in lines:
-            if line.lstrip().startswith("#"):
-                comments.append(line.lstrip()[1:].strip())
->>>>>>> f9c59faf
             else:
                 data_lines.append(line)
 
         if not data_lines:
-<<<<<<< HEAD
             raise ValueError(f"No data found in {path}")
 
         header = data_lines[0].split(',')
@@ -77,51 +48,11 @@
 
         x = data[:, 0]
         y = data[:, 1]
-=======
-            raise ValueError(f"No data rows found in {path}")
-
-        header_parts = [part.strip() for part in data_lines[0].split(',')]
-        if len(header_parts) < 2:
-            raise ValueError("CSV requires at least two columns")
-
-        x_label, x_unit = self._parse_header(header_parts[0])
-        y_label, y_unit = self._parse_header(header_parts[1])
-
-        if not x_unit:
-            lower = x_label.lower()
-            if any(token in lower for token in ("µm", "micron", "micrometre", "micrometer")):
-                x_unit = "µm"
-            elif any(token in lower for token in ("cm^-1", "wavenumber", "1/cm", "cm-1")):
-                x_unit = "cm^-1"
-            elif "ang" in lower:
-                x_unit = "Å"
-            else:
-                x_unit = "nm"
-
-        if not y_unit:
-            lower_y = y_label.lower()
-            if "percent_trans" in lower_y or "%t" in lower_y:
-                y_unit = "percent_transmittance"
-            elif "transmittance" in lower_y:
-                y_unit = "transmittance"
-            elif "absorption_coefficient" in lower_y or "alpha" in lower_y:
-                y_unit = "absorption_coefficient"
-            else:
-                y_unit = "absorbance"
-
-        raw_data = np.genfromtxt(data_lines[1:], delimiter=',', dtype=float)
-        if raw_data.ndim == 1:
-            raw_data = raw_data.reshape(1, -1)
-
-        wavelengths = raw_data[:, 0]
-        flux = raw_data[:, 1]
->>>>>>> f9c59faf
 
         metadata = {
             "comments": comments,
             "x_label": x_label,
             "y_label": y_label,
-<<<<<<< HEAD
         }
 
         return ImporterResult(
@@ -132,25 +63,4 @@
             y_unit=y_unit or 'absorbance',
             metadata=metadata,
             source_path=path,
-        )
-=======
-            "original_header": data_lines[0],
-            "flux_context": {},
-        }
-
-        return ImporterResult(
-            wavelengths=wavelengths,
-            flux=flux,
-            wavelength_unit=x_unit,
-            flux_unit=y_unit,
-            metadata=metadata,
-            source_path=path,
-        )
-
-    @staticmethod
-    def _parse_header(value: str) -> Tuple[str, str]:
-        if "(" in value and value.endswith(")"):
-            base, unit = value[:-1].split("(", 1)
-            return base.strip(), unit.strip()
-        return value, ""
->>>>>>> f9c59faf
+        )
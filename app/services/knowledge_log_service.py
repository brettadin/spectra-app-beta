from __future__ import annotations

"""Utilities for recording and reading the Spectra knowledge log."""

from dataclasses import dataclass
from datetime import datetime, timezone
import re
from pathlib import Path
from typing import Iterable, List, Sequence


@dataclass(slots=True)
class KnowledgeLogEntry:
    """Structured representation of a knowledge-log entry."""

    timestamp: datetime
    component: str
    summary: str
    references: tuple[str, ...]
    author: str | None
    context: str | None
    raw: str


class KnowledgeLogService:
    """Append and query provenance-ready entries for the knowledge log."""

    HEADER_PATTERN = re.compile(r"^##\s+(?P<timestamp>[^–]+) – (?P<component>.+)$", re.MULTILINE)
<<<<<<< HEAD
    DEFAULT_RUNTIME_ONLY_COMPONENTS = frozenset({
        "Import",
        "Remote Import",
    })
=======
    DEFAULT_RUNTIME_ONLY_COMPONENTS = frozenset({"import", "remote import"})
>>>>>>> 16d96d73

    def __init__(
        self,
        log_path: Path | None = None,
        *,
        author: str | None = "automation",
        default_context: str | None = None,
        runtime_only_components: Iterable[str] | None = None,
    ) -> None:
        root = Path(__file__).resolve().parents[2]
        default_path = root / "docs" / "history" / "KNOWLEDGE_LOG.md"
        self.log_path = log_path or default_path
        self.log_path.parent.mkdir(parents=True, exist_ok=True)
        self.author = author
        self.default_context = default_context
        components = (
            runtime_only_components
            if runtime_only_components is not None
            else self.DEFAULT_RUNTIME_ONLY_COMPONENTS
        )
        self._runtime_only_components = {
            component.strip().lower()
            for component in components
            if component and component.strip()
        }

    # ------------------------------------------------------------------
    def record_event(
        self,
        component: str,
        summary: str,
        references: Sequence[str] | None = None,
        *,
        context: str | None = None,
        timestamp: datetime | None = None,
        persist: bool = True,
    ) -> KnowledgeLogEntry:
        """Create and optionally persist a structured knowledge-log entry.

        Parameters
        ----------
        persist:
            When ``True`` (default) the entry is appended to ``self.log_path``
            unless the ``component`` is registered as runtime-only (e.g.
            ``"Import"`` or ``"Remote Import"``).
            When ``False`` the entry is returned for in-memory history display
            without mutating the on-disk log.
        """

        moment = (timestamp or datetime.now(timezone.utc)).astimezone()
        stamp = moment.strftime("%Y-%m-%d %H:%M")
        entry_context = context or self.default_context
        references = tuple(ref for ref in references or () if ref)
        normalized_component = component.strip().lower()
        should_persist = persist and normalized_component not in self._runtime_only_components

        blocks: List[str] = [f"## {stamp} – {component}", ""]
        if self.author:
            blocks.append(f"**Author**: {self.author}")
            blocks.append("")
        if entry_context:
            blocks.append(f"**Context**: {entry_context}")
            blocks.append("")
        blocks.append(f"**Summary**: {summary.strip()}")
        blocks.append("")
        if references:
            blocks.append("**References**:")
            blocks.extend(f"- {ref}" for ref in references)
        else:
            blocks.append("**References**: None")
        blocks.append("")
        blocks.append("---")
        blocks.append("")

        payload = "\n".join(blocks)
        if should_persist:
            with self.log_path.open("a", encoding="utf-8") as stream:
                stream.write(payload)

        return KnowledgeLogEntry(
            timestamp=moment,
            component=component,
            summary=summary.strip(),
            references=references,
            author=self.author,
            context=entry_context,
            raw=payload,
        )

    # ------------------------------------------------------------------
    def load_entries(
        self,
        *,
        limit: int | None = None,
        component: str | None = None,
        search: str | None = None,
    ) -> list[KnowledgeLogEntry]:
        """Parse the knowledge log and return structured entries."""

        if not self.log_path.exists():
            return []

        text = self.log_path.read_text(encoding="utf-8")
        matches = list(self.HEADER_PATTERN.finditer(text))
        entries: list[KnowledgeLogEntry] = []

        for index, match in enumerate(matches):
            header = match.groupdict()
            try:
                timestamp = datetime.strptime(header["timestamp"].strip(), "%Y-%m-%d %H:%M")
            except ValueError:
                # Skip headings that do not belong to log entries (e.g. documentation sections).
                continue
            timestamp = timestamp.replace(tzinfo=None)
            component_name = header["component"].strip()

            start = match.end()
            end = matches[index + 1].start() if index + 1 < len(matches) else len(text)
            body = text[start:end].strip()
            summary = self._extract_section(body, "Summary")
            references = tuple(self._extract_references(body))
            author = self._extract_section(body, "Author")
            context = self._extract_section(body, "Context")

            entries.append(
                KnowledgeLogEntry(
                    timestamp=timestamp,
                    component=component_name,
                    summary=summary,
                    references=references,
                    author=author,
                    context=context,
                    raw=f"## {header['timestamp']} – {component_name}\n\n{body.strip()}\n",
                )
            )

        entries.sort(key=lambda entry: entry.timestamp, reverse=True)

        if component:
            entries = [entry for entry in entries if entry.component.lower() == component.lower()]

        if search:
            needle = search.lower()
            entries = [
                entry
                for entry in entries
                if needle in entry.summary.lower()
                or any(needle in ref.lower() for ref in entry.references)
                or needle in entry.component.lower()
            ]

        if limit is not None:
            entries = entries[:limit]

        return entries

    # ------------------------------------------------------------------
    def export_entries(self, destination: Path, entries: Iterable[KnowledgeLogEntry]) -> Path:
        """Write the provided entries to ``destination`` in markdown format."""

        destination.parent.mkdir(parents=True, exist_ok=True)
        contents = "\n".join(entry.raw.strip() for entry in entries if entry.raw.strip())
        destination.write_text(contents + "\n", encoding="utf-8")
        return destination

    # ------------------------------------------------------------------
    @staticmethod
    def _extract_section(block: str, label: str) -> str | None:
        pattern = re.compile(rf"\*\*{re.escape(label)}\*\*:\s*(.+?)(?:(?:\n\s*\n)|$)", re.IGNORECASE | re.DOTALL)
        match = pattern.search(block)
        if not match:
            return None
        value = match.group(1).strip()
        if not value:
            return None
        return value

    @staticmethod
    def _extract_references(block: str) -> List[str]:
        pattern = re.compile(r"\*\*References\*\*:(.*?)(?:\n\s*\n|$)", re.IGNORECASE | re.DOTALL)
        match = pattern.search(block)
        if not match:
            return []

        section = match.group(1).strip()
        if not section or section.lower() == "none":
            return []

        lines = [line.strip() for line in section.splitlines() if line.strip()]
        cleaned = []
        for line in lines:
            cleaned.append(line[2:].strip() if line.startswith("- ") else line)
        return cleaned
<|MERGE_RESOLUTION|>--- conflicted
+++ resolved
@@ -26,14 +26,10 @@
     """Append and query provenance-ready entries for the knowledge log."""
 
     HEADER_PATTERN = re.compile(r"^##\s+(?P<timestamp>[^–]+) – (?P<component>.+)$", re.MULTILINE)
-<<<<<<< HEAD
     DEFAULT_RUNTIME_ONLY_COMPONENTS = frozenset({
         "Import",
         "Remote Import",
     })
-=======
-    DEFAULT_RUNTIME_ONLY_COMPONENTS = frozenset({"import", "remote import"})
->>>>>>> 16d96d73
 
     def __init__(
         self,

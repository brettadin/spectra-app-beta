"""Generate and parse provenance manifests."""

from __future__ import annotations

from dataclasses import dataclass, field
from datetime import datetime, timezone
from importlib import metadata
from pathlib import Path
from typing import Iterable, Dict, Any, List, Optional
import hashlib
import json

from .spectrum import Spectrum


@dataclass
class ProvenanceService:
<<<<<<< HEAD
    """Service for creating provenance manifests."""
=======
    """Service for creating and persisting provenance manifests."""
>>>>>>> 87ccb4e3

    app_name: str = "SpectraApp"
    app_version: str = "0.1.0"

    def create_manifest(
        self,
        spectra: Iterable[Spectrum],
        transforms: Optional[List[Dict[str, Any]]] = None,
        citations: Optional[List[Dict[str, Any]]] = None,
    ) -> Dict[str, Any]:
        """Create a provenance manifest for the provided spectra."""

        spectra_list = list(spectra)
        source_entries = [self._source_entry(spec) for spec in spectra_list]
        manifest = {
            "version": "1.0",
            "app": self._app_metadata(),
            "timestamp_utc": datetime.now(timezone.utc).isoformat(),
            "sources": source_entries,
            "transforms": [self._normalise_transform(t) for t in (transforms or [])],
            "citations": citations or [],
        }
        return manifest

    def save_manifest(self, manifest: Dict[str, Any], path: Path) -> None:
        path.parent.mkdir(parents=True, exist_ok=True)
        with path.open('w', encoding='utf-8') as f:
            json.dump(manifest, f, indent=2, ensure_ascii=False)

    # ------------------------------------------------------------------
    def _source_entry(self, spectrum: Spectrum) -> Dict[str, Any]:
        entry: Dict[str, Any] = {
            "id": spectrum.id,
            "name": spectrum.name,
            "units": {
                "wavelength": spectrum.x_unit,
                "intensity": spectrum.y_unit,
            },
            "metadata": spectrum.metadata,
            "parents": list(getattr(spectrum, 'parents', [])),
            "transforms": list(getattr(spectrum, 'transforms', [])),
        }
        if spectrum.source_path and spectrum.source_path.exists():
            entry.update({
                "path": str(spectrum.source_path),
                "size_bytes": spectrum.source_path.stat().st_size,
                "checksum_sha256": self._sha256(spectrum.source_path),
            })
        return entry

    def _app_metadata(self) -> Dict[str, Any]:
        libraries = {}
        for package in ("numpy", "pyside6", "pytest"):
            try:
                libraries[package] = metadata.version(package)
            except metadata.PackageNotFoundError:
                continue
        return {
            "name": self.app_name,
            "version": self.app_version,
            "build_date": datetime.now(timezone.utc).strftime("%Y-%m-%d"),
            "libraries": libraries,
        }

    def _normalise_transform(self, transform: Dict[str, Any]) -> Dict[str, Any]:
        entry = dict(transform)
        entry.setdefault("timestamp_utc", datetime.now(timezone.utc).isoformat())
        return entry

    def _sha256(self, path: Path) -> str:
        h = hashlib.sha256()
        with path.open('rb') as f:
            for chunk in iter(lambda: f.read(8192), b''):
                h.update(chunk)
        return h.hexdigest()<|MERGE_RESOLUTION|>--- conflicted
+++ resolved
@@ -15,11 +15,7 @@
 
 @dataclass
 class ProvenanceService:
-<<<<<<< HEAD
-    """Service for creating provenance manifests."""
-=======
     """Service for creating and persisting provenance manifests."""
->>>>>>> 87ccb4e3
 
     app_name: str = "SpectraApp"
     app_version: str = "0.1.0"

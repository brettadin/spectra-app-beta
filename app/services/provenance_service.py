"""Generate and parse provenance manifests."""

from __future__ import annotations

<<<<<<< HEAD
from dataclasses import dataclass, field
from datetime import datetime, timezone
from importlib import metadata
from pathlib import Path
from typing import Iterable, Dict, Any, List, Optional
=======
from dataclasses import dataclass
from pathlib import Path
from typing import Iterable, List, Mapping, Optional, Sequence
import datetime as dt
>>>>>>> f9c59faf
import hashlib
import json

from .spectrum import Spectrum


@dataclass
class ProvenanceService:
    """Service for creating and persisting provenance manifests."""

<<<<<<< HEAD
    app_name: str = "SpectraApp"
    app_version: str = "0.1.0"

    def create_manifest(
        self,
        spectra: Iterable[Spectrum],
        transforms: Optional[List[Dict[str, Any]]] = None,
        citations: Optional[List[Dict[str, Any]]] = None,
    ) -> Dict[str, Any]:
        """Create a provenance manifest for the provided spectra."""

        spectra_list = list(spectra)
        source_entries = [self._source_entry(spec) for spec in spectra_list]
        manifest = {
            "version": "1.0",
            "app": self._app_metadata(),
            "timestamp_utc": datetime.now(timezone.utc).isoformat(),
            "sources": source_entries,
            "transforms": [self._normalise_transform(t) for t in (transforms or [])],
            "citations": citations or [],
        }
        return manifest

    def save_manifest(self, manifest: Dict[str, Any], path: Path) -> None:
        path.parent.mkdir(parents=True, exist_ok=True)
        with path.open('w', encoding='utf-8') as f:
            json.dump(manifest, f, indent=2, ensure_ascii=False)

    # ------------------------------------------------------------------
    def _source_entry(self, spectrum: Spectrum) -> Dict[str, Any]:
        entry: Dict[str, Any] = {
            "id": spectrum.id,
            "name": spectrum.name,
            "units": {
                "wavelength": spectrum.x_unit,
                "intensity": spectrum.y_unit,
            },
            "metadata": spectrum.metadata,
            "parents": list(getattr(spectrum, 'parents', [])),
            "transforms": list(getattr(spectrum, 'transforms', [])),
        }
        if spectrum.source_path and spectrum.source_path.exists():
            entry.update({
                "path": str(spectrum.source_path),
                "size_bytes": spectrum.source_path.stat().st_size,
                "checksum_sha256": self._sha256(spectrum.source_path),
            })
        return entry

    def _app_metadata(self) -> Dict[str, Any]:
        libraries = {}
        for package in ("numpy", "pyside6", "pytest"):
            try:
                libraries[package] = metadata.version(package)
            except metadata.PackageNotFoundError:
                continue
        return {
            "name": self.app_name,
            "version": self.app_version,
            "build_date": datetime.now(timezone.utc).strftime("%Y-%m-%d"),
            "libraries": libraries,
        }

    def _normalise_transform(self, transform: Dict[str, Any]) -> Dict[str, Any]:
        entry = dict(transform)
        entry.setdefault("timestamp_utc", datetime.now(timezone.utc).isoformat())
        return entry

    def _sha256(self, path: Path) -> str:
        h = hashlib.sha256()
        with path.open('rb') as f:
            for chunk in iter(lambda: f.read(8192), b''):
                h.update(chunk)
        return h.hexdigest()
=======
    app_name: str = "spectra-app-beta"
    app_version: str = "0.1.0"

    def timestamp(self) -> str:
        return dt.datetime.now(dt.timezone.utc).isoformat()

    def create_manifest(
        self,
        spectra: Sequence[Spectrum],
        *,
        operations: Optional[Sequence[Mapping[str, object]]] = None,
        citations: Optional[Sequence[Mapping[str, object]]] = None,
    ) -> Mapping[str, object]:
        """Create a machine-readable provenance manifest."""

        entries: List[Mapping[str, object]] = []
        for spectrum in spectra:
            entries.append(
                {
                    "id": spectrum.id,
                    "name": spectrum.name,
                    "checksum": spectrum.checksum(),
                    "units": {
                        "wavelength": "nm",
                        "flux": spectrum.flux_unit,
                    },
                    "metadata": dict(spectrum.metadata),
                    "provenance": [dict(p) for p in spectrum.provenance],
                }
            )

        manifest = {
            "app": {"name": self.app_name, "version": self.app_version},
            "created": self.timestamp(),
            "spectra": entries,
            "operations": [dict(op) for op in (operations or [])],
            "citations": [dict(c) for c in (citations or [])],
        }
        return manifest

    def save_manifest(self, manifest: Mapping[str, object], path: Path) -> None:
        path.parent.mkdir(parents=True, exist_ok=True)
        with path.open("w", encoding="utf-8") as handle:
            json.dump(manifest, handle, indent=2)

    def manifest_for_operation(
        self,
        result: Spectrum,
        inputs: Iterable[Spectrum],
        *,
        operation: Mapping[str, object],
    ) -> Mapping[str, object]:
        operations = [dict(operation)]
        manifest = self.create_manifest([result] + list(inputs), operations=operations)
        return manifest

    def checksum_bytes(self, data: bytes) -> str:
        digest = hashlib.sha256()
        digest.update(data)
        return digest.hexdigest()
>>>>>>> f9c59faf
<|MERGE_RESOLUTION|>--- conflicted
+++ resolved
@@ -2,18 +2,11 @@
 
 from __future__ import annotations
 
-<<<<<<< HEAD
 from dataclasses import dataclass, field
 from datetime import datetime, timezone
 from importlib import metadata
 from pathlib import Path
 from typing import Iterable, Dict, Any, List, Optional
-=======
-from dataclasses import dataclass
-from pathlib import Path
-from typing import Iterable, List, Mapping, Optional, Sequence
-import datetime as dt
->>>>>>> f9c59faf
 import hashlib
 import json
 
@@ -24,7 +17,6 @@
 class ProvenanceService:
     """Service for creating and persisting provenance manifests."""
 
-<<<<<<< HEAD
     app_name: str = "SpectraApp"
     app_version: str = "0.1.0"
 
@@ -98,66 +90,4 @@
         with path.open('rb') as f:
             for chunk in iter(lambda: f.read(8192), b''):
                 h.update(chunk)
-        return h.hexdigest()
-=======
-    app_name: str = "spectra-app-beta"
-    app_version: str = "0.1.0"
-
-    def timestamp(self) -> str:
-        return dt.datetime.now(dt.timezone.utc).isoformat()
-
-    def create_manifest(
-        self,
-        spectra: Sequence[Spectrum],
-        *,
-        operations: Optional[Sequence[Mapping[str, object]]] = None,
-        citations: Optional[Sequence[Mapping[str, object]]] = None,
-    ) -> Mapping[str, object]:
-        """Create a machine-readable provenance manifest."""
-
-        entries: List[Mapping[str, object]] = []
-        for spectrum in spectra:
-            entries.append(
-                {
-                    "id": spectrum.id,
-                    "name": spectrum.name,
-                    "checksum": spectrum.checksum(),
-                    "units": {
-                        "wavelength": "nm",
-                        "flux": spectrum.flux_unit,
-                    },
-                    "metadata": dict(spectrum.metadata),
-                    "provenance": [dict(p) for p in spectrum.provenance],
-                }
-            )
-
-        manifest = {
-            "app": {"name": self.app_name, "version": self.app_version},
-            "created": self.timestamp(),
-            "spectra": entries,
-            "operations": [dict(op) for op in (operations or [])],
-            "citations": [dict(c) for c in (citations or [])],
-        }
-        return manifest
-
-    def save_manifest(self, manifest: Mapping[str, object], path: Path) -> None:
-        path.parent.mkdir(parents=True, exist_ok=True)
-        with path.open("w", encoding="utf-8") as handle:
-            json.dump(manifest, handle, indent=2)
-
-    def manifest_for_operation(
-        self,
-        result: Spectrum,
-        inputs: Iterable[Spectrum],
-        *,
-        operation: Mapping[str, object],
-    ) -> Mapping[str, object]:
-        operations = [dict(operation)]
-        manifest = self.create_manifest([result] + list(inputs), operations=operations)
-        return manifest
-
-    def checksum_bytes(self, data: bytes) -> str:
-        digest = hashlib.sha256()
-        digest.update(data)
-        return digest.hexdigest()
->>>>>>> f9c59faf
+        return h.hexdigest()
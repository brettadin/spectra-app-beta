"""Unit conversion utilities for spectra.

This module centralises conversions for wavelength and intensity units as
specified in ``specs/units_and_conversions.md``.  The application stores
spectral data internally using the canonical baseline of nanometres for the
independent axis and base-10 absorbance for the dependent axis.  All derived
views are generated from the canonical arrays so that round-trips are free of
numerical drift and the original data is never mutated.
"""


from __future__ import annotations

from dataclasses import dataclass, field
import re
from typing import Dict, Any, Tuple, TYPE_CHECKING

import numpy as np

if TYPE_CHECKING:
    from .spectrum import Spectrum
else:
    Spectrum = Any


_CANONICAL_X_UNIT = "nm"
_CANONICAL_Y_UNIT = "absorbance"  # Base-10 absorbance (A10)


class UnitError(ValueError):
    """Raised when an unsupported unit is encountered."""


@dataclass
class UnitsService:
    """Perform conversions between spectral units.

    The service exposes helpers to convert arbitrary wavelength and intensity
    units into the canonical representation as well as utilities to derive new
    views from a canonical :class:`~app.services.spectrum.Spectrum` instance.
    No method mutates the input arrays; new :class:`numpy.ndarray` instances are
    returned for every conversion.
    """

    float_dtype: np.dtype = field(default_factory=lambda: np.dtype(np.float64))

    # --- Public API -----------------------------------------------------
    def convert(self, spectrum: Spectrum, x_unit: str, y_unit: str) -> Tuple[np.ndarray, np.ndarray, Dict[str, Any]]:
        """Convert a canonical spectrum to the requested display units."""

        if spectrum.x_unit != _CANONICAL_X_UNIT:
            raise UnitError(
                "Spectrum.x_unit must be canonical 'nm' before conversion; received "
                f"{spectrum.x_unit!r}"
            )
        if spectrum.y_unit != _CANONICAL_Y_UNIT:
            raise UnitError(
                "Spectrum.y_unit must be canonical 'absorbance' before conversion; received "
                f"{spectrum.y_unit!r}"
            )

        x = self._from_canonical_wavelength(spectrum.x, x_unit)
        y = self._from_canonical_intensity(spectrum.y, y_unit)
        metadata: Dict[str, Any] = {}
        if x_unit != _CANONICAL_X_UNIT:
            metadata["x_conversion"] = f"{_CANONICAL_X_UNIT}→{x_unit}"
        if y_unit != _CANONICAL_Y_UNIT:
            metadata["y_conversion"] = f"{_CANONICAL_Y_UNIT}→{y_unit}"
        return x, y, metadata

    def from_canonical(
        self,
        x_nm: np.ndarray,
        y_absorbance: np.ndarray,
        x_unit: str,
        y_unit: str,
    ) -> Tuple[np.ndarray, np.ndarray]:
        """Convert canonical arrays into alternate display units."""

        x_nm = np.asarray(x_nm, dtype=self.float_dtype)
        y_absorbance = np.asarray(y_absorbance, dtype=self.float_dtype)
        x = self._from_canonical_wavelength(x_nm, x_unit)
        y = self._from_canonical_intensity(y_absorbance, y_unit)
        return x, y

    def to_canonical(self, x: np.ndarray, y: np.ndarray, x_unit: str, y_unit: str,
                     metadata: Dict[str, Any] | None = None) -> Tuple[np.ndarray, np.ndarray, Dict[str, Any]]:
        """Convert arbitrary units into the canonical baseline.

        Args:
            x: Independent-axis values.
            y: Dependent-axis values.
            x_unit: Unit describing ``x``.
            y_unit: Unit describing ``y``.
            metadata: Optional metadata dictionary to update with provenance.

        Returns:
            Tuple of ``(canonical_x, canonical_y, metadata)`` where the arrays
            are in nanometres and base-10 absorbance respectively.
        """

        canon_metadata: Dict[str, Any] = dict(metadata or {})
        canon_metadata.setdefault("source_units", {})
        canon_metadata["source_units"].update({"x": x_unit, "y": y_unit})

        canonical_x = self._to_canonical_wavelength(np.asarray(x, dtype=self.float_dtype), x_unit)
        canonical_y = self._to_canonical_intensity(np.asarray(y, dtype=self.float_dtype), y_unit, canon_metadata)
        return canonical_x, canonical_y, canon_metadata

    # --- Wavelength helpers ---------------------------------------------
    def _to_canonical_wavelength(self, data: np.ndarray, src: str) -> np.ndarray:
        unit = self._normalise_x_unit(src)
        if unit == "nm":
            return data.copy()
        if unit in {"um", "µm"}:
            return data * 1e3
        if unit in {"angstrom", "å", "Å"}:
            return data / 10.0
        if unit in {"cm^-1", "1/cm", "wavenumber"}:
            # ν̅ (cm^-1) → λ (nm): λ_nm = 1e7 / ν̅
            return 1e7 / data
        raise UnitError(f"Unsupported source x unit: {src}")

    def _from_canonical_wavelength(self, data_nm: np.ndarray, dst: str) -> np.ndarray:
        unit = self._normalise_x_unit(dst)
        if unit == "nm":
            return np.array(data_nm, dtype=self.float_dtype, copy=True)
        if unit in {"um", "µm"}:
            return np.array(data_nm / 1e3, dtype=self.float_dtype)
        if unit in {"angstrom", "å", "Å"}:
            return np.array(data_nm * 10.0, dtype=self.float_dtype)
        if unit in {"cm^-1", "1/cm", "wavenumber"}:
            return np.array(1e7 / data_nm, dtype=self.float_dtype)
        raise UnitError(f"Unsupported destination x unit: {dst}")

    def _normalise_x_unit(self, unit: str) -> str:
<<<<<<< HEAD
        u = unit.strip().lower()
        # Normalise common Unicode minus signs (⁻, −) to ASCII '-'.
        u = u.replace("⁻", "-").replace("−", "-").replace("¹", "1")
=======
        raw = unit.strip().lower().replace(" ", "")

        translation_table = str.maketrans(
            {
                "⁻": "-",
                "−": "-",
                "﹣": "-",
                "－": "-",
                "–": "-",
                "—": "-",
                "⁰": "0",
                "¹": "1",
                "²": "2",
                "³": "3",
                "⁴": "4",
                "⁵": "5",
                "⁶": "6",
                "⁷": "7",
                "⁸": "8",
                "⁹": "9",
            }
        )
        u = raw.translate(translation_table)

        if re.fullmatch(r"cm\^?-1", u) or re.fullmatch(r"cm\^\(-1\)", u):
            return "cm^-1"

        if u in {"1/cm", "wavenumber"}:
            return "cm^-1"

>>>>>>> 68ec5c25
        mappings = {
            "nanometre": "nm",
            "nanometer": "nm",
            "micrometre": "um",
            "micrometer": "um",
            "angstrom": "angstrom",
            "ångström": "angstrom",
            "å": "angstrom",
            "cm-1": "cm^-1",
        }
        return mappings.get(u, u)

    # --- Intensity helpers ----------------------------------------------
    def _to_canonical_intensity(self, data: np.ndarray, src: str, metadata: Dict[str, Any]) -> np.ndarray:
        unit = self._normalise_y_unit(src)
        if unit in {"absorbance", "a10"}:
            return data.copy()
        if unit in {"transmittance", "t"}:
            metadata.setdefault("intensity_conversion", {})
            metadata["intensity_conversion"].setdefault("transformation", "T→A10")
            return -np.log10(np.clip(data, 1e-12, None))
        if unit in {"percent_transmittance", "%t"}:
            metadata.setdefault("intensity_conversion", {})
            metadata["intensity_conversion"].setdefault("transformation", "%T→A10")
            fraction = data / 100.0
            return -np.log10(np.clip(fraction, 1e-12, None))
        if unit in {"absorbance_e", "ae"}:
            metadata.setdefault("intensity_conversion", {})
            metadata["intensity_conversion"].setdefault("transformation", "Ae→A10")
            return data / 2.303
        raise UnitError(f"Unsupported source y unit: {src}")

    def _from_canonical_intensity(self, data: np.ndarray, dst: str) -> np.ndarray:
        unit = self._normalise_y_unit(dst)
        if unit in {"absorbance", "a10"}:
            return np.array(data, dtype=self.float_dtype, copy=True)
        if unit in {"transmittance", "t"}:
            return np.array(10 ** (-data), dtype=self.float_dtype)
        if unit in {"percent_transmittance", "%t"}:
            return np.array(10 ** (-data) * 100.0, dtype=self.float_dtype)
        if unit in {"absorbance_e", "ae"}:
            return np.array(data * 2.303, dtype=self.float_dtype)
        raise UnitError(f"Unsupported destination y unit: {dst}")

    def _normalise_y_unit(self, unit: str) -> str:
        return unit.strip().lower()<|MERGE_RESOLUTION|>--- conflicted
+++ resolved
@@ -134,42 +134,9 @@
         raise UnitError(f"Unsupported destination x unit: {dst}")
 
     def _normalise_x_unit(self, unit: str) -> str:
-<<<<<<< HEAD
         u = unit.strip().lower()
         # Normalise common Unicode minus signs (⁻, −) to ASCII '-'.
         u = u.replace("⁻", "-").replace("−", "-").replace("¹", "1")
-=======
-        raw = unit.strip().lower().replace(" ", "")
-
-        translation_table = str.maketrans(
-            {
-                "⁻": "-",
-                "−": "-",
-                "﹣": "-",
-                "－": "-",
-                "–": "-",
-                "—": "-",
-                "⁰": "0",
-                "¹": "1",
-                "²": "2",
-                "³": "3",
-                "⁴": "4",
-                "⁵": "5",
-                "⁶": "6",
-                "⁷": "7",
-                "⁸": "8",
-                "⁹": "9",
-            }
-        )
-        u = raw.translate(translation_table)
-
-        if re.fullmatch(r"cm\^?-1", u) or re.fullmatch(r"cm\^\(-1\)", u):
-            return "cm^-1"
-
-        if u in {"1/cm", "wavenumber"}:
-            return "cm^-1"
-
->>>>>>> 68ec5c25
         mappings = {
             "nanometre": "nm",
             "nanometer": "nm",

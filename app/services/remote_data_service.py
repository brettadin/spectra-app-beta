--- conflicted
+++ resolved
@@ -78,10 +78,6 @@
     store: LocalStore
     session: Any | None = None
     clock: Any = datetime.now
-<<<<<<< HEAD
-=======
-    nist_search_url: str = "https://physics.nist.gov/cgi-bin/ASD/lines1.pl"
->>>>>>> b97cd289
     mast_product_fields: Iterable[str] = field(
         default_factory=lambda: ("obsid", "target_name", "productFilename", "dataURI")
     )
@@ -94,24 +90,16 @@
         """Return the list of remote providers whose dependencies are satisfied."""
 
         providers: List[str] = []
-<<<<<<< HEAD
         if self._has_nist_support():
             providers.append(self.PROVIDER_NIST)
         if self._has_mast_support():
             providers.append(self.PROVIDER_MAST)
-=======
-        if self._has_requests():
-            providers.append(self.PROVIDER_NIST)
-            if self._has_astroquery():
-                providers.append(self.PROVIDER_MAST)
->>>>>>> b97cd289
         return providers
 
     def unavailable_providers(self) -> Dict[str, str]:
         """Describe catalogues that cannot be used because dependencies are missing."""
 
         reasons: Dict[str, str] = {}
-<<<<<<< HEAD
         if not self._has_nist_support():
             reasons[self.PROVIDER_NIST] = (
                 "Install the 'astroquery' package to enable NIST ASD line searches."
@@ -120,16 +108,6 @@
             reasons[self.PROVIDER_MAST] = (
                 "Install the 'astroquery' and 'pandas' packages to enable MAST searches."
             )
-=======
-        if not self._has_requests():
-            reasons[self.PROVIDER_NIST] = "Install the 'requests' package to enable remote downloads."
-            reasons[self.PROVIDER_MAST] = (
-                "Install the 'requests', 'astroquery', and 'pandas' packages to enable MAST searches."
-            )
-            return reasons
-        if not self._has_astroquery():
-            reasons[self.PROVIDER_MAST] = "Install the 'astroquery' and 'pandas' packages to enable MAST searches."
->>>>>>> b97cd289
         return reasons
 
     # ------------------------------------------------------------------
@@ -186,7 +164,6 @@
 
     # ------------------------------------------------------------------
     def _search_nist(self, query: Mapping[str, Any]) -> List[RemoteRecord]:
-<<<<<<< HEAD
         identifier = str(query.get("element") or query.get("text") or "").strip()
         if not identifier:
             raise ValueError("NIST searches require an element or spectrum identifier.")
@@ -248,64 +225,6 @@
         if not criteria or not any(criteria.values()):
             raise ValueError("MAST searches require a target name or explicit filtering criteria.")
 
-=======
-        session = self._ensure_session()
-
-        search_term = str(query.get("element") or query.get("text") or "").strip()
-        if not search_term:
-            raise ValueError("NIST searches require an element or ion query.")
-
-        params = self._build_nist_params(search_term, query)
-        response = session.get(self.nist_search_url, params=params, timeout=60)
-        response.raise_for_status()
-
-        text = response.text
-        if self._nist_response_is_error(text):
-            message = self._extract_nist_error_message(text)
-            raise RuntimeError(message or "NIST ASD returned an error for the query.")
-
-        rows = self._parse_nist_csv(text)
-        records: List[RemoteRecord] = []
-        if not rows:
-            return records
-
-        base_metadata = {
-            "search_term": search_term,
-            "wavelength_min_nm": self._as_float(query.get("wavelength_min")),
-            "wavelength_max_nm": self._as_float(query.get("wavelength_max")),
-            "page_no": int(params.get("page_no", 1)),
-            "page_size": int(params.get("page_size", self.nist_page_size)),
-        }
-        offset = (base_metadata["page_no"] - 1) * base_metadata["page_size"]
-
-        for index, row in enumerate(rows):
-            record = self._build_nist_record(
-                search_term=search_term,
-                row=row,
-                base_params=params,
-                base_metadata=base_metadata,
-                row_index=index,
-                absolute_index=offset + index,
-            )
-            records.append(record)
-        return records
-
-    def _search_mast(
-        self,
-        query: Mapping[str, Any],
-        *,
-        include_imaging: bool = False,
-    ) -> List[RemoteRecord]:
-        criteria = dict(query)
-        legacy_text = criteria.pop("text", None)
-        if legacy_text and "target_name" not in criteria:
-            if isinstance(legacy_text, str) and legacy_text.strip():
-                criteria["target_name"] = legacy_text.strip()
-
-        if not criteria or not any(criteria.values()):
-            raise ValueError("MAST searches require a target name or explicit filtering criteria.")
-
->>>>>>> b97cd289
         observations = self._ensure_mast()
 
         # Default to calibrated spectroscopic products so search results focus on
@@ -382,16 +301,12 @@
         return False
 
     def _fetch_remote(self, record: RemoteRecord) -> tuple[Path, bool]:
-<<<<<<< HEAD
         if record.provider == self.PROVIDER_NIST:
             return self._generate_nist_csv(record), True
-=======
->>>>>>> b97cd289
         if self._should_use_mast(record):
             return self._fetch_via_mast(record), True
         return self._fetch_via_http(record), True
 
-<<<<<<< HEAD
     def _generate_nist_csv(self, record: RemoteRecord) -> Path:
         lines = record.metadata.get("lines") if isinstance(record.metadata, Mapping) else None
         if not isinstance(lines, list) or not lines:
@@ -522,304 +437,6 @@
                 )
 
         return Path(handle.name)
-=======
-    def _fetch_via_http(self, record: RemoteRecord) -> Path:
-        session = self._ensure_session()
-        response = session.get(record.download_url, timeout=60)
-        response.raise_for_status()
-
-        with tempfile.NamedTemporaryFile(delete=False) as handle:
-            handle.write(response.content)
-            return Path(handle.name)
-
-    def _fetch_via_mast(self, record: RemoteRecord) -> Path:
-        mast = self._ensure_mast()
-        result = mast.Observations.download_file(record.download_url, cache=False)
-        if not result:
-            raise RuntimeError("MAST download did not return a file path")
-        path = Path(result)
-        if not path.exists():
-            raise FileNotFoundError(f"MAST download missing: {path}")
-        return path
-
-    def _should_use_mast(self, record: RemoteRecord) -> bool:
-        if record.provider == self.PROVIDER_MAST:
-            return True
-        return record.download_url.startswith("mast:")
-
-    # ------------------------------------------------------------------
-    def _build_nist_params(self, search_term: str, query: Mapping[str, Any]) -> Dict[str, str]:
-        page_size = int(query.get("page_size") or self.nist_page_size)
-        page_size = max(1, min(page_size, 500))
-        page_no = int(query.get("page_no") or 1)
-        page_no = max(page_no, 1)
-
-        low = self._as_float(query.get("wavelength_min"))
-        high = self._as_float(query.get("wavelength_max"))
-
-        params: Dict[str, str] = {
-            "spectra": search_term,
-            "format": "2",
-            "output": "1",
-            "page_size": str(page_size),
-            "page_no": str(page_no),
-            "A_out": "0",
-            "allowed_out": "1",
-            "forbid_out": "1",
-            "show_obs_wl": "1",
-            "show_calc_wl": "1",
-            "show_diff_obs_calc": "1",
-            "show_wn": "1",
-            "unc_out": "1",
-            "conf_out": "1",
-            "term_out": "1",
-            "enrg_out": "1",
-            "J_out": "1",
-            "intens_out": "1",
-            "ids_out": "1",
-            "show_av": "2",
-            "output_type": "0",
-            "unit": "0",
-            "line_out": "0",
-            "order_out": "0",
-        }
-        params["low_w"] = f"{low:g}" if low is not None else "1"
-        params["upp_w"] = f"{high:g}" if high is not None else "100000"
-        return params
-
-    def _nist_response_is_error(self, text: str) -> bool:
-        snippet = text.lstrip()
-        if snippet.startswith("<!DOCTYPE html") and "Error Message:" in text:
-            return True
-        return "Software error" in text
-
-    def _extract_nist_error_message(self, text: str) -> str | None:
-        marker = "<FONT COLOR=red>"
-        if marker in text:
-            start = text.index(marker) + len(marker)
-            end = text.find("</FONT>", start)
-            message = text[start:end] if end != -1 else text[start:]
-            return self._clean_nist_value(message)
-        if "Software error" in text:
-            return "NIST ASD reported a server-side error. Please retry later."
-        return None
-
-    def _parse_nist_csv(self, text: str) -> List[Dict[str, str]]:
-        reader = csv.reader(io.StringIO(text))
-        header: List[str] = []
-        rows: List[Dict[str, str]] = []
-        for raw in reader:
-            if not raw:
-                continue
-            first = raw[0].strip()
-            if first.lower().startswith("<form"):
-                break
-            cleaned = [self._clean_nist_value(value) for value in raw]
-            if not header:
-                header = cleaned
-                continue
-            if all(not value for value in cleaned):
-                continue
-            entry: Dict[str, str] = {}
-            for idx, key in enumerate(header):
-                if not key:
-                    continue
-                if idx >= len(cleaned):
-                    break
-                entry[key] = cleaned[idx]
-            if entry:
-                rows.append(entry)
-        return rows
-
-    def _clean_nist_value(self, value: str | None) -> str:
-        if value is None:
-            return ""
-        text = str(value).strip()
-        if not text:
-            return ""
-        if text.startswith("\"") and text.endswith("\""):
-            text = text[1:-1]
-        text = text.strip()
-        if text.startswith("="):
-            text = text[1:]
-        text = text.replace("\"\"", "\"")
-        while text.startswith("\"") and text.endswith("\"") and len(text) >= 2:
-            text = text[1:-1].strip()
-        text = text.strip("\"")
-        text = text.replace("&nbsp;", " ")
-        return text.strip()
-
-    def _build_nist_record(
-        self,
-        *,
-        search_term: str,
-        row: Mapping[str, str],
-        base_params: Mapping[str, str],
-        base_metadata: Mapping[str, Any],
-        row_index: int,
-        absolute_index: int,
-    ) -> RemoteRecord:
-        download_params = dict(base_params)
-        download_url = f"{self.nist_search_url}?{urlencode(download_params)}"
-
-        obs_wl = self._as_float(row.get("obs_wl_vac(A)"))
-        ritz_wl = self._as_float(row.get("ritz_wl_vac(A)"))
-        representative_wl = ritz_wl or obs_wl
-
-        intensity = self._as_float(row.get("intens"))
-        einstein_a = self._as_float(row.get("Aki(s^-1)"))
-        wavenumber = self._as_float(row.get("wn(cm-1)"))
-
-        lower_level = {
-            "energy_cm-1": self._as_float(row.get("Ei(cm-1)")),
-            "configuration": row.get("conf_i") or None,
-            "term": row.get("term_i") or None,
-            "J": row.get("J_i") or None,
-            "id": row.get("ID_i") or None,
-        }
-        upper_level = {
-            "energy_cm-1": self._as_float(row.get("Ek(cm-1)")),
-            "configuration": row.get("conf_k") or None,
-            "term": row.get("term_k") or None,
-            "J": row.get("J_k") or None,
-            "id": row.get("ID_k") or None,
-        }
-
-        metadata: Dict[str, Any] = {
-            "provider": self.PROVIDER_NIST,
-            "search": dict(base_metadata),
-            "row_index": row_index,
-            "absolute_index": absolute_index,
-            "wavelength_vacuum_A": representative_wl,
-            "wavelength_observed_A": obs_wl,
-            "wavelength_ritz_A": ritz_wl,
-            "observed_minus_ritz_A": self._as_float(row.get("obs-ritz")),
-            "uncertainty_obs_A": self._as_float(row.get("unc_obs_wl")),
-            "uncertainty_ritz_A": self._as_float(row.get("unc_ritz_wl")),
-            "wavenumber_cm-1": wavenumber,
-            "intensity_relative": intensity,
-            "einstein_A_s-1": einstein_a,
-            "accuracy": row.get("Acc") or None,
-            "transition_type": row.get("Type") or None,
-            "lower_level": lower_level,
-            "upper_level": upper_level,
-            "nist_level_ids": {
-                "lower": row.get("ID_i") or None,
-                "upper": row.get("ID_k") or None,
-            },
-            "download": {
-                "url": download_url,
-                "parameters": dict(download_params),
-            },
-        }
-
-        identifier = self._derive_nist_identifier(search_term, row, absolute_index, representative_wl)
-        title = self._derive_nist_title(search_term, row, representative_wl)
-
-        units = {"x": "Angstrom (vacuum)", "y": "relative intensity (arbitrary)"}
-
-        return RemoteRecord(
-            provider=self.PROVIDER_NIST,
-            identifier=identifier,
-            title=title,
-            download_url=download_url,
-            metadata=metadata,
-            units=units,
-        )
-
-    def _derive_nist_identifier(
-        self,
-        search_term: str,
-        row: Mapping[str, str],
-        absolute_index: int,
-        wavelength: float | None,
-    ) -> str:
-        lower_id = row.get("ID_i")
-        upper_id = row.get("ID_k")
-        if lower_id or upper_id:
-            parts = [search_term]
-            if lower_id:
-                parts.append(lower_id)
-            if upper_id:
-                parts.append(f"→{upper_id}")
-            return " ".join(parts)
-        if wavelength is not None:
-            return f"{search_term} λ {wavelength:.3f} Å"
-        return f"{search_term} line {absolute_index + 1}"
-
-    def _derive_nist_title(
-        self,
-        search_term: str,
-        row: Mapping[str, str],
-        wavelength: float | None,
-    ) -> str:
-        parts = [search_term]
-        if wavelength is not None:
-            parts.append(f"λ {wavelength:.3f} Å")
-        transition = self._format_nist_transition(row)
-        if transition:
-            parts.append(transition)
-        return " – ".join(parts)
-
-    def _format_nist_transition(self, row: Mapping[str, str]) -> str | None:
-        lower = row.get("term_i") or ""
-        lower_j = row.get("J_i") or ""
-        upper = row.get("term_k") or ""
-        upper_j = row.get("J_k") or ""
-
-        lower_label = lower.strip()
-        if lower_j:
-            suffix = lower_j.strip()
-            lower_label = f"{lower_label} ({suffix})" if lower_label else suffix
-
-        upper_label = upper.strip()
-        if upper_j:
-            suffix = upper_j.strip()
-            upper_label = f"{upper_label} ({suffix})" if upper_label else suffix
-
-        if lower_label and upper_label:
-            return f"{lower_label} → {upper_label}"
-        return lower_label or upper_label or None
-
-    def _as_float(self, value: Any) -> float | None:
-        if value is None:
-            return None
-        if isinstance(value, (int, float)):
-            return float(value)
-        text = str(value).strip()
-        if not text:
-            return None
-        text = text.replace("\xa0", " ")
-        try:
-            return float(text)
-        except ValueError:
-            return None
-
-    def _is_spectroscopic(self, metadata: Mapping[str, Any]) -> bool:
-        """Return True when the MAST row represents spectroscopic data."""
-
-        product = str(metadata.get("dataproduct_type") or "").lower()
-        if product in {"spectrum", "spectral_energy_distribution"}:
-            return True
-        if "spect" in product:
-            return True
-
-        product_type = str(metadata.get("productType") or "").lower()
-        spectro_tokens = ("spectrum", "spectroscopy", "grism", "ifu", "slit", "prism")
-        if any(token in product_type for token in spectro_tokens):
-            return True
-
-        description = str(metadata.get("description") or metadata.get("display_name") or "").lower()
-        if any(token in description for token in spectro_tokens):
-            return True
-
-        return False
-
-    def _fetch_remote(self, record: RemoteRecord) -> tuple[Path, bool]:
-        if self._should_use_mast(record):
-            return self._fetch_via_mast(record), True
-        return self._fetch_via_http(record), True
->>>>>>> b97cd289
 
     def _fetch_via_http(self, record: RemoteRecord) -> Path:
         session = self._ensure_session()
@@ -875,15 +492,12 @@
             )
         return astroquery_mast
 
-<<<<<<< HEAD
     def _has_nist_support(self) -> bool:
         return nist_asd_service.dependencies_available()
 
     def _has_mast_support(self) -> bool:
         return self._has_astroquery()
 
-=======
->>>>>>> b97cd289
     def _has_requests(self) -> bool:
         return requests is not None or self.session is not None
 

"""Abstractions for retrieving remote spectral catalogues and downloads."""

from __future__ import annotations

import csv
import io
import hashlib
from dataclasses import dataclass, field
from datetime import datetime, timezone
import csv
import json
import tempfile
from pathlib import Path
from typing import Any, Dict, Iterable, List, Mapping
from urllib.parse import quote, urlencode, urlparse

from . import nist_asd_service
from .store import LocalStore

try:  # Optional dependency – requests may be absent in minimal installs
    import requests
except Exception:  # pragma: no cover - handled by dependency guards
    requests = None  # type: ignore[assignment]

try:  # Optional dependency – astroquery is heavy and not always bundled
    from astroquery import mast as astroquery_mast
    from astroquery.ipac import nexsci as astroquery_nexsci
except Exception:  # pragma: no cover - handled by dependency guards
    astroquery_mast = None  # type: ignore[assignment]
    astroquery_nexsci = None  # type: ignore[assignment]
else:  # pragma: no branch
    try:
        from astroquery.ipac.nexsci import NasaExoplanetArchive as _ExoplanetArchive
    except Exception:  # pragma: no cover - some astroquery builds omit NExScI
        _ExoplanetArchive = None  # type: ignore[assignment]
    else:  # pragma: no branch
        astroquery_nexsci = _ExoplanetArchive

try:  # Optional dependency – astroquery depends on pandas at runtime
    import pandas  # type: ignore  # noqa: F401
except Exception:  # pragma: no cover - handled by dependency guards
    _HAS_PANDAS = False
else:  # pragma: no branch - simple flag wiring
    _HAS_PANDAS = True

try:  # Optional dependency – astroquery depends on pandas at runtime
    import pandas  # type: ignore  # noqa: F401
except Exception:  # pragma: no cover - handled by dependency guards
    _HAS_PANDAS = False
else:  # pragma: no branch - simple flag wiring
    _HAS_PANDAS = True

try:  # Optional dependency – astroquery depends on pandas at runtime
    import pandas  # type: ignore  # noqa: F401
except Exception:  # pragma: no cover - handled by dependency guards
    _HAS_PANDAS = False
else:  # pragma: no branch - simple flag wiring
    _HAS_PANDAS = True


@dataclass
class RemoteRecord:
    """Normalised representation of a remote catalogue entry."""

    provider: str
    identifier: str
    title: str
    download_url: str
    metadata: Dict[str, Any]
    units: Mapping[str, str] | None = None

    def suggested_filename(self) -> str:
        """Derive a filename from the download URL or identifier."""

        parsed = urlparse(self.download_url)
        candidate = Path(parsed.path).name
        if candidate:
            return candidate
        return f"{self.identifier}.dat"

    def resolved_units(self) -> tuple[str, str]:
        units = dict(self.units or {})
        x_unit = units.get("x", "unknown") or "unknown"
        y_unit = units.get("y", "unknown") or "unknown"
        return x_unit, y_unit


@dataclass
class RemoteDownloadResult:
    """Summary of a persisted remote download."""

    record: RemoteRecord
    cache_entry: Dict[str, Any]
    path: Path
    cached: bool = False


@dataclass
class RemoteDataService:
    """Facade over remote catalogue searches and download persistence."""

    store: LocalStore
    session: Any | None = None
    clock: Any = datetime.now
    mast_product_fields: Iterable[str] = field(
        default_factory=lambda: ("obsid", "target_name", "productFilename", "dataURI")
    )
    nist_page_size: int = 100

    PROVIDER_NIST = "NIST ASD"
    PROVIDER_MAST = "MAST"
    PROVIDER_EXOSYSTEMS = "MAST ExoSystems"

    _DEFAULT_REGION_RADIUS = "0.02 deg"

    _CURATED_TARGETS: tuple[Dict[str, Any], ...] = (
        {
            "names": {"jupiter", "io", "europa", "ganymede", "callisto"},
            "display_name": "Jupiter",
            "object_name": "Jupiter",
            "classification": "Solar System planet",
            "citations": [
                {
                    "title": "JWST Early Release Observations",
                    "doi": "10.3847/1538-4365/acbd9a",
                    "notes": "JWST ERS quick-look spectra curated for Jovian system.",
                }
            ],
        },
        {
            "names": {"mars"},
            "display_name": "Mars",
            "object_name": "Mars",
            "classification": "Solar System planet",
            "citations": [
                {
                    "title": "JWST/NIRSpec Mars observations",
                    "doi": "10.3847/1538-4365/abf3cb",
                    "notes": "Quick-look spectra distributed via Exo.MAST science highlights.",
                }
            ],
        },
        {
            "names": {"saturn", "enceladus", "titan"},
            "display_name": "Saturn",
            "object_name": "Saturn",
            "classification": "Solar System planet",
            "citations": [
                {
                    "title": "Cassini / JWST comparative spectra",
                    "notes": "Curated composite assembled for Spectra examples",
                }
            ],
        },
        {
            "names": {"g2v", "solar analog", "sun-like", "hd 10700", "tau cet"},
            "display_name": "Tau Ceti (G8V)",
            "object_name": "HD 10700",
            "classification": "Nearby solar-type star",
            "citations": [
                {
                    "title": "Pickles stellar spectral library",
                    "doi": "10.1086/316293",
                    "notes": "Representative solar-type spectrum maintained in Spectra samples.",
                }
            ],
        },
        {
            "names": {"a0v", "vega"},
            "display_name": "Vega (A0V)",
            "object_name": "Vega",
            "classification": "Spectral standard",
            "citations": [
                {
                    "title": "HST CALSPEC standards",
                    "doi": "10.1086/383228",
                    "notes": "CALSPEC flux standards distributed via MAST.",
                }
            ],
        },
    )

    def providers(self) -> List[str]:
        """Return the list of remote providers whose dependencies are satisfied."""

        providers: List[str] = []
        if self._has_nist_support():
            providers.append(self.PROVIDER_NIST)
        if self._has_mast_support():
            providers.append(self.PROVIDER_MAST)
        return providers

    def unavailable_providers(self) -> Dict[str, str]:
        """Describe catalogues that cannot be used because dependencies are missing."""

        reasons: Dict[str, str] = {}
        if not self._has_nist_support():
            reasons[self.PROVIDER_NIST] = (
                "Install the 'astroquery' package to enable NIST ASD line searches."
            )
        if not self._has_mast_support():
            reasons[self.PROVIDER_MAST] = (
                "Install the 'astroquery' and 'pandas' packages to enable MAST searches."
            )
        return reasons

    # ------------------------------------------------------------------
    def search(
        self,
        provider: str,
        query: Mapping[str, Any],
        *,
        include_imaging: bool = False,
    ) -> List[RemoteRecord]:
        if provider == self.PROVIDER_NIST:
            return self._search_nist(query)
        if provider == self.PROVIDER_MAST:
            return self._search_mast(query, include_imaging=include_imaging)
        raise ValueError(f"Unsupported provider: {provider}")

    # ------------------------------------------------------------------
    def download(self, record: RemoteRecord, *, force: bool = False) -> RemoteDownloadResult:
        cached = None if force else self._find_cached(record.download_url)
        if cached is not None:
            return RemoteDownloadResult(
                record=record,
                cache_entry=cached,
                path=Path(cached["stored_path"]),
                cached=True,
            )

        fetch_path, cleanup = self._fetch_remote(record)

        x_unit, y_unit = record.resolved_units()
        remote_metadata = {
            "provider": record.provider,
            "uri": record.download_url,
            "identifier": record.identifier,
            "fetched_at": self._timestamp(),
            "metadata": json.loads(json.dumps(record.metadata)),
        }
        store_entry = self.store.record(
            fetch_path,
            x_unit=x_unit,
            y_unit=y_unit,
            source={"remote": remote_metadata},
            alias=record.suggested_filename(),
        )
        if cleanup:
            fetch_path.unlink(missing_ok=True)

        return RemoteDownloadResult(
            record=record,
            cache_entry=store_entry,
            path=Path(store_entry["stored_path"]),
            cached=False,
        )

    # ------------------------------------------------------------------
    def _search_nist(self, query: Mapping[str, Any]) -> List[RemoteRecord]:
        identifier = str(query.get("element") or query.get("text") or "").strip()
        if not identifier:
            raise ValueError("NIST searches require an element or spectrum identifier.")

        lower = query.get("wavelength_min")
        upper = query.get("wavelength_max")
        try:
            payload = nist_asd_service.fetch_lines(
                identifier,
                element=query.get("element"),
                ion_stage=query.get("ion_stage"),
                lower_wavelength=float(lower) if lower is not None else None,
                upper_wavelength=float(upper) if upper is not None else None,
                wavelength_unit=str(query.get("wavelength_unit") or "nm"),
                use_ritz=bool(query.get("use_ritz", True)),
                wavelength_type=str(query.get("wavelength_type") or "vacuum"),
            )
        except (nist_asd_service.NistUnavailableError, nist_asd_service.NistQueryError) as exc:
            raise RuntimeError(str(exc)) from exc

        lines = payload.get("lines", [])
        meta = dict(payload.get("meta", {}))
        meta["query_text"] = identifier
        meta["line_count"] = len(lines)
        meta.setdefault("series", {})
        meta["series"]["wavelength_nm"] = payload.get("wavelength_nm", [])
        meta["series"]["relative_intensity"] = payload.get("intensity", [])
        meta["series"]["relative_intensity_normalized"] = payload.get(
            "intensity_normalized", []
        )
        meta["lines"] = lines

        label = meta.get("label") or identifier
        line_count = len(lines)
        title = f"{label} — {line_count} line{'s' if line_count != 1 else ''}"
        download_token = label.replace(" ", "_")
        record = RemoteRecord(
            provider=self.PROVIDER_NIST,
            identifier=label,
            title=title,
            download_url=f"nist-asd:{download_token}",
            metadata=meta,
            units={"x": "nm", "y": "relative_intensity"},
        )
        return [record]

    def _search_mast(
        self,
        query: Mapping[str, Any],
        *,
        include_imaging: bool = False,
    ) -> List[RemoteRecord]:
        criteria = dict(query)
        legacy_text = criteria.pop("text", None)
        if legacy_text and "target_name" not in criteria:
            if isinstance(legacy_text, str) and legacy_text.strip():
                criteria["target_name"] = legacy_text.strip()

        if not criteria or not any(criteria.values()):
            raise ValueError("MAST searches require a target name or explicit filtering criteria.")

        observations = self._ensure_mast()

        # Default to calibrated spectroscopic products so search results focus on
        # slit/grism/cube observations that pair with laboratory references.
        if include_imaging:
            criteria.setdefault("dataproduct_type", ["spectrum", "image"])
        else:
            criteria.setdefault("dataproduct_type", "spectrum")
        criteria.setdefault("intentType", "SCIENCE")
        if "calib_level" not in criteria:
            criteria["calib_level"] = [2, 3]

        table = observations.Observations.query_criteria(**criteria)
        rows = self._table_to_records(table)
        records: List[RemoteRecord] = []
        for row in rows:
            metadata = dict(row)
            if include_imaging:
                if not (self._is_spectroscopic(metadata) or self._is_imaging(metadata)):
                    continue
            else:
                if not self._is_spectroscopic(metadata):
                    continue
            identifier = str(metadata.get("obsid") or metadata.get("ObservationID") or metadata.get("id"))
            if not identifier:
                continue
            rows = self._table_to_records(result)
            if not rows:
                continue
<<<<<<< HEAD
            units_map = metadata.get("units") if isinstance(metadata.get("units"), Mapping) else None
            records.append(
                RemoteRecord(
                    provider=self.PROVIDER_MAST,
                    identifier=identifier,
                    title=title,
                    download_url=str(download_uri),
                    metadata=metadata,
                    units=units_map,
=======
            base_row = dict(rows[0])
            resolved_table = table_name
            break

        if not base_row:
            return None

        ra = base_row.get("ra") or base_row.get("rastr") or base_row.get("ra_str")
        dec = base_row.get("dec") or base_row.get("decstr") or base_row.get("dec_str")
        try:
            ra_value = float(ra) if ra is not None else None
        except (TypeError, ValueError):  # pragma: no cover - depends on astroquery payload
            ra_value = None
        try:
            dec_value = float(dec) if dec is not None else None
        except (TypeError, ValueError):  # pragma: no cover - depends on astroquery payload
            dec_value = None

        canonical_name = str(
            base_row.get("pl_name")
            or base_row.get("hostname")
            or base_row.get("star_name")
            or cleaned_target
        )
        host_name = base_row.get("hostname") or base_row.get("star_name")

        for key in ("pl_name", "pl_letter", "hostname", "star_name", "sy_sname"):
            value = base_row.get(key)
            if isinstance(value, str):
                aliases.append(value)

        citation_keys = (
            "pl_refname",
            "disc_pubdate",
            "discoverymethod",
            "disc_facility",
            "disc_year",
        )
        citations: List[Dict[str, Any]] = []
        for key in citation_keys:
            if base_row.get(key) is not None:
                citations.append({"field": key, "value": base_row.get(key)})

        transiting = False
        for key in ("pl_tranflag", "tran_flag", "transit_flag"):
            if base_row.get(key) in (1, True, "1", "true", "True"):
                transiting = True
                break

        coordinates: Dict[str, Any] | None = None
        if ra_value is not None and dec_value is not None:
            coordinates = {
                "ra": ra_value,
                "dec": dec_value,
                "epoch": base_row.get("epoch") or base_row.get("ra_epoch"),
            }

        metadata: Dict[str, Any] = {
            "canonical_name": canonical_name,
            "display_name": base_row.get("pl_name") or canonical_name,
            "host_star": host_name,
            "aliases": sorted({alias for alias in aliases if alias}),
            "coordinates": coordinates,
            "search_radius": self._DEFAULT_REGION_RADIUS,
            "transiting": transiting,
            "citations": citations,
            "exoplanet_archive": {
                "table": resolved_table,
                "row": base_row,
            },
        }
        return metadata

    def _resolve_curated_target(self, target: str) -> Dict[str, Any] | None:
        lower = target.strip().lower()
        for entry in self._CURATED_TARGETS:
            if lower in entry["names"]:
                aliases = sorted(entry["names"] - {lower})
                metadata = {
                    "canonical_name": entry["display_name"],
                    "display_name": entry["display_name"],
                    "aliases": aliases,
                    "coordinates": None,
                    "object_name": entry.get("object_name"),
                    "search_radius": entry.get("search_radius", self._DEFAULT_REGION_RADIUS),
                    "classification": entry.get("classification"),
                    "citations": entry.get("citations", []),
                    "transiting": entry.get("transiting", False),
                    "curated": True,
                }
                return metadata
        return None

    def _fetch_exomast_filelist(self, planet_name: Any) -> Dict[str, Any] | None:
        if not planet_name or not isinstance(planet_name, str):
            return None
        if not self._has_requests():
            return None
        session = self._ensure_session()
        url = (
            "https://exo.mast.stsci.edu/api/v0.1/spectra/"
            f"{quote(planet_name.strip())}/filelist"
        )
        try:
            response = session.get(url, timeout=60)
            response.raise_for_status()
        except Exception:  # pragma: no cover - network failures handled gracefully
            return None
        try:
            payload = response.json()
        except Exception:  # pragma: no cover - JSON decoding fallback
            return None
        if isinstance(payload, Mapping):
            return dict(payload)
        return None

    def _is_spectroscopic(self, metadata: Mapping[str, Any]) -> bool:
        """Return True when the MAST row represents spectroscopic data."""

        product = str(metadata.get("dataproduct_type") or "").lower()
        if product in {"spectrum", "spectral_energy_distribution"}:
            return True
        if "spect" in product:
            return True

        product_type = str(metadata.get("productType") or "").lower()
        spectro_tokens = ("spectrum", "spectroscopy", "grism", "ifu", "slit", "prism")
        if any(token in product_type for token in spectro_tokens):
            return True

        description = str(metadata.get("description") or metadata.get("display_name") or "").lower()
        if any(token in description for token in spectro_tokens):
            return True

        return False

    def _is_imaging(self, metadata: Mapping[str, Any]) -> bool:
        product = str(metadata.get("dataproduct_type") or "").lower()
        if product in {"image", "image_cube", "preview"}:
            return True
        product_type = str(metadata.get("productType") or "").lower()
        if "image" in product_type or "imaging" in product_type:
            return True
        description = str(metadata.get("description") or metadata.get("display_name") or "").lower()
        if "image" in description:
            return True
        return False

    def _fetch_remote(self, record: RemoteRecord) -> tuple[Path, bool]:
        if record.provider == self.PROVIDER_NIST:
            return self._generate_nist_csv(record), True
        if self._should_use_mast(record):
            return self._fetch_via_mast(record), True
        return self._fetch_via_http(record), True

    def _generate_nist_csv(self, record: RemoteRecord) -> Path:
        lines = record.metadata.get("lines") if isinstance(record.metadata, Mapping) else None
        if not isinstance(lines, list) or not lines:
            query_meta = (
                record.metadata.get("query")
                if isinstance(record.metadata, Mapping)
                else {}
            )
            identifier = str(
                (query_meta.get("identifier") if isinstance(query_meta, Mapping) else None)
                or record.metadata.get("query_text")
                if isinstance(record.metadata, Mapping)
                else None
                or record.identifier
            )
            element_symbol = (
                record.metadata.get("element_symbol")
                if isinstance(record.metadata, Mapping)
                else None
            )
            ion_stage_number = (
                record.metadata.get("ion_stage_number")
                if isinstance(record.metadata, Mapping)
                else None
            )
            try:
                payload = nist_asd_service.fetch_lines(
                    identifier,
                    element=element_symbol,
                    ion_stage=ion_stage_number,
                    lower_wavelength=(
                        float(query_meta.get("lower_wavelength"))
                        if isinstance(query_meta, Mapping)
                        and query_meta.get("lower_wavelength") is not None
                        else None
                    ),
                    upper_wavelength=(
                        float(query_meta.get("upper_wavelength"))
                        if isinstance(query_meta, Mapping)
                        and query_meta.get("upper_wavelength") is not None
                        else None
                    ),
                    wavelength_unit=str(
                        query_meta.get("wavelength_unit", "nm") if isinstance(query_meta, Mapping) else "nm"
                    ),
                    use_ritz=bool(query_meta.get("use_ritz", True))
                    if isinstance(query_meta, Mapping)
                    else True,
                    wavelength_type=str(
                        query_meta.get("wavelength_type", "vacuum")
                        if isinstance(query_meta, Mapping)
                        else "vacuum"
                    ),
>>>>>>> 99b149ea
                )
                )
        return records

    def _is_spectroscopic(self, metadata: Mapping[str, Any]) -> bool:
        """Return True when the MAST row represents spectroscopic data."""

        product = str(metadata.get("dataproduct_type") or "").lower()
        if product in {"spectrum", "spectral_energy_distribution"}:
            return True
        if "spect" in product:
            return True

        product_type = str(metadata.get("productType") or "").lower()
        spectro_tokens = ("spectrum", "spectroscopy", "grism", "ifu", "slit", "prism")
        if any(token in product_type for token in spectro_tokens):
            return True

        description = str(metadata.get("description") or metadata.get("display_name") or "").lower()
        if any(token in description for token in spectro_tokens):
            return True

        return False

    def _is_imaging(self, metadata: Mapping[str, Any]) -> bool:
        product = str(metadata.get("dataproduct_type") or "").lower()
        if product in {"image", "image_cube", "preview"}:
            return True
        product_type = str(metadata.get("productType") or "").lower()
        if "image" in product_type or "imaging" in product_type:
            return True
        description = str(metadata.get("description") or metadata.get("display_name") or "").lower()
        if "image" in description:
            return True
        return False

    def _fetch_remote(self, record: RemoteRecord) -> tuple[Path, bool]:
        if record.provider == self.PROVIDER_NIST:
            return self._generate_nist_csv(record), True
        if self._should_use_mast(record):
            return self._fetch_via_mast(record), True
        return self._fetch_via_http(record), True

    def _generate_nist_csv(self, record: RemoteRecord) -> Path:
        lines = record.metadata.get("lines") if isinstance(record.metadata, Mapping) else None
        if not isinstance(lines, list) or not lines:
            query_meta = (
                record.metadata.get("query")
                if isinstance(record.metadata, Mapping)
                else {}
            )
            identifier = str(
                (query_meta.get("identifier") if isinstance(query_meta, Mapping) else None)
                or record.metadata.get("query_text")
                if isinstance(record.metadata, Mapping)
                else None
                or record.identifier
            )
            element_symbol = (
                record.metadata.get("element_symbol")
                if isinstance(record.metadata, Mapping)
                else None
            )
            ion_stage_number = (
                record.metadata.get("ion_stage_number")
                if isinstance(record.metadata, Mapping)
                else None
            )
            try:
                payload = nist_asd_service.fetch_lines(
                    identifier,
                    element=element_symbol,
                    ion_stage=ion_stage_number,
                    lower_wavelength=(
                        float(query_meta.get("lower_wavelength"))
                        if isinstance(query_meta, Mapping)
                        and query_meta.get("lower_wavelength") is not None
                        else None
                    ),
                    upper_wavelength=(
                        float(query_meta.get("upper_wavelength"))
                        if isinstance(query_meta, Mapping)
                        and query_meta.get("upper_wavelength") is not None
                        else None
                    ),
                    wavelength_unit=str(
                        query_meta.get("wavelength_unit", "nm") if isinstance(query_meta, Mapping) else "nm"
                    ),
                    use_ritz=bool(query_meta.get("use_ritz", True))
                    if isinstance(query_meta, Mapping)
                    else True,
                    wavelength_type=str(
                        query_meta.get("wavelength_type", "vacuum")
                        if isinstance(query_meta, Mapping)
                        else "vacuum"
                    ),
                )
            except (nist_asd_service.NistUnavailableError, nist_asd_service.NistQueryError) as exc:
                raise RuntimeError(str(exc)) from exc

            lines = payload.get("lines", [])
            if isinstance(record.metadata, Mapping):
                record.metadata["lines"] = lines
                series = record.metadata.setdefault("series", {})
                if isinstance(series, Mapping):
                    series["wavelength_nm"] = payload.get("wavelength_nm", [])
                    series["relative_intensity"] = payload.get("intensity", [])
                    series["relative_intensity_normalized"] = payload.get(
                        "intensity_normalized", []
                    )

        with tempfile.NamedTemporaryFile("w", delete=False, newline="", encoding="utf-8", suffix=".csv") as handle:
            handle.write("# Source: NIST Atomic Spectra Database\n")
            handle.write(f"# Provider: {record.provider}\n")
            handle.write(f"# Identifier: {record.identifier}\n")
            query_meta = (
                record.metadata.get("query")
                if isinstance(record.metadata, Mapping)
                else {}
            )
            if isinstance(query_meta, Mapping):
                handle.write(f"# Query: {json.dumps(query_meta, ensure_ascii=False)}\n")

            writer = csv.writer(handle)
            writer.writerow(
                [
                    "Wavelength (nm)",
                    "Relative Intensity (arb.)",
                    "Normalized Intensity",
                    "Observed Wavelength (nm)",
                    "Ritz Wavelength (nm)",
                    "Lower Level",
                    "Upper Level",
                    "Transition Type",
                    "Transition Probability (s^-1)",
                    "Oscillator Strength",
                    "Lower Level Energy (eV)",
                    "Upper Level Energy (eV)",
                    "Line Reference",
                    "Transition Probability Reference",
                    "Accuracy",
                ]
            )

            def _format(value: Any) -> str:
                if value is None:
                    return ""
                if isinstance(value, float):
                    return f"{value:.9g}"
                return str(value)

            for line in lines or []:
                writer.writerow(
                    [
                        _format(line.get("wavelength_nm")),
                        _format(line.get("relative_intensity")),
                        _format(line.get("relative_intensity_normalized")),
                        _format(line.get("observed_wavelength_nm")),
                        _format(line.get("ritz_wavelength_nm")),
                        _format(line.get("lower_level")),
                        _format(line.get("upper_level")),
                        _format(line.get("transition_type")),
                        _format(line.get("transition_probability_s")),
                        _format(line.get("oscillator_strength")),
                        _format(line.get("lower_level_energy_ev")),
                        _format(line.get("upper_level_energy_ev")),
                        _format(line.get("line_reference")),
                        _format(line.get("transition_probability_reference")),
                        _format(line.get("accuracy")),
                    ]
                )

        return Path(handle.name)

    def _fetch_via_http(self, record: RemoteRecord) -> Path:
        session = self._ensure_session()
        response = session.get(record.download_url, timeout=60)
        response.raise_for_status()

        with tempfile.NamedTemporaryFile(delete=False) as handle:
            handle.write(response.content)
            return Path(handle.name)

    def _fetch_via_mast(self, record: RemoteRecord) -> Path:
        mast = self._ensure_mast()
        result = mast.Observations.download_file(record.download_url, cache=False)
        if not result:
            raise RuntimeError("MAST download did not return a file path")
        path = Path(result)
        if not path.exists():
            raise FileNotFoundError(f"MAST download missing: {path}")
        return path

    def _should_use_mast(self, record: RemoteRecord) -> bool:
        if record.provider == self.PROVIDER_MAST:
            return True
        return record.download_url.startswith("mast:")

    # ------------------------------------------------------------------
    @staticmethod
    def _normalise_nist_query(identifier: str, meta: Mapping[str, Any]) -> Dict[str, Any]:
        """Return a stable mapping that captures the effective NIST query."""

        query_meta: Dict[str, Any] = {}
        raw_query = meta.get("query") if isinstance(meta, Mapping) else None
        if isinstance(raw_query, Mapping):
            query_meta.update(raw_query)

        query_meta.setdefault("identifier", identifier)
        if "linename" not in query_meta and "spectrum" in query_meta:
            query_meta["linename"] = query_meta["spectrum"]
        if meta.get("element_symbol"):
            query_meta.setdefault("element_symbol", meta.get("element_symbol"))
        if meta.get("ion_stage_number") is not None:
            query_meta.setdefault("ion_stage_number", meta.get("ion_stage_number"))
        if meta.get("ion_stage"):
            query_meta.setdefault("ion_stage", meta.get("ion_stage"))
        if meta.get("label"):
            query_meta.setdefault("label", meta.get("label"))

        # Ensure wavelength bounds are represented explicitly for caching.
        lower = query_meta.get("lower_wavelength")
        upper = query_meta.get("upper_wavelength")
        if lower is not None:
            query_meta["lower_wavelength"] = float(lower)
        if upper is not None:
            query_meta["upper_wavelength"] = float(upper)

        unit = query_meta.get("wavelength_unit")
        if unit is not None:
            query_meta["wavelength_unit"] = str(unit)
        wtype = query_meta.get("wavelength_type")
        if wtype is not None:
            query_meta["wavelength_type"] = str(wtype)
        if "use_ritz" in query_meta:
            query_meta["use_ritz"] = bool(query_meta["use_ritz"])

        return query_meta

    @staticmethod
    def _build_nist_download_url(label: str, query_meta: Mapping[str, Any]) -> str:
        """Create a cache-safe pseudo URI for a NIST line query."""

        safe_label = quote(str(label).strip().replace(" ", "_"), safe="+-_.") or "lines"

        def _stringify(value: Any) -> str:
            if isinstance(value, bool):
                return "true" if value else "false"
            if isinstance(value, float):
                return f"{value:.9g}"
            return str(value)

        params: List[tuple[str, str]] = []
        for key in sorted(query_meta):
            value = query_meta[key]
            if value is None:
                continue
            params.append((key, _stringify(value)))

        query_string = urlencode(params, doseq=True, safe="+-_.:")
        base = f"nist-asd://lines/{safe_label}"
        return f"{base}?{query_string}" if query_string else base

    def _find_cached(self, uri: str) -> Dict[str, Any] | None:
        entries = self.store.list_entries()
        for entry in entries.values():
            source = entry.get("source")
            if not isinstance(source, Mapping):
                continue
            remote = source.get("remote")
            if isinstance(remote, Mapping) and remote.get("uri") == uri:
                return dict(entry)
        return None

    def _build_nist_cache_uri(self, token: str, query_signature: Mapping[str, Any]) -> str:
        payload = json.dumps(
            query_signature,
            sort_keys=True,
            separators=(",", ":"),
            default=str,
        )
        digest = hashlib.sha256(payload.encode("utf-8")).hexdigest()[:12]
        return f"nist-asd:{token}:{digest}"

    def _ensure_session(self):
        if self.session is not None:
            return self.session
        if requests is None:
            raise RuntimeError(
                "The 'requests' package is required for remote downloads. "
                "Install it via `pip install -r requirements.txt` or `poetry install --with remote`."
            )
        self.session = requests.Session()
        return self.session

    def _ensure_mast(self):
        if not self._has_astroquery():
            raise RuntimeError(
                "The 'astroquery' and 'pandas' packages are required for MAST searches"
            )
        return astroquery_mast

    def _has_nist_support(self) -> bool:
        return nist_asd_service.dependencies_available()

    def _has_mast_support(self) -> bool:
        return self._has_astroquery()

    def _has_requests(self) -> bool:
        return requests is not None or self.session is not None

    def _has_astroquery(self) -> bool:
        return astroquery_mast is not None and _HAS_PANDAS

    def _table_to_records(self, table: Any) -> List[Mapping[str, Any]]:
        if table is None:
            return []
        if isinstance(table, list):
            return [row for row in table if isinstance(row, Mapping)]
        if hasattr(table, "to_pandas"):
            return [
                dict(row)
                for row in table.to_pandas().to_dict(orient="records")  # type: ignore[call-arg]
            ]
        if hasattr(table, "as_array"):
            raw = table.as_array()
            try:
                return [dict(zip(raw.dtype.names or (), values)) for values in raw.tolist()]
            except Exception:  # pragma: no cover - defensive fallback
                pass
        if hasattr(table, "__iter__"):
            rows: List[Mapping[str, Any]] = []
            for row in table:
                if isinstance(row, Mapping):
                    rows.append(row)
            return rows
        return []

    def _timestamp(self) -> str:
        try:
            moment = self.clock(timezone.utc)  # type: ignore[misc]
        except TypeError:
            moment = self.clock()  # type: ignore[misc]
        if not isinstance(moment, datetime):
            moment = datetime.now(timezone.utc)
        if moment.tzinfo is None:
            moment = moment.replace(tzinfo=timezone.utc)
        return moment.isoformat()
<|MERGE_RESOLUTION|>--- conflicted
+++ resolved
@@ -348,7 +348,6 @@
             rows = self._table_to_records(result)
             if not rows:
                 continue
-<<<<<<< HEAD
             units_map = metadata.get("units") if isinstance(metadata.get("units"), Mapping) else None
             records.append(
                 RemoteRecord(
@@ -358,216 +357,6 @@
                     download_url=str(download_uri),
                     metadata=metadata,
                     units=units_map,
-=======
-            base_row = dict(rows[0])
-            resolved_table = table_name
-            break
-
-        if not base_row:
-            return None
-
-        ra = base_row.get("ra") or base_row.get("rastr") or base_row.get("ra_str")
-        dec = base_row.get("dec") or base_row.get("decstr") or base_row.get("dec_str")
-        try:
-            ra_value = float(ra) if ra is not None else None
-        except (TypeError, ValueError):  # pragma: no cover - depends on astroquery payload
-            ra_value = None
-        try:
-            dec_value = float(dec) if dec is not None else None
-        except (TypeError, ValueError):  # pragma: no cover - depends on astroquery payload
-            dec_value = None
-
-        canonical_name = str(
-            base_row.get("pl_name")
-            or base_row.get("hostname")
-            or base_row.get("star_name")
-            or cleaned_target
-        )
-        host_name = base_row.get("hostname") or base_row.get("star_name")
-
-        for key in ("pl_name", "pl_letter", "hostname", "star_name", "sy_sname"):
-            value = base_row.get(key)
-            if isinstance(value, str):
-                aliases.append(value)
-
-        citation_keys = (
-            "pl_refname",
-            "disc_pubdate",
-            "discoverymethod",
-            "disc_facility",
-            "disc_year",
-        )
-        citations: List[Dict[str, Any]] = []
-        for key in citation_keys:
-            if base_row.get(key) is not None:
-                citations.append({"field": key, "value": base_row.get(key)})
-
-        transiting = False
-        for key in ("pl_tranflag", "tran_flag", "transit_flag"):
-            if base_row.get(key) in (1, True, "1", "true", "True"):
-                transiting = True
-                break
-
-        coordinates: Dict[str, Any] | None = None
-        if ra_value is not None and dec_value is not None:
-            coordinates = {
-                "ra": ra_value,
-                "dec": dec_value,
-                "epoch": base_row.get("epoch") or base_row.get("ra_epoch"),
-            }
-
-        metadata: Dict[str, Any] = {
-            "canonical_name": canonical_name,
-            "display_name": base_row.get("pl_name") or canonical_name,
-            "host_star": host_name,
-            "aliases": sorted({alias for alias in aliases if alias}),
-            "coordinates": coordinates,
-            "search_radius": self._DEFAULT_REGION_RADIUS,
-            "transiting": transiting,
-            "citations": citations,
-            "exoplanet_archive": {
-                "table": resolved_table,
-                "row": base_row,
-            },
-        }
-        return metadata
-
-    def _resolve_curated_target(self, target: str) -> Dict[str, Any] | None:
-        lower = target.strip().lower()
-        for entry in self._CURATED_TARGETS:
-            if lower in entry["names"]:
-                aliases = sorted(entry["names"] - {lower})
-                metadata = {
-                    "canonical_name": entry["display_name"],
-                    "display_name": entry["display_name"],
-                    "aliases": aliases,
-                    "coordinates": None,
-                    "object_name": entry.get("object_name"),
-                    "search_radius": entry.get("search_radius", self._DEFAULT_REGION_RADIUS),
-                    "classification": entry.get("classification"),
-                    "citations": entry.get("citations", []),
-                    "transiting": entry.get("transiting", False),
-                    "curated": True,
-                }
-                return metadata
-        return None
-
-    def _fetch_exomast_filelist(self, planet_name: Any) -> Dict[str, Any] | None:
-        if not planet_name or not isinstance(planet_name, str):
-            return None
-        if not self._has_requests():
-            return None
-        session = self._ensure_session()
-        url = (
-            "https://exo.mast.stsci.edu/api/v0.1/spectra/"
-            f"{quote(planet_name.strip())}/filelist"
-        )
-        try:
-            response = session.get(url, timeout=60)
-            response.raise_for_status()
-        except Exception:  # pragma: no cover - network failures handled gracefully
-            return None
-        try:
-            payload = response.json()
-        except Exception:  # pragma: no cover - JSON decoding fallback
-            return None
-        if isinstance(payload, Mapping):
-            return dict(payload)
-        return None
-
-    def _is_spectroscopic(self, metadata: Mapping[str, Any]) -> bool:
-        """Return True when the MAST row represents spectroscopic data."""
-
-        product = str(metadata.get("dataproduct_type") or "").lower()
-        if product in {"spectrum", "spectral_energy_distribution"}:
-            return True
-        if "spect" in product:
-            return True
-
-        product_type = str(metadata.get("productType") or "").lower()
-        spectro_tokens = ("spectrum", "spectroscopy", "grism", "ifu", "slit", "prism")
-        if any(token in product_type for token in spectro_tokens):
-            return True
-
-        description = str(metadata.get("description") or metadata.get("display_name") or "").lower()
-        if any(token in description for token in spectro_tokens):
-            return True
-
-        return False
-
-    def _is_imaging(self, metadata: Mapping[str, Any]) -> bool:
-        product = str(metadata.get("dataproduct_type") or "").lower()
-        if product in {"image", "image_cube", "preview"}:
-            return True
-        product_type = str(metadata.get("productType") or "").lower()
-        if "image" in product_type or "imaging" in product_type:
-            return True
-        description = str(metadata.get("description") or metadata.get("display_name") or "").lower()
-        if "image" in description:
-            return True
-        return False
-
-    def _fetch_remote(self, record: RemoteRecord) -> tuple[Path, bool]:
-        if record.provider == self.PROVIDER_NIST:
-            return self._generate_nist_csv(record), True
-        if self._should_use_mast(record):
-            return self._fetch_via_mast(record), True
-        return self._fetch_via_http(record), True
-
-    def _generate_nist_csv(self, record: RemoteRecord) -> Path:
-        lines = record.metadata.get("lines") if isinstance(record.metadata, Mapping) else None
-        if not isinstance(lines, list) or not lines:
-            query_meta = (
-                record.metadata.get("query")
-                if isinstance(record.metadata, Mapping)
-                else {}
-            )
-            identifier = str(
-                (query_meta.get("identifier") if isinstance(query_meta, Mapping) else None)
-                or record.metadata.get("query_text")
-                if isinstance(record.metadata, Mapping)
-                else None
-                or record.identifier
-            )
-            element_symbol = (
-                record.metadata.get("element_symbol")
-                if isinstance(record.metadata, Mapping)
-                else None
-            )
-            ion_stage_number = (
-                record.metadata.get("ion_stage_number")
-                if isinstance(record.metadata, Mapping)
-                else None
-            )
-            try:
-                payload = nist_asd_service.fetch_lines(
-                    identifier,
-                    element=element_symbol,
-                    ion_stage=ion_stage_number,
-                    lower_wavelength=(
-                        float(query_meta.get("lower_wavelength"))
-                        if isinstance(query_meta, Mapping)
-                        and query_meta.get("lower_wavelength") is not None
-                        else None
-                    ),
-                    upper_wavelength=(
-                        float(query_meta.get("upper_wavelength"))
-                        if isinstance(query_meta, Mapping)
-                        and query_meta.get("upper_wavelength") is not None
-                        else None
-                    ),
-                    wavelength_unit=str(
-                        query_meta.get("wavelength_unit", "nm") if isinstance(query_meta, Mapping) else "nm"
-                    ),
-                    use_ritz=bool(query_meta.get("use_ritz", True))
-                    if isinstance(query_meta, Mapping)
-                    else True,
-                    wavelength_type=str(
-                        query_meta.get("wavelength_type", "vacuum")
-                        if isinstance(query_meta, Mapping)
-                        else "vacuum"
-                    ),
->>>>>>> 99b149ea
                 )
                 )
         return records

"""Abstractions for retrieving remote spectral catalogues and downloads."""

from __future__ import annotations

import csv
import io
import hashlib
from dataclasses import dataclass, field
from datetime import datetime, timezone
import csv
import json
import tempfile
from pathlib import Path
from typing import Any, Dict, Iterable, List, Mapping
from urllib.parse import quote, urlencode, urlparse

from . import nist_asd_service
from .store import LocalStore

try:  # Optional dependency – requests may be absent in minimal installs
    import requests
except Exception:  # pragma: no cover - handled by dependency guards
    requests = None  # type: ignore[assignment]

try:  # Optional dependency – astroquery is heavy and not always bundled
    from astroquery import mast as astroquery_mast
    from astroquery.ipac import nexsci as astroquery_nexsci
except Exception:  # pragma: no cover - handled by dependency guards
    astroquery_mast = None  # type: ignore[assignment]
    astroquery_nexsci = None  # type: ignore[assignment]
else:  # pragma: no branch
    try:
        from astroquery.ipac.nexsci import NasaExoplanetArchive as _ExoplanetArchive
    except Exception:  # pragma: no cover - some astroquery builds omit NExScI
        _ExoplanetArchive = None  # type: ignore[assignment]
    else:  # pragma: no branch
        astroquery_nexsci = _ExoplanetArchive

try:  # Optional dependency – astroquery depends on pandas at runtime
    import pandas  # type: ignore  # noqa: F401
except Exception:  # pragma: no cover - handled by dependency guards
    _HAS_PANDAS = False
else:  # pragma: no branch - simple flag wiring
    _HAS_PANDAS = True

try:  # Optional dependency – astroquery depends on pandas at runtime
    import pandas  # type: ignore  # noqa: F401
except Exception:  # pragma: no cover - handled by dependency guards
    _HAS_PANDAS = False
else:  # pragma: no branch - simple flag wiring
    _HAS_PANDAS = True


@dataclass
class RemoteRecord:
    """Normalised representation of a remote catalogue entry."""

    provider: str
    identifier: str
    title: str
    download_url: str
    metadata: Dict[str, Any]
    units: Mapping[str, str] | None = None

    def suggested_filename(self) -> str:
        """Derive a filename from the download URL or identifier."""

        parsed = urlparse(self.download_url)
        candidate = Path(parsed.path).name
        if candidate:
            return candidate
        return f"{self.identifier}.dat"

    def resolved_units(self) -> tuple[str, str]:
        units = dict(self.units or {})
        x_unit = units.get("x", "unknown") or "unknown"
        y_unit = units.get("y", "unknown") or "unknown"
        return x_unit, y_unit


@dataclass
class RemoteDownloadResult:
    """Summary of a persisted remote download."""

    record: RemoteRecord
    cache_entry: Dict[str, Any]
    path: Path
    cached: bool = False


@dataclass
class RemoteDataService:
    """Facade over remote catalogue searches and download persistence."""

    store: LocalStore
    session: Any | None = None
    clock: Any = datetime.now
    mast_product_fields: Iterable[str] = field(
        default_factory=lambda: ("obsid", "target_name", "productFilename", "dataURI")
    )
    nist_page_size: int = 100

    PROVIDER_NIST = "NIST ASD"
    PROVIDER_MAST = "MAST"
    PROVIDER_EXOSYSTEMS = "MAST ExoSystems"

    _DEFAULT_REGION_RADIUS = "0.02 deg"

    _CURATED_TARGETS: tuple[Dict[str, Any], ...] = (
        {
            "names": {"jupiter", "io", "europa", "ganymede", "callisto"},
            "display_name": "Jupiter",
            "object_name": "Jupiter",
            "classification": "Solar System planet",
            "citations": [
                {
                    "title": "JWST Early Release Observations",
                    "doi": "10.3847/1538-4365/acbd9a",
                    "notes": "JWST ERS quick-look spectra curated for Jovian system.",
                }
            ],
        },
        {
            "names": {"mars"},
            "display_name": "Mars",
            "object_name": "Mars",
            "classification": "Solar System planet",
            "citations": [
                {
                    "title": "JWST/NIRSpec Mars observations",
                    "doi": "10.3847/1538-4365/abf3cb",
                    "notes": "Quick-look spectra distributed via Exo.MAST science highlights.",
                }
            ],
        },
        {
            "names": {"saturn", "enceladus", "titan"},
            "display_name": "Saturn",
            "object_name": "Saturn",
            "classification": "Solar System planet",
            "citations": [
                {
                    "title": "Cassini / JWST comparative spectra",
                    "notes": "Curated composite assembled for Spectra examples",
                }
            ],
        },
        {
            "names": {"g2v", "solar analog", "sun-like", "hd 10700", "tau cet"},
            "display_name": "Tau Ceti (G8V)",
            "object_name": "HD 10700",
            "classification": "Nearby solar-type star",
            "citations": [
                {
                    "title": "Pickles stellar spectral library",
                    "doi": "10.1086/316293",
                    "notes": "Representative solar-type spectrum maintained in Spectra samples.",
                }
            ],
        },
        {
            "names": {"a0v", "vega"},
            "display_name": "Vega (A0V)",
            "object_name": "Vega",
            "classification": "Spectral standard",
            "citations": [
                {
                    "title": "HST CALSPEC standards",
                    "doi": "10.1086/383228",
                    "notes": "CALSPEC flux standards distributed via MAST.",
                }
            ],
        },
    )

    def providers(self) -> List[str]:
        """Return the list of remote providers whose dependencies are satisfied."""

        providers: List[str] = []
        if self._has_nist_support():
            providers.append(self.PROVIDER_NIST)
        if self._has_mast_support():
            providers.append(self.PROVIDER_MAST)
<<<<<<< HEAD
=======
        if self._has_exosystems_support():
            providers.append(self.PROVIDER_EXOSYSTEMS)
>>>>>>> e282444a
        return providers

    def unavailable_providers(self) -> Dict[str, str]:
        """Describe catalogues that cannot be used because dependencies are missing."""

        reasons: Dict[str, str] = {}
        if not self._has_nist_support():
            reasons[self.PROVIDER_NIST] = (
                "Install the 'astroquery' package to enable NIST ASD line searches."
            )
        if not self._has_mast_support():
            reasons[self.PROVIDER_MAST] = (
                "Install the 'astroquery' and 'pandas' packages to enable MAST searches."
            )
<<<<<<< HEAD
=======
        if not self._has_exosystems_support():
            reasons[self.PROVIDER_EXOSYSTEMS] = (
                "Install the 'astroquery', 'pandas', and 'requests' packages to enable ExoSystems searches."
            )
>>>>>>> e282444a
        return reasons

    # ------------------------------------------------------------------
    def search(
        self,
        provider: str,
        query: Mapping[str, Any],
        *,
        include_imaging: bool = False,
    ) -> List[RemoteRecord]:
        if provider == self.PROVIDER_NIST:
            return self._search_nist(query)
        if provider == self.PROVIDER_MAST:
            return self._search_mast(query, include_imaging=include_imaging)
<<<<<<< HEAD
=======
        if provider == self.PROVIDER_EXOSYSTEMS:
            return self._search_exosystems(query, include_imaging=include_imaging)
>>>>>>> e282444a
        raise ValueError(f"Unsupported provider: {provider}")

    # ------------------------------------------------------------------
    def download(self, record: RemoteRecord, *, force: bool = False) -> RemoteDownloadResult:
        cached = None if force else self._find_cached(record.download_url)
        if cached is not None:
            return RemoteDownloadResult(
                record=record,
                cache_entry=cached,
                path=Path(cached["stored_path"]),
                cached=True,
            )

        fetch_path, cleanup = self._fetch_remote(record)

        x_unit, y_unit = record.resolved_units()
        remote_metadata = {
            "provider": record.provider,
            "uri": record.download_url,
            "identifier": record.identifier,
            "fetched_at": self._timestamp(),
            "metadata": json.loads(json.dumps(record.metadata)),
        }
        store_entry = self.store.record(
            fetch_path,
            x_unit=x_unit,
            y_unit=y_unit,
            source={"remote": remote_metadata},
            alias=record.suggested_filename(),
        )
        if cleanup:
            fetch_path.unlink(missing_ok=True)

        return RemoteDownloadResult(
            record=record,
            cache_entry=store_entry,
            path=Path(store_entry["stored_path"]),
            cached=False,
        )

    # ------------------------------------------------------------------
    def _search_nist(self, query: Mapping[str, Any]) -> List[RemoteRecord]:
        identifier = str(query.get("element") or query.get("text") or "").strip()
        if not identifier:
            raise ValueError("NIST searches require an element or spectrum identifier.")

        lower = query.get("wavelength_min")
        upper = query.get("wavelength_max")
        try:
            payload = nist_asd_service.fetch_lines(
                identifier,
                element=query.get("element"),
                ion_stage=query.get("ion_stage"),
                lower_wavelength=float(lower) if lower is not None else None,
                upper_wavelength=float(upper) if upper is not None else None,
                wavelength_unit=str(query.get("wavelength_unit") or "nm"),
                use_ritz=bool(query.get("use_ritz", True)),
                wavelength_type=str(query.get("wavelength_type") or "vacuum"),
<<<<<<< HEAD
            )
        except (nist_asd_service.NistUnavailableError, nist_asd_service.NistQueryError) as exc:
            raise RuntimeError(str(exc)) from exc

        lines = payload.get("lines", [])
        meta = dict(payload.get("meta", {}))
        meta["query_text"] = identifier
        meta["line_count"] = len(lines)
        meta.setdefault("series", {})
        meta["series"]["wavelength_nm"] = payload.get("wavelength_nm", [])
        meta["series"]["relative_intensity"] = payload.get("intensity", [])
        meta["series"]["relative_intensity_normalized"] = payload.get(
            "intensity_normalized", []
        )
        meta["lines"] = lines

        label = meta.get("label") or identifier
        line_count = len(lines)
        title = f"{label} — {line_count} line{'s' if line_count != 1 else ''}"
        download_token = label.replace(" ", "_")
        record = RemoteRecord(
            provider=self.PROVIDER_NIST,
            identifier=label,
            title=title,
            download_url=f"nist-asd:{download_token}",
            metadata=meta,
            units={"x": "nm", "y": "relative_intensity"},
        )
        return [record]

    def _search_mast(
        self,
        query: Mapping[str, Any],
        *,
        include_imaging: bool = False,
    ) -> List[RemoteRecord]:
        criteria = dict(query)
        legacy_text = criteria.pop("text", None)
        if legacy_text and "target_name" not in criteria:
            if isinstance(legacy_text, str) and legacy_text.strip():
                criteria["target_name"] = legacy_text.strip()

        if not criteria or not any(criteria.values()):
            raise ValueError("MAST searches require a target name or explicit filtering criteria.")

        observations = self._ensure_mast()

        # Default to calibrated spectroscopic products so search results focus on
        # slit/grism/cube observations that pair with laboratory references.
        if include_imaging:
            criteria.setdefault("dataproduct_type", ["spectrum", "image"])
        else:
            criteria.setdefault("dataproduct_type", "spectrum")
        criteria.setdefault("intentType", "SCIENCE")
        if "calib_level" not in criteria:
            criteria["calib_level"] = [2, 3]

        table = observations.Observations.query_criteria(**criteria)
        rows = self._table_to_records(table)
        records: List[RemoteRecord] = []
        for row in rows:
            metadata = dict(row)
            if include_imaging:
                if not (self._is_spectroscopic(metadata) or self._is_imaging(metadata)):
                    continue
            else:
                if not self._is_spectroscopic(metadata):
                    continue
            identifier = str(metadata.get("obsid") or metadata.get("ObservationID") or metadata.get("id"))
            if not identifier:
=======
            )
        except (nist_asd_service.NistUnavailableError, nist_asd_service.NistQueryError) as exc:
            raise RuntimeError(str(exc)) from exc

        lines = payload.get("lines", [])
        meta = dict(payload.get("meta", {}))
        meta["query_text"] = identifier
        meta["line_count"] = len(lines)
        meta.setdefault("series", {})
        meta["series"]["wavelength_nm"] = payload.get("wavelength_nm", [])
        meta["series"]["relative_intensity"] = payload.get("intensity", [])
        meta["series"]["relative_intensity_normalized"] = payload.get(
            "intensity_normalized", []
        )
        meta["lines"] = lines

        label = meta.get("label") or identifier
        line_count = len(lines)
        title = f"{label} — {line_count} line{'s' if line_count != 1 else ''}"
        download_token = label.replace(" ", "_")
        record = RemoteRecord(
            provider=self.PROVIDER_NIST,
            identifier=label,
            title=title,
            download_url=f"nist-asd:{download_token}",
            metadata=meta,
            units={"x": "nm", "y": "relative_intensity"},
        )
        return [record]

    def _search_mast(
        self,
        query: Mapping[str, Any],
        *,
        include_imaging: bool = False,
    ) -> List[RemoteRecord]:
        criteria = dict(query)
        legacy_text = criteria.pop("text", None)
        if legacy_text and "target_name" not in criteria:
            if isinstance(legacy_text, str) and legacy_text.strip():
                criteria["target_name"] = legacy_text.strip()

        if not criteria or not any(criteria.values()):
            raise ValueError("MAST searches require a target name or explicit filtering criteria.")

        observations = self._ensure_mast()

        # Default to calibrated spectroscopic products so search results focus on
        # slit/grism/cube observations that pair with laboratory references.
        if include_imaging:
            criteria.setdefault("dataproduct_type", ["spectrum", "image"])
        else:
            criteria.setdefault("dataproduct_type", "spectrum")
        criteria.setdefault("intentType", "SCIENCE")
        if "calib_level" not in criteria:
            criteria["calib_level"] = [2, 3]

        observation_table = observations.Observations.query_criteria(**criteria)
        observation_rows = self._table_to_records(observation_table)

        if not observation_rows:
            return []

        product_table = observations.Observations.get_product_list(observation_table)
        product_rows = self._table_to_records(product_table)

        observation_lookup: Dict[str, Mapping[str, Any]] = {}
        for row in observation_rows:
            identifier = str(
                row.get("obsid")
                or row.get("ObservationID")
                or row.get("id")
                or row.get("parent_obsid")
                or ""
            ).strip()
            if identifier:
                observation_lookup[identifier] = row

        records: List[RemoteRecord] = []
        for product in product_rows:
            product_obsid = str(
                product.get("obsid")
                or product.get("parent_obsid")
                or product.get("ObservationID")
                or ""
            ).strip()
            if not product_obsid:
                continue

            observation_meta = observation_lookup.get(product_obsid, {})
            combined_meta: Dict[str, Any] = {}
            if isinstance(observation_meta, Mapping):
                combined_meta.update(dict(observation_meta))
            if isinstance(product, Mapping):
                combined_meta.update(dict(product))

            data_uri = (
                combined_meta.get("dataURI")
                or combined_meta.get("ProductURI")
                or combined_meta.get("download_uri")
            )
            if not data_uri:
                continue

            product_type = str(combined_meta.get("productType") or "").lower()
            dataproduct_type = str(combined_meta.get("dataproduct_type") or "").lower()
            is_preview = "preview" in product_type or "preview" in dataproduct_type

            if not is_preview:
                if combined_meta.get("calib_level") is not None:
                    try:
                        if int(float(combined_meta.get("calib_level"))) < 2:
                            continue
                    except (TypeError, ValueError):
                        pass
                if not self._is_spectroscopic(combined_meta):
                    if not include_imaging or not self._is_imaging(combined_meta):
                        continue
            else:
                if not include_imaging:
                    continue

            product_filename = str(combined_meta.get("productFilename") or "").strip()
            target_name = str(
                combined_meta.get("target_name")
                or combined_meta.get("target")
                or combined_meta.get("obs_title")
                or product_obsid
            )

            identifier = product_filename or str(data_uri)
            obs_collection = combined_meta.get("obs_collection")
            instrument_name = combined_meta.get("instrument_name")
            preview_url = combined_meta.get("previewURL") or combined_meta.get("preview_url")

            metadata: Dict[str, Any] = {
                "obsid": product_obsid,
                "obs_collection": obs_collection,
                "instrument_name": instrument_name,
                "target_name": target_name,
                "productFilename": product_filename,
                "dataURI": data_uri,
            }
            if preview_url:
                metadata["previewURL"] = preview_url

            metadata["observation"] = dict(observation_meta)
            metadata["product"] = dict(product)

            units_value = combined_meta.get("units")
            units_map = dict(units_value) if isinstance(units_value, Mapping) else None

            records.append(
                RemoteRecord(
                    provider=self.PROVIDER_MAST,
                    identifier=identifier,
                    title=f"{target_name} — {product_filename}" if product_filename else target_name,
                    download_url=str(data_uri),
                    metadata=metadata,
                    units=units_map,
                )
            )

        return records

    def _search_exosystems(
        self,
        query: Mapping[str, Any],
        *,
        include_imaging: bool = False,
    ) -> List[RemoteRecord]:
        target = str(
            query.get("target_name")
            or query.get("target")
            or query.get("text")
            or query.get("object")
            or ""
        ).strip()
        if not target:
            raise ValueError("ExoSystems searches require a planet, host star, or alias.")

        archive = self._ensure_exoplanet_archive()
        resolved = self._resolve_exoplanet_target(archive, target)
        curated = None
        if not resolved:
            curated = self._resolve_curated_target(target)
            if curated:
                resolved = curated
        if not resolved:
            raise RuntimeError(
                "ExoSystems search could not resolve the requested target via the Exoplanet Archive"
            )

        observations = self._ensure_mast()
        obs_rows = self._query_observations_for_target(observations, resolved, include_imaging)
        if not obs_rows and not curated:
            # If the archive resolved the target but yielded no observations,
            # attempt curated fallbacks before returning an empty list.
            curated = self._resolve_curated_target(target)
            if curated:
                resolved = curated
                obs_rows = self._query_observations_for_target(
                    observations, resolved, include_imaging
                )

        exomast_payload: Dict[str, Any] | None = None
        if resolved.get("transiting"):
            exomast_payload = self._fetch_exomast_filelist(resolved.get("canonical_name"))
            if not exomast_payload and resolved.get("aliases"):
                for alias in resolved["aliases"]:
                    exomast_payload = self._fetch_exomast_filelist(alias)
                    if exomast_payload:
                        break

        records: List[RemoteRecord] = []
        for obs_row in obs_rows:
            try:
                product_table = observations.Observations.get_product_list(obs_row)
            except TypeError:
                product_table = observations.Observations.get_product_list(
                    obs_row.get("obsid") if isinstance(obs_row, Mapping) else obs_row
                )
            for product in self._table_to_records(product_table):
                download_uri = product.get("dataURI") or product.get("ProductURI")
                if not download_uri:
                    continue
                identifier = str(
                    product.get("obsid")
                    or product.get("ObservationID")
                    or product.get("productFilename")
                    or download_uri
                )
                title = self._build_exosystems_title(resolved, obs_row, product)
                metadata = self._build_exosystems_metadata(
                    resolved,
                    obs_row,
                    product,
                    curated=curated is not None,
                    exomast=exomast_payload,
                )
                records.append(
                    RemoteRecord(
                        provider=self.PROVIDER_EXOSYSTEMS,
                        identifier=identifier,
                        title=title,
                        download_url=str(download_uri),
                        metadata=metadata,
                        units=None,
                    )
                )
        return records

    # ------------------------------------------------------------------
    def _query_observations_for_target(
        self,
        observations: Any,
        resolved: Mapping[str, Any],
        include_imaging: bool,
    ) -> List[Mapping[str, Any]]:
        target_name = resolved.get("canonical_name") or resolved.get("display_name")
        aliases = list(resolved.get("aliases", []))
        if resolved.get("object_name") and resolved.get("object_name") not in aliases:
            aliases.append(resolved.get("object_name"))
        coordinates = resolved.get("coordinates") if isinstance(resolved.get("coordinates"), Mapping) else {}
        radius = resolved.get("search_radius") or self._DEFAULT_REGION_RADIUS

        obs_rows: List[Mapping[str, Any]] = []
        if coordinates and coordinates.get("ra") is not None and coordinates.get("dec") is not None:
            try:
                table = observations.Observations.query_region(
                    f"{coordinates['ra']} {coordinates['dec']}",
                    radius=radius,
                )
                obs_rows = self._table_to_records(table)
            except Exception:  # pragma: no cover - fallback to object queries
                obs_rows = []

        if not obs_rows:
            object_names = [name for name in [target_name, *aliases] if name]
            for object_name in object_names:
                try:
                    table = observations.Observations.query_object(object_name)
                except Exception:  # pragma: no cover - ignore astroquery failures
                    continue
                obs_rows = self._table_to_records(table)
                if obs_rows:
                    break

        if not include_imaging:
            filtered: List[Mapping[str, Any]] = []
            for row in obs_rows:
                if self._is_spectroscopic(row):
                    filtered.append(row)
            obs_rows = filtered
        else:
            filtered = []
            for row in obs_rows:
                if self._is_spectroscopic(row) or self._is_imaging(row):
                    filtered.append(row)
            obs_rows = filtered
        return obs_rows

    def _build_exosystems_title(
        self,
        resolved: Mapping[str, Any],
        observation: Mapping[str, Any],
        product: Mapping[str, Any],
    ) -> str:
        parts = [str(resolved.get("display_name") or resolved.get("canonical_name") or "")]
        instrument = observation.get("instrument_name") or observation.get("Instrument")
        if instrument:
            parts.append(str(instrument))
        filters = product.get("filters") or observation.get("filters")
        if filters:
            parts.append(str(filters))
        product_name = product.get("productFilename") or product.get("description")
        if product_name:
            parts.append(str(product_name))
        title = " – ".join(part for part in parts if part)
        return title or str(product.get("productFilename") or product.get("obsid") or "MAST product")

    def _build_exosystems_metadata(
        self,
        resolved: Mapping[str, Any],
        observation: Mapping[str, Any],
        product: Mapping[str, Any],
        *,
        curated: bool,
        exomast: Mapping[str, Any] | None,
    ) -> Dict[str, Any]:
        metadata: Dict[str, Any] = {
            "target": dict(resolved),
            "observation": dict(observation),
            "product": dict(product),
            "provenance": {
                "exoplanet_archive": not curated,
                "curated_fallback": curated,
            },
        }

        if exomast:
            metadata["exomast"] = dict(exomast)

        mast_fields = (
            "obs_collection",
            "instrument_name",
            "filters",
            "previewURL",
            "dataRights",
            "target_name",
            "obsid",
            "proposal_pi",
            "proposal_id",
        )
        product_fields = (
            "productFilename",
            "productType",
            "dataURI",
            "description",
            "size",
            "calib_level",
            "obs_collection",
            "instrument_name",
            "filters",
            "previewURL",
            "productGroupDescription",
            "productSubGroupDescription",
            "proposal_pi",
            "proposal_id",
            "proposal_name",
            "productDocumentationURL",
            "dataRights",
            "dataID",
            "distance",
            "t_exptime",
            "s_region",
            "em_min",
            "em_max",
        )

        mast_metadata: Dict[str, Any] = {}
        for field in mast_fields:
            if field in observation:
                mast_metadata[field] = observation[field]
        for field in product_fields:
            if field in product and field not in mast_metadata:
                mast_metadata[field] = product[field]
        if mast_metadata:
            metadata.setdefault("mast", mast_metadata)

        citations: List[Mapping[str, Any]] = []
        base_citations = resolved.get("citations")
        if isinstance(base_citations, list):
            for citation in base_citations:
                if isinstance(citation, Mapping):
                    citations.append(dict(citation))
        product_citation_keys = ("dataID", "dataURL", "dataURI", "productDocumentationURL", "doi")
        for key in product_citation_keys:
            if key in product:
                citations.append({"field": key, "value": product[key]})
        if citations:
            metadata.setdefault("citations", citations)

        return metadata

    def _resolve_exoplanet_target(
        self,
        archive: Any,
        target: str,
    ) -> Dict[str, Any] | None:
        tables = ("pscomppars", "ps")
        cleaned_target = target.strip()
        aliases: List[str] = []
        base_row: Dict[str, Any] | None = None
        resolved_table = None
        for table_name in tables:
            try:
                result = archive.query_object(cleaned_target, table=table_name)
            except Exception:
>>>>>>> e282444a
                continue
            rows = self._table_to_records(result)
            if not rows:
                continue
            base_row = dict(rows[0])
            resolved_table = table_name
            break

        if not base_row:
            return None

        ra = base_row.get("ra") or base_row.get("rastr") or base_row.get("ra_str")
        dec = base_row.get("dec") or base_row.get("decstr") or base_row.get("dec_str")
        try:
            ra_value = float(ra) if ra is not None else None
        except (TypeError, ValueError):  # pragma: no cover - depends on astroquery payload
            ra_value = None
        try:
            dec_value = float(dec) if dec is not None else None
        except (TypeError, ValueError):  # pragma: no cover - depends on astroquery payload
            dec_value = None

        canonical_name = str(
            base_row.get("pl_name")
            or base_row.get("hostname")
            or base_row.get("star_name")
            or cleaned_target
        )
        host_name = base_row.get("hostname") or base_row.get("star_name")

        for key in ("pl_name", "pl_letter", "hostname", "star_name", "sy_sname"):
            value = base_row.get(key)
            if isinstance(value, str):
                aliases.append(value)

        citation_keys = (
            "pl_refname",
            "disc_pubdate",
            "discoverymethod",
            "disc_facility",
            "disc_year",
        )
        citations: List[Dict[str, Any]] = []
        for key in citation_keys:
            if base_row.get(key) is not None:
                citations.append({"field": key, "value": base_row.get(key)})

        transiting = False
        for key in ("pl_tranflag", "tran_flag", "transit_flag"):
            if base_row.get(key) in (1, True, "1", "true", "True"):
                transiting = True
                break

        coordinates: Dict[str, Any] | None = None
        if ra_value is not None and dec_value is not None:
            coordinates = {
                "ra": ra_value,
                "dec": dec_value,
                "epoch": base_row.get("epoch") or base_row.get("ra_epoch"),
            }

        metadata: Dict[str, Any] = {
            "canonical_name": canonical_name,
            "display_name": base_row.get("pl_name") or canonical_name,
            "host_star": host_name,
            "aliases": sorted({alias for alias in aliases if alias}),
            "coordinates": coordinates,
            "search_radius": self._DEFAULT_REGION_RADIUS,
            "transiting": transiting,
            "citations": citations,
            "exoplanet_archive": {
                "table": resolved_table,
                "row": base_row,
            },
        }
        return metadata

    def _resolve_curated_target(self, target: str) -> Dict[str, Any] | None:
        lower = target.strip().lower()
        for entry in self._CURATED_TARGETS:
            if lower in entry["names"]:
                aliases = sorted(entry["names"] - {lower})
                metadata = {
                    "canonical_name": entry["display_name"],
                    "display_name": entry["display_name"],
                    "aliases": aliases,
                    "coordinates": None,
                    "object_name": entry.get("object_name"),
                    "search_radius": entry.get("search_radius", self._DEFAULT_REGION_RADIUS),
                    "classification": entry.get("classification"),
                    "citations": entry.get("citations", []),
                    "transiting": entry.get("transiting", False),
                    "curated": True,
                }
                return metadata
        return None

    def _fetch_exomast_filelist(self, planet_name: Any) -> Dict[str, Any] | None:
        if not planet_name or not isinstance(planet_name, str):
            return None
        if not self._has_requests():
            return None
        session = self._ensure_session()
        url = (
            "https://exo.mast.stsci.edu/api/v0.1/spectra/"
            f"{quote(planet_name.strip())}/filelist"
        )
        try:
            response = session.get(url, timeout=60)
            response.raise_for_status()
        except Exception:  # pragma: no cover - network failures handled gracefully
            return None
        try:
            payload = response.json()
        except Exception:  # pragma: no cover - JSON decoding fallback
            return None
        if isinstance(payload, Mapping):
            return dict(payload)
        return None

    def _is_spectroscopic(self, metadata: Mapping[str, Any]) -> bool:
        """Return True when the MAST row represents spectroscopic data."""

        product = str(metadata.get("dataproduct_type") or "").lower()
        if product in {"spectrum", "spectral_energy_distribution"}:
            return True
        if "spect" in product:
            return True

        product_type = str(metadata.get("productType") or "").lower()
        spectro_tokens = ("spectrum", "spectroscopy", "grism", "ifu", "slit", "prism")
        if any(token in product_type for token in spectro_tokens):
            return True

        description = str(metadata.get("description") or metadata.get("display_name") or "").lower()
        if any(token in description for token in spectro_tokens):
            return True

        return False

    def _is_imaging(self, metadata: Mapping[str, Any]) -> bool:
        product = str(metadata.get("dataproduct_type") or "").lower()
        if product in {"image", "image_cube", "preview"}:
            return True
        product_type = str(metadata.get("productType") or "").lower()
        if "image" in product_type or "imaging" in product_type:
            return True
        description = str(metadata.get("description") or metadata.get("display_name") or "").lower()
        if "image" in description:
            return True
        return False

    def _fetch_remote(self, record: RemoteRecord) -> tuple[Path, bool]:
        if record.provider == self.PROVIDER_NIST:
            return self._generate_nist_csv(record), True
        if self._should_use_mast(record):
            return self._fetch_via_mast(record), True
        return self._fetch_via_http(record), True

    def _generate_nist_csv(self, record: RemoteRecord) -> Path:
        lines = record.metadata.get("lines") if isinstance(record.metadata, Mapping) else None
        if not isinstance(lines, list) or not lines:
            query_meta = (
                record.metadata.get("query")
                if isinstance(record.metadata, Mapping)
                else {}
            )
            identifier = str(
                (query_meta.get("identifier") if isinstance(query_meta, Mapping) else None)
                or record.metadata.get("query_text")
                if isinstance(record.metadata, Mapping)
                else None
                or record.identifier
            )
            element_symbol = (
                record.metadata.get("element_symbol")
                if isinstance(record.metadata, Mapping)
                else None
            )
            ion_stage_number = (
                record.metadata.get("ion_stage_number")
                if isinstance(record.metadata, Mapping)
                else None
            )
            try:
                payload = nist_asd_service.fetch_lines(
                    identifier,
                    element=element_symbol,
                    ion_stage=ion_stage_number,
                    lower_wavelength=(
                        float(query_meta.get("lower_wavelength"))
                        if isinstance(query_meta, Mapping)
                        and query_meta.get("lower_wavelength") is not None
                        else None
                    ),
                    upper_wavelength=(
                        float(query_meta.get("upper_wavelength"))
                        if isinstance(query_meta, Mapping)
                        and query_meta.get("upper_wavelength") is not None
                        else None
                    ),
                    wavelength_unit=str(
                        query_meta.get("wavelength_unit", "nm") if isinstance(query_meta, Mapping) else "nm"
                    ),
                    use_ritz=bool(query_meta.get("use_ritz", True))
                    if isinstance(query_meta, Mapping)
                    else True,
                    wavelength_type=str(
                        query_meta.get("wavelength_type", "vacuum")
                        if isinstance(query_meta, Mapping)
                        else "vacuum"
                    ),
                )
<<<<<<< HEAD
                )
        return records
=======
            except (nist_asd_service.NistUnavailableError, nist_asd_service.NistQueryError) as exc:
                raise RuntimeError(str(exc)) from exc

            lines = payload.get("lines", [])
            if isinstance(record.metadata, Mapping):
                record.metadata["lines"] = lines
                series = record.metadata.setdefault("series", {})
                if isinstance(series, Mapping):
                    series["wavelength_nm"] = payload.get("wavelength_nm", [])
                    series["relative_intensity"] = payload.get("intensity", [])
                    series["relative_intensity_normalized"] = payload.get(
                        "intensity_normalized", []
                    )

        with tempfile.NamedTemporaryFile("w", delete=False, newline="", encoding="utf-8", suffix=".csv") as handle:
            handle.write("# Source: NIST Atomic Spectra Database\n")
            handle.write(f"# Provider: {record.provider}\n")
            handle.write(f"# Identifier: {record.identifier}\n")
            query_meta = (
                record.metadata.get("query")
                if isinstance(record.metadata, Mapping)
                else {}
            )
            if isinstance(query_meta, Mapping):
                handle.write(f"# Query: {json.dumps(query_meta, ensure_ascii=False)}\n")

            writer = csv.writer(handle)
            writer.writerow(
                [
                    "Wavelength (nm)",
                    "Relative Intensity (arb.)",
                    "Normalized Intensity",
                    "Observed Wavelength (nm)",
                    "Ritz Wavelength (nm)",
                    "Lower Level",
                    "Upper Level",
                    "Transition Type",
                    "Transition Probability (s^-1)",
                    "Oscillator Strength",
                    "Lower Level Energy (eV)",
                    "Upper Level Energy (eV)",
                    "Line Reference",
                    "Transition Probability Reference",
                    "Accuracy",
                ]
            )

            def _format(value: Any) -> str:
                if value is None:
                    return ""
                if isinstance(value, float):
                    return f"{value:.9g}"
                return str(value)

            for line in lines or []:
                writer.writerow(
                    [
                        _format(line.get("wavelength_nm")),
                        _format(line.get("relative_intensity")),
                        _format(line.get("relative_intensity_normalized")),
                        _format(line.get("observed_wavelength_nm")),
                        _format(line.get("ritz_wavelength_nm")),
                        _format(line.get("lower_level")),
                        _format(line.get("upper_level")),
                        _format(line.get("transition_type")),
                        _format(line.get("transition_probability_s")),
                        _format(line.get("oscillator_strength")),
                        _format(line.get("lower_level_energy_ev")),
                        _format(line.get("upper_level_energy_ev")),
                        _format(line.get("line_reference")),
                        _format(line.get("transition_probability_reference")),
                        _format(line.get("accuracy")),
                    ]
                )

        return Path(handle.name)

    def _fetch_via_http(self, record: RemoteRecord) -> Path:
        session = self._ensure_session()
        response = session.get(record.download_url, timeout=60)
        response.raise_for_status()

        with tempfile.NamedTemporaryFile(delete=False) as handle:
            handle.write(response.content)
            return Path(handle.name)

    def _fetch_via_mast(self, record: RemoteRecord) -> Path:
        mast = self._ensure_mast()
        result = mast.Observations.download_file(record.download_url, cache=False)
        if not result:
            raise RuntimeError("MAST download did not return a file path")
        path = Path(result)
        if not path.exists():
            raise FileNotFoundError(f"MAST download missing: {path}")
        return path

    def _should_use_mast(self, record: RemoteRecord) -> bool:
        if record.provider in {self.PROVIDER_MAST, self.PROVIDER_EXOSYSTEMS}:
            return True
        return record.download_url.startswith("mast:")
>>>>>>> e282444a

    def _is_spectroscopic(self, metadata: Mapping[str, Any]) -> bool:
        """Return True when the MAST row represents spectroscopic data."""

        product = str(metadata.get("dataproduct_type") or "").lower()
        if product in {"spectrum", "spectral_energy_distribution"}:
            return True
        if "spect" in product:
            return True

        product_type = str(metadata.get("productType") or "").lower()
        spectro_tokens = ("spectrum", "spectroscopy", "grism", "ifu", "slit", "prism")
        if any(token in product_type for token in spectro_tokens):
            return True

        description = str(metadata.get("description") or metadata.get("display_name") or "").lower()
        if any(token in description for token in spectro_tokens):
            return True

        return False

    def _is_imaging(self, metadata: Mapping[str, Any]) -> bool:
        product = str(metadata.get("dataproduct_type") or "").lower()
        if product in {"image", "image_cube", "preview"}:
            return True
        product_type = str(metadata.get("productType") or "").lower()
        if "image" in product_type or "imaging" in product_type:
            return True
        description = str(metadata.get("description") or metadata.get("display_name") or "").lower()
        if "image" in description:
            return True
        return False

    def _fetch_remote(self, record: RemoteRecord) -> tuple[Path, bool]:
        if record.provider == self.PROVIDER_NIST:
            return self._generate_nist_csv(record), True
        if self._should_use_mast(record):
            return self._fetch_via_mast(record), True
        return self._fetch_via_http(record), True

    def _generate_nist_csv(self, record: RemoteRecord) -> Path:
        lines = record.metadata.get("lines") if isinstance(record.metadata, Mapping) else None
        if not isinstance(lines, list) or not lines:
            query_meta = (
                record.metadata.get("query")
                if isinstance(record.metadata, Mapping)
                else {}
            )
            identifier = str(
                (query_meta.get("identifier") if isinstance(query_meta, Mapping) else None)
                or record.metadata.get("query_text")
                if isinstance(record.metadata, Mapping)
                else None
                or record.identifier
            )
            element_symbol = (
                record.metadata.get("element_symbol")
                if isinstance(record.metadata, Mapping)
                else None
            )
            ion_stage_number = (
                record.metadata.get("ion_stage_number")
                if isinstance(record.metadata, Mapping)
                else None
            )
            try:
                payload = nist_asd_service.fetch_lines(
                    identifier,
                    element=element_symbol,
                    ion_stage=ion_stage_number,
                    lower_wavelength=(
                        float(query_meta.get("lower_wavelength"))
                        if isinstance(query_meta, Mapping)
                        and query_meta.get("lower_wavelength") is not None
                        else None
                    ),
                    upper_wavelength=(
                        float(query_meta.get("upper_wavelength"))
                        if isinstance(query_meta, Mapping)
                        and query_meta.get("upper_wavelength") is not None
                        else None
                    ),
                    wavelength_unit=str(
                        query_meta.get("wavelength_unit", "nm") if isinstance(query_meta, Mapping) else "nm"
                    ),
                    use_ritz=bool(query_meta.get("use_ritz", True))
                    if isinstance(query_meta, Mapping)
                    else True,
                    wavelength_type=str(
                        query_meta.get("wavelength_type", "vacuum")
                        if isinstance(query_meta, Mapping)
                        else "vacuum"
                    ),
                )
            except (nist_asd_service.NistUnavailableError, nist_asd_service.NistQueryError) as exc:
                raise RuntimeError(str(exc)) from exc

            lines = payload.get("lines", [])
            if isinstance(record.metadata, Mapping):
                record.metadata["lines"] = lines
                series = record.metadata.setdefault("series", {})
                if isinstance(series, Mapping):
                    series["wavelength_nm"] = payload.get("wavelength_nm", [])
                    series["relative_intensity"] = payload.get("intensity", [])
                    series["relative_intensity_normalized"] = payload.get(
                        "intensity_normalized", []
                    )

        with tempfile.NamedTemporaryFile("w", delete=False, newline="", encoding="utf-8", suffix=".csv") as handle:
            handle.write("# Source: NIST Atomic Spectra Database\n")
            handle.write(f"# Provider: {record.provider}\n")
            handle.write(f"# Identifier: {record.identifier}\n")
            query_meta = (
                record.metadata.get("query")
                if isinstance(record.metadata, Mapping)
                else {}
            )
            if isinstance(query_meta, Mapping):
                handle.write(f"# Query: {json.dumps(query_meta, ensure_ascii=False)}\n")

            writer = csv.writer(handle)
            writer.writerow(
                [
                    "Wavelength (nm)",
                    "Relative Intensity (arb.)",
                    "Normalized Intensity",
                    "Observed Wavelength (nm)",
                    "Ritz Wavelength (nm)",
                    "Lower Level",
                    "Upper Level",
                    "Transition Type",
                    "Transition Probability (s^-1)",
                    "Oscillator Strength",
                    "Lower Level Energy (eV)",
                    "Upper Level Energy (eV)",
                    "Line Reference",
                    "Transition Probability Reference",
                    "Accuracy",
                ]
            )

            def _format(value: Any) -> str:
                if value is None:
                    return ""
                if isinstance(value, float):
                    return f"{value:.9g}"
                return str(value)

            for line in lines or []:
                writer.writerow(
                    [
                        _format(line.get("wavelength_nm")),
                        _format(line.get("relative_intensity")),
                        _format(line.get("relative_intensity_normalized")),
                        _format(line.get("observed_wavelength_nm")),
                        _format(line.get("ritz_wavelength_nm")),
                        _format(line.get("lower_level")),
                        _format(line.get("upper_level")),
                        _format(line.get("transition_type")),
                        _format(line.get("transition_probability_s")),
                        _format(line.get("oscillator_strength")),
                        _format(line.get("lower_level_energy_ev")),
                        _format(line.get("upper_level_energy_ev")),
                        _format(line.get("line_reference")),
                        _format(line.get("transition_probability_reference")),
                        _format(line.get("accuracy")),
                    ]
                )

        return Path(handle.name)

    def _fetch_via_http(self, record: RemoteRecord) -> Path:
        session = self._ensure_session()
        response = session.get(record.download_url, timeout=60)
        response.raise_for_status()

        with tempfile.NamedTemporaryFile(delete=False) as handle:
            handle.write(response.content)
            return Path(handle.name)

    def _fetch_via_mast(self, record: RemoteRecord) -> Path:
        mast = self._ensure_mast()
        result = mast.Observations.download_file(record.download_url, cache=False)
        if not result:
            raise RuntimeError("MAST download did not return a file path")
        path = Path(result)
        if not path.exists():
            raise FileNotFoundError(f"MAST download missing: {path}")
        return path

    def _should_use_mast(self, record: RemoteRecord) -> bool:
        if record.provider == self.PROVIDER_MAST:
            return True
        return record.download_url.startswith("mast:")

    # ------------------------------------------------------------------
    @staticmethod
    def _normalise_nist_query(identifier: str, meta: Mapping[str, Any]) -> Dict[str, Any]:
        """Return a stable mapping that captures the effective NIST query."""

        query_meta: Dict[str, Any] = {}
        raw_query = meta.get("query") if isinstance(meta, Mapping) else None
        if isinstance(raw_query, Mapping):
            query_meta.update(raw_query)

        query_meta.setdefault("identifier", identifier)
        if "linename" not in query_meta and "spectrum" in query_meta:
            query_meta["linename"] = query_meta["spectrum"]
        if meta.get("element_symbol"):
            query_meta.setdefault("element_symbol", meta.get("element_symbol"))
        if meta.get("ion_stage_number") is not None:
            query_meta.setdefault("ion_stage_number", meta.get("ion_stage_number"))
        if meta.get("ion_stage"):
            query_meta.setdefault("ion_stage", meta.get("ion_stage"))
        if meta.get("label"):
            query_meta.setdefault("label", meta.get("label"))

        # Ensure wavelength bounds are represented explicitly for caching.
        lower = query_meta.get("lower_wavelength")
        upper = query_meta.get("upper_wavelength")
        if lower is not None:
            query_meta["lower_wavelength"] = float(lower)
        if upper is not None:
            query_meta["upper_wavelength"] = float(upper)

        unit = query_meta.get("wavelength_unit")
        if unit is not None:
            query_meta["wavelength_unit"] = str(unit)
        wtype = query_meta.get("wavelength_type")
        if wtype is not None:
            query_meta["wavelength_type"] = str(wtype)
        if "use_ritz" in query_meta:
            query_meta["use_ritz"] = bool(query_meta["use_ritz"])

        return query_meta

    @staticmethod
    def _build_nist_download_url(label: str, query_meta: Mapping[str, Any]) -> str:
        """Create a cache-safe pseudo URI for a NIST line query."""

        safe_label = quote(str(label).strip().replace(" ", "_"), safe="+-_.") or "lines"

        def _stringify(value: Any) -> str:
            if isinstance(value, bool):
                return "true" if value else "false"
            if isinstance(value, float):
                return f"{value:.9g}"
            return str(value)

        params: List[tuple[str, str]] = []
        for key in sorted(query_meta):
            value = query_meta[key]
            if value is None:
                continue
            params.append((key, _stringify(value)))

        query_string = urlencode(params, doseq=True, safe="+-_.:")
        base = f"nist-asd://lines/{safe_label}"
        return f"{base}?{query_string}" if query_string else base

    def _find_cached(self, uri: str) -> Dict[str, Any] | None:
        entries = self.store.list_entries()
        for entry in entries.values():
            source = entry.get("source")
            if not isinstance(source, Mapping):
                continue
            remote = source.get("remote")
            if isinstance(remote, Mapping) and remote.get("uri") == uri:
                return dict(entry)
        return None

    def _build_nist_cache_uri(self, token: str, query_signature: Mapping[str, Any]) -> str:
        payload = json.dumps(
            query_signature,
            sort_keys=True,
            separators=(",", ":"),
            default=str,
        )
        digest = hashlib.sha256(payload.encode("utf-8")).hexdigest()[:12]
        return f"nist-asd:{token}:{digest}"

    def _ensure_session(self):
        if self.session is not None:
            return self.session
        if requests is None:
            raise RuntimeError(
                "The 'requests' package is required for remote downloads. "
                "Install it via `pip install -r requirements.txt` or `poetry install --with remote`."
            )
        self.session = requests.Session()
        return self.session

    def _ensure_mast(self):
        if not self._has_astroquery():
            raise RuntimeError(
                "The 'astroquery' and 'pandas' packages are required for MAST searches"
            )
        return astroquery_mast

<<<<<<< HEAD
=======
    def _ensure_exoplanet_archive(self):
        if not self._has_exosystems_support():
            raise RuntimeError(
                "The 'astroquery', 'pandas', and 'requests' packages are required for ExoSystems searches"
            )
        if astroquery_nexsci is None:
            raise RuntimeError("astroquery.ipac.nexsci is unavailable in this environment")
        return astroquery_nexsci

>>>>>>> e282444a
    def _has_nist_support(self) -> bool:
        return nist_asd_service.dependencies_available()

    def _has_mast_support(self) -> bool:
        return self._has_astroquery()

<<<<<<< HEAD
=======
    def _has_exosystems_support(self) -> bool:
        return self._has_astroquery() and self._has_requests() and astroquery_nexsci is not None

>>>>>>> e282444a
    def _has_requests(self) -> bool:
        return requests is not None or self.session is not None

    def _has_astroquery(self) -> bool:
        return astroquery_mast is not None and _HAS_PANDAS

    def _table_to_records(self, table: Any) -> List[Mapping[str, Any]]:
        if table is None:
            return []
        if isinstance(table, list):
            return [row for row in table if isinstance(row, Mapping)]
        if hasattr(table, "to_pandas"):
            return [
                dict(row)
                for row in table.to_pandas().to_dict(orient="records")  # type: ignore[call-arg]
            ]
        if hasattr(table, "as_array"):
            raw = table.as_array()
            try:
                return [dict(zip(raw.dtype.names or (), values)) for values in raw.tolist()]
            except Exception:  # pragma: no cover - defensive fallback
                pass
        if hasattr(table, "__iter__"):
            rows: List[Mapping[str, Any]] = []
            for row in table:
                if isinstance(row, Mapping):
                    rows.append(row)
            return rows
        return []

    def _timestamp(self) -> str:
        try:
            moment = self.clock(timezone.utc)  # type: ignore[misc]
        except TypeError:
            moment = self.clock()  # type: ignore[misc]
        if not isinstance(moment, datetime):
            moment = datetime.now(timezone.utc)
        if moment.tzinfo is None:
            moment = moment.replace(tzinfo=timezone.utc)
        return moment.isoformat()
<|MERGE_RESOLUTION|>--- conflicted
+++ resolved
@@ -181,11 +181,6 @@
             providers.append(self.PROVIDER_NIST)
         if self._has_mast_support():
             providers.append(self.PROVIDER_MAST)
-<<<<<<< HEAD
-=======
-        if self._has_exosystems_support():
-            providers.append(self.PROVIDER_EXOSYSTEMS)
->>>>>>> e282444a
         return providers
 
     def unavailable_providers(self) -> Dict[str, str]:
@@ -200,13 +195,6 @@
             reasons[self.PROVIDER_MAST] = (
                 "Install the 'astroquery' and 'pandas' packages to enable MAST searches."
             )
-<<<<<<< HEAD
-=======
-        if not self._has_exosystems_support():
-            reasons[self.PROVIDER_EXOSYSTEMS] = (
-                "Install the 'astroquery', 'pandas', and 'requests' packages to enable ExoSystems searches."
-            )
->>>>>>> e282444a
         return reasons
 
     # ------------------------------------------------------------------
@@ -221,11 +209,6 @@
             return self._search_nist(query)
         if provider == self.PROVIDER_MAST:
             return self._search_mast(query, include_imaging=include_imaging)
-<<<<<<< HEAD
-=======
-        if provider == self.PROVIDER_EXOSYSTEMS:
-            return self._search_exosystems(query, include_imaging=include_imaging)
->>>>>>> e282444a
         raise ValueError(f"Unsupported provider: {provider}")
 
     # ------------------------------------------------------------------
@@ -284,7 +267,6 @@
                 wavelength_unit=str(query.get("wavelength_unit") or "nm"),
                 use_ritz=bool(query.get("use_ritz", True)),
                 wavelength_type=str(query.get("wavelength_type") or "vacuum"),
-<<<<<<< HEAD
             )
         except (nist_asd_service.NistUnavailableError, nist_asd_service.NistQueryError) as exc:
             raise RuntimeError(str(exc)) from exc
@@ -355,427 +337,6 @@
                     continue
             identifier = str(metadata.get("obsid") or metadata.get("ObservationID") or metadata.get("id"))
             if not identifier:
-=======
-            )
-        except (nist_asd_service.NistUnavailableError, nist_asd_service.NistQueryError) as exc:
-            raise RuntimeError(str(exc)) from exc
-
-        lines = payload.get("lines", [])
-        meta = dict(payload.get("meta", {}))
-        meta["query_text"] = identifier
-        meta["line_count"] = len(lines)
-        meta.setdefault("series", {})
-        meta["series"]["wavelength_nm"] = payload.get("wavelength_nm", [])
-        meta["series"]["relative_intensity"] = payload.get("intensity", [])
-        meta["series"]["relative_intensity_normalized"] = payload.get(
-            "intensity_normalized", []
-        )
-        meta["lines"] = lines
-
-        label = meta.get("label") or identifier
-        line_count = len(lines)
-        title = f"{label} — {line_count} line{'s' if line_count != 1 else ''}"
-        download_token = label.replace(" ", "_")
-        record = RemoteRecord(
-            provider=self.PROVIDER_NIST,
-            identifier=label,
-            title=title,
-            download_url=f"nist-asd:{download_token}",
-            metadata=meta,
-            units={"x": "nm", "y": "relative_intensity"},
-        )
-        return [record]
-
-    def _search_mast(
-        self,
-        query: Mapping[str, Any],
-        *,
-        include_imaging: bool = False,
-    ) -> List[RemoteRecord]:
-        criteria = dict(query)
-        legacy_text = criteria.pop("text", None)
-        if legacy_text and "target_name" not in criteria:
-            if isinstance(legacy_text, str) and legacy_text.strip():
-                criteria["target_name"] = legacy_text.strip()
-
-        if not criteria or not any(criteria.values()):
-            raise ValueError("MAST searches require a target name or explicit filtering criteria.")
-
-        observations = self._ensure_mast()
-
-        # Default to calibrated spectroscopic products so search results focus on
-        # slit/grism/cube observations that pair with laboratory references.
-        if include_imaging:
-            criteria.setdefault("dataproduct_type", ["spectrum", "image"])
-        else:
-            criteria.setdefault("dataproduct_type", "spectrum")
-        criteria.setdefault("intentType", "SCIENCE")
-        if "calib_level" not in criteria:
-            criteria["calib_level"] = [2, 3]
-
-        observation_table = observations.Observations.query_criteria(**criteria)
-        observation_rows = self._table_to_records(observation_table)
-
-        if not observation_rows:
-            return []
-
-        product_table = observations.Observations.get_product_list(observation_table)
-        product_rows = self._table_to_records(product_table)
-
-        observation_lookup: Dict[str, Mapping[str, Any]] = {}
-        for row in observation_rows:
-            identifier = str(
-                row.get("obsid")
-                or row.get("ObservationID")
-                or row.get("id")
-                or row.get("parent_obsid")
-                or ""
-            ).strip()
-            if identifier:
-                observation_lookup[identifier] = row
-
-        records: List[RemoteRecord] = []
-        for product in product_rows:
-            product_obsid = str(
-                product.get("obsid")
-                or product.get("parent_obsid")
-                or product.get("ObservationID")
-                or ""
-            ).strip()
-            if not product_obsid:
-                continue
-
-            observation_meta = observation_lookup.get(product_obsid, {})
-            combined_meta: Dict[str, Any] = {}
-            if isinstance(observation_meta, Mapping):
-                combined_meta.update(dict(observation_meta))
-            if isinstance(product, Mapping):
-                combined_meta.update(dict(product))
-
-            data_uri = (
-                combined_meta.get("dataURI")
-                or combined_meta.get("ProductURI")
-                or combined_meta.get("download_uri")
-            )
-            if not data_uri:
-                continue
-
-            product_type = str(combined_meta.get("productType") or "").lower()
-            dataproduct_type = str(combined_meta.get("dataproduct_type") or "").lower()
-            is_preview = "preview" in product_type or "preview" in dataproduct_type
-
-            if not is_preview:
-                if combined_meta.get("calib_level") is not None:
-                    try:
-                        if int(float(combined_meta.get("calib_level"))) < 2:
-                            continue
-                    except (TypeError, ValueError):
-                        pass
-                if not self._is_spectroscopic(combined_meta):
-                    if not include_imaging or not self._is_imaging(combined_meta):
-                        continue
-            else:
-                if not include_imaging:
-                    continue
-
-            product_filename = str(combined_meta.get("productFilename") or "").strip()
-            target_name = str(
-                combined_meta.get("target_name")
-                or combined_meta.get("target")
-                or combined_meta.get("obs_title")
-                or product_obsid
-            )
-
-            identifier = product_filename or str(data_uri)
-            obs_collection = combined_meta.get("obs_collection")
-            instrument_name = combined_meta.get("instrument_name")
-            preview_url = combined_meta.get("previewURL") or combined_meta.get("preview_url")
-
-            metadata: Dict[str, Any] = {
-                "obsid": product_obsid,
-                "obs_collection": obs_collection,
-                "instrument_name": instrument_name,
-                "target_name": target_name,
-                "productFilename": product_filename,
-                "dataURI": data_uri,
-            }
-            if preview_url:
-                metadata["previewURL"] = preview_url
-
-            metadata["observation"] = dict(observation_meta)
-            metadata["product"] = dict(product)
-
-            units_value = combined_meta.get("units")
-            units_map = dict(units_value) if isinstance(units_value, Mapping) else None
-
-            records.append(
-                RemoteRecord(
-                    provider=self.PROVIDER_MAST,
-                    identifier=identifier,
-                    title=f"{target_name} — {product_filename}" if product_filename else target_name,
-                    download_url=str(data_uri),
-                    metadata=metadata,
-                    units=units_map,
-                )
-            )
-
-        return records
-
-    def _search_exosystems(
-        self,
-        query: Mapping[str, Any],
-        *,
-        include_imaging: bool = False,
-    ) -> List[RemoteRecord]:
-        target = str(
-            query.get("target_name")
-            or query.get("target")
-            or query.get("text")
-            or query.get("object")
-            or ""
-        ).strip()
-        if not target:
-            raise ValueError("ExoSystems searches require a planet, host star, or alias.")
-
-        archive = self._ensure_exoplanet_archive()
-        resolved = self._resolve_exoplanet_target(archive, target)
-        curated = None
-        if not resolved:
-            curated = self._resolve_curated_target(target)
-            if curated:
-                resolved = curated
-        if not resolved:
-            raise RuntimeError(
-                "ExoSystems search could not resolve the requested target via the Exoplanet Archive"
-            )
-
-        observations = self._ensure_mast()
-        obs_rows = self._query_observations_for_target(observations, resolved, include_imaging)
-        if not obs_rows and not curated:
-            # If the archive resolved the target but yielded no observations,
-            # attempt curated fallbacks before returning an empty list.
-            curated = self._resolve_curated_target(target)
-            if curated:
-                resolved = curated
-                obs_rows = self._query_observations_for_target(
-                    observations, resolved, include_imaging
-                )
-
-        exomast_payload: Dict[str, Any] | None = None
-        if resolved.get("transiting"):
-            exomast_payload = self._fetch_exomast_filelist(resolved.get("canonical_name"))
-            if not exomast_payload and resolved.get("aliases"):
-                for alias in resolved["aliases"]:
-                    exomast_payload = self._fetch_exomast_filelist(alias)
-                    if exomast_payload:
-                        break
-
-        records: List[RemoteRecord] = []
-        for obs_row in obs_rows:
-            try:
-                product_table = observations.Observations.get_product_list(obs_row)
-            except TypeError:
-                product_table = observations.Observations.get_product_list(
-                    obs_row.get("obsid") if isinstance(obs_row, Mapping) else obs_row
-                )
-            for product in self._table_to_records(product_table):
-                download_uri = product.get("dataURI") or product.get("ProductURI")
-                if not download_uri:
-                    continue
-                identifier = str(
-                    product.get("obsid")
-                    or product.get("ObservationID")
-                    or product.get("productFilename")
-                    or download_uri
-                )
-                title = self._build_exosystems_title(resolved, obs_row, product)
-                metadata = self._build_exosystems_metadata(
-                    resolved,
-                    obs_row,
-                    product,
-                    curated=curated is not None,
-                    exomast=exomast_payload,
-                )
-                records.append(
-                    RemoteRecord(
-                        provider=self.PROVIDER_EXOSYSTEMS,
-                        identifier=identifier,
-                        title=title,
-                        download_url=str(download_uri),
-                        metadata=metadata,
-                        units=None,
-                    )
-                )
-        return records
-
-    # ------------------------------------------------------------------
-    def _query_observations_for_target(
-        self,
-        observations: Any,
-        resolved: Mapping[str, Any],
-        include_imaging: bool,
-    ) -> List[Mapping[str, Any]]:
-        target_name = resolved.get("canonical_name") or resolved.get("display_name")
-        aliases = list(resolved.get("aliases", []))
-        if resolved.get("object_name") and resolved.get("object_name") not in aliases:
-            aliases.append(resolved.get("object_name"))
-        coordinates = resolved.get("coordinates") if isinstance(resolved.get("coordinates"), Mapping) else {}
-        radius = resolved.get("search_radius") or self._DEFAULT_REGION_RADIUS
-
-        obs_rows: List[Mapping[str, Any]] = []
-        if coordinates and coordinates.get("ra") is not None and coordinates.get("dec") is not None:
-            try:
-                table = observations.Observations.query_region(
-                    f"{coordinates['ra']} {coordinates['dec']}",
-                    radius=radius,
-                )
-                obs_rows = self._table_to_records(table)
-            except Exception:  # pragma: no cover - fallback to object queries
-                obs_rows = []
-
-        if not obs_rows:
-            object_names = [name for name in [target_name, *aliases] if name]
-            for object_name in object_names:
-                try:
-                    table = observations.Observations.query_object(object_name)
-                except Exception:  # pragma: no cover - ignore astroquery failures
-                    continue
-                obs_rows = self._table_to_records(table)
-                if obs_rows:
-                    break
-
-        if not include_imaging:
-            filtered: List[Mapping[str, Any]] = []
-            for row in obs_rows:
-                if self._is_spectroscopic(row):
-                    filtered.append(row)
-            obs_rows = filtered
-        else:
-            filtered = []
-            for row in obs_rows:
-                if self._is_spectroscopic(row) or self._is_imaging(row):
-                    filtered.append(row)
-            obs_rows = filtered
-        return obs_rows
-
-    def _build_exosystems_title(
-        self,
-        resolved: Mapping[str, Any],
-        observation: Mapping[str, Any],
-        product: Mapping[str, Any],
-    ) -> str:
-        parts = [str(resolved.get("display_name") or resolved.get("canonical_name") or "")]
-        instrument = observation.get("instrument_name") or observation.get("Instrument")
-        if instrument:
-            parts.append(str(instrument))
-        filters = product.get("filters") or observation.get("filters")
-        if filters:
-            parts.append(str(filters))
-        product_name = product.get("productFilename") or product.get("description")
-        if product_name:
-            parts.append(str(product_name))
-        title = " – ".join(part for part in parts if part)
-        return title or str(product.get("productFilename") or product.get("obsid") or "MAST product")
-
-    def _build_exosystems_metadata(
-        self,
-        resolved: Mapping[str, Any],
-        observation: Mapping[str, Any],
-        product: Mapping[str, Any],
-        *,
-        curated: bool,
-        exomast: Mapping[str, Any] | None,
-    ) -> Dict[str, Any]:
-        metadata: Dict[str, Any] = {
-            "target": dict(resolved),
-            "observation": dict(observation),
-            "product": dict(product),
-            "provenance": {
-                "exoplanet_archive": not curated,
-                "curated_fallback": curated,
-            },
-        }
-
-        if exomast:
-            metadata["exomast"] = dict(exomast)
-
-        mast_fields = (
-            "obs_collection",
-            "instrument_name",
-            "filters",
-            "previewURL",
-            "dataRights",
-            "target_name",
-            "obsid",
-            "proposal_pi",
-            "proposal_id",
-        )
-        product_fields = (
-            "productFilename",
-            "productType",
-            "dataURI",
-            "description",
-            "size",
-            "calib_level",
-            "obs_collection",
-            "instrument_name",
-            "filters",
-            "previewURL",
-            "productGroupDescription",
-            "productSubGroupDescription",
-            "proposal_pi",
-            "proposal_id",
-            "proposal_name",
-            "productDocumentationURL",
-            "dataRights",
-            "dataID",
-            "distance",
-            "t_exptime",
-            "s_region",
-            "em_min",
-            "em_max",
-        )
-
-        mast_metadata: Dict[str, Any] = {}
-        for field in mast_fields:
-            if field in observation:
-                mast_metadata[field] = observation[field]
-        for field in product_fields:
-            if field in product and field not in mast_metadata:
-                mast_metadata[field] = product[field]
-        if mast_metadata:
-            metadata.setdefault("mast", mast_metadata)
-
-        citations: List[Mapping[str, Any]] = []
-        base_citations = resolved.get("citations")
-        if isinstance(base_citations, list):
-            for citation in base_citations:
-                if isinstance(citation, Mapping):
-                    citations.append(dict(citation))
-        product_citation_keys = ("dataID", "dataURL", "dataURI", "productDocumentationURL", "doi")
-        for key in product_citation_keys:
-            if key in product:
-                citations.append({"field": key, "value": product[key]})
-        if citations:
-            metadata.setdefault("citations", citations)
-
-        return metadata
-
-    def _resolve_exoplanet_target(
-        self,
-        archive: Any,
-        target: str,
-    ) -> Dict[str, Any] | None:
-        tables = ("pscomppars", "ps")
-        cleaned_target = target.strip()
-        aliases: List[str] = []
-        base_row: Dict[str, Any] | None = None
-        resolved_table = None
-        for table_name in tables:
-            try:
-                result = archive.query_object(cleaned_target, table=table_name)
-            except Exception:
->>>>>>> e282444a
                 continue
             rows = self._table_to_records(result)
             if not rows:
@@ -989,111 +550,8 @@
                         else "vacuum"
                     ),
                 )
-<<<<<<< HEAD
                 )
         return records
-=======
-            except (nist_asd_service.NistUnavailableError, nist_asd_service.NistQueryError) as exc:
-                raise RuntimeError(str(exc)) from exc
-
-            lines = payload.get("lines", [])
-            if isinstance(record.metadata, Mapping):
-                record.metadata["lines"] = lines
-                series = record.metadata.setdefault("series", {})
-                if isinstance(series, Mapping):
-                    series["wavelength_nm"] = payload.get("wavelength_nm", [])
-                    series["relative_intensity"] = payload.get("intensity", [])
-                    series["relative_intensity_normalized"] = payload.get(
-                        "intensity_normalized", []
-                    )
-
-        with tempfile.NamedTemporaryFile("w", delete=False, newline="", encoding="utf-8", suffix=".csv") as handle:
-            handle.write("# Source: NIST Atomic Spectra Database\n")
-            handle.write(f"# Provider: {record.provider}\n")
-            handle.write(f"# Identifier: {record.identifier}\n")
-            query_meta = (
-                record.metadata.get("query")
-                if isinstance(record.metadata, Mapping)
-                else {}
-            )
-            if isinstance(query_meta, Mapping):
-                handle.write(f"# Query: {json.dumps(query_meta, ensure_ascii=False)}\n")
-
-            writer = csv.writer(handle)
-            writer.writerow(
-                [
-                    "Wavelength (nm)",
-                    "Relative Intensity (arb.)",
-                    "Normalized Intensity",
-                    "Observed Wavelength (nm)",
-                    "Ritz Wavelength (nm)",
-                    "Lower Level",
-                    "Upper Level",
-                    "Transition Type",
-                    "Transition Probability (s^-1)",
-                    "Oscillator Strength",
-                    "Lower Level Energy (eV)",
-                    "Upper Level Energy (eV)",
-                    "Line Reference",
-                    "Transition Probability Reference",
-                    "Accuracy",
-                ]
-            )
-
-            def _format(value: Any) -> str:
-                if value is None:
-                    return ""
-                if isinstance(value, float):
-                    return f"{value:.9g}"
-                return str(value)
-
-            for line in lines or []:
-                writer.writerow(
-                    [
-                        _format(line.get("wavelength_nm")),
-                        _format(line.get("relative_intensity")),
-                        _format(line.get("relative_intensity_normalized")),
-                        _format(line.get("observed_wavelength_nm")),
-                        _format(line.get("ritz_wavelength_nm")),
-                        _format(line.get("lower_level")),
-                        _format(line.get("upper_level")),
-                        _format(line.get("transition_type")),
-                        _format(line.get("transition_probability_s")),
-                        _format(line.get("oscillator_strength")),
-                        _format(line.get("lower_level_energy_ev")),
-                        _format(line.get("upper_level_energy_ev")),
-                        _format(line.get("line_reference")),
-                        _format(line.get("transition_probability_reference")),
-                        _format(line.get("accuracy")),
-                    ]
-                )
-
-        return Path(handle.name)
-
-    def _fetch_via_http(self, record: RemoteRecord) -> Path:
-        session = self._ensure_session()
-        response = session.get(record.download_url, timeout=60)
-        response.raise_for_status()
-
-        with tempfile.NamedTemporaryFile(delete=False) as handle:
-            handle.write(response.content)
-            return Path(handle.name)
-
-    def _fetch_via_mast(self, record: RemoteRecord) -> Path:
-        mast = self._ensure_mast()
-        result = mast.Observations.download_file(record.download_url, cache=False)
-        if not result:
-            raise RuntimeError("MAST download did not return a file path")
-        path = Path(result)
-        if not path.exists():
-            raise FileNotFoundError(f"MAST download missing: {path}")
-        return path
-
-    def _should_use_mast(self, record: RemoteRecord) -> bool:
-        if record.provider in {self.PROVIDER_MAST, self.PROVIDER_EXOSYSTEMS}:
-            return True
-        return record.download_url.startswith("mast:")
->>>>>>> e282444a
 
     def _is_spectroscopic(self, metadata: Mapping[str, Any]) -> bool:
         """Return True when the MAST row represents spectroscopic data."""
@@ -1393,30 +851,12 @@
             )
         return astroquery_mast
 
-<<<<<<< HEAD
-=======
-    def _ensure_exoplanet_archive(self):
-        if not self._has_exosystems_support():
-            raise RuntimeError(
-                "The 'astroquery', 'pandas', and 'requests' packages are required for ExoSystems searches"
-            )
-        if astroquery_nexsci is None:
-            raise RuntimeError("astroquery.ipac.nexsci is unavailable in this environment")
-        return astroquery_nexsci
-
->>>>>>> e282444a
     def _has_nist_support(self) -> bool:
         return nist_asd_service.dependencies_available()
 
     def _has_mast_support(self) -> bool:
         return self._has_astroquery()
 
-<<<<<<< HEAD
-=======
-    def _has_exosystems_support(self) -> bool:
-        return self._has_astroquery() and self._has_requests() and astroquery_nexsci is not None
-
->>>>>>> e282444a
     def _has_requests(self) -> bool:
         return requests is not None or self.session is not None
 

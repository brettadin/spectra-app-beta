--- conflicted
+++ resolved
@@ -2,14 +2,9 @@
 
 from __future__ import annotations
 
-<<<<<<< HEAD
 from dataclasses import dataclass, field
 from datetime import datetime, timezone
 import csv
-=======
-import csv
-import hashlib
->>>>>>> 414e9050
 import json
 import math
 import tempfile
@@ -32,14 +27,6 @@
 except Exception:  # pragma: no cover - handled by dependency guards
     astroquery_mast = None  # type: ignore[assignment]
 
-<<<<<<< HEAD
-=======
-try:  # Optional dependency – Exoplanet Archive helpers live in astroquery
-    from astroquery.ipac.nexsci import NasaExoplanetArchive as astroquery_nexsci
-except Exception:  # pragma: no cover - handled by dependency guards
-    astroquery_nexsci = None  # type: ignore[assignment]
-
->>>>>>> 414e9050
 try:  # Optional dependency – astroquery depends on pandas at runtime
     import pandas  # type: ignore  # noqa: F401
 except Exception:  # pragma: no cover - handled by dependency guards
@@ -177,11 +164,6 @@
         if self._has_nist_support():
             providers.append(self.PROVIDER_NIST)
         if self._has_mast_support():
-<<<<<<< HEAD
-=======
-            if self._has_exosystem_support():
-                providers.append(self.PROVIDER_EXOSYSTEMS)
->>>>>>> 414e9050
             providers.append(self.PROVIDER_MAST)
         return providers
 
@@ -197,16 +179,6 @@
             reasons[self.PROVIDER_MAST] = (
                 "Install the 'astroquery' and 'pandas' packages to enable MAST searches."
             )
-<<<<<<< HEAD
-=======
-            reasons[self.PROVIDER_EXOSYSTEMS] = (
-                "Install the 'astroquery', 'pandas', and 'requests' packages to enable Exoplanet Archive lookups."
-            )
-        elif not self._has_exosystem_support():
-            reasons[self.PROVIDER_EXOSYSTEMS] = (
-                "Install the 'requests' package to enable Exoplanet Archive and Exo.MAST queries."
-            )
->>>>>>> 414e9050
         return reasons
 
     # ------------------------------------------------------------------
@@ -221,11 +193,6 @@
             return self._search_nist(query)
         if provider == self.PROVIDER_MAST:
             return self._search_mast(query, include_imaging=include_imaging)
-<<<<<<< HEAD
-=======
-        if provider == self.PROVIDER_EXOSYSTEMS:
-            return self._search_exosystems(query, include_imaging=include_imaging)
->>>>>>> 414e9050
         raise ValueError(f"Unsupported provider: {provider}")
 
     # ------------------------------------------------------------------
@@ -284,7 +251,6 @@
                 wavelength_unit=str(query.get("wavelength_unit") or "nm"),
                 use_ritz=bool(query.get("use_ritz", True)),
                 wavelength_type=str(query.get("wavelength_type") or "vacuum"),
-<<<<<<< HEAD
             )
         except (nist_asd_service.NistUnavailableError, nist_asd_service.NistQueryError) as exc:
             raise RuntimeError(str(exc)) from exc
@@ -343,325 +309,9 @@
             criteria["calib_level"] = [2, 3]
 
         table = observations.Observations.query_criteria(**criteria)
-=======
-            )
-        except (nist_asd_service.NistUnavailableError, nist_asd_service.NistQueryError) as exc:
-            raise RuntimeError(str(exc)) from exc
-
-        lines = payload.get("lines", [])
-        meta = dict(payload.get("meta", {}))
-        meta["query_text"] = identifier
-        meta["line_count"] = len(lines)
-        meta.setdefault("series", {})
-        meta["series"]["wavelength_nm"] = payload.get("wavelength_nm", [])
-        meta["series"]["relative_intensity"] = payload.get("intensity", [])
-        meta["series"]["relative_intensity_normalized"] = payload.get(
-            "intensity_normalized", []
-        )
-        meta["lines"] = lines
-
-        label = meta.get("label") or identifier
-        line_count = len(lines)
-        title = f"{label} — {line_count} line{'s' if line_count != 1 else ''}"
-        download_token = label.replace(" ", "_")
-        record = RemoteRecord(
-            provider=self.PROVIDER_NIST,
-            identifier=label,
-            title=title,
-            download_url=f"nist-asd:{download_token}",
-            metadata=meta,
-            units={"x": "nm", "y": "relative_intensity"},
-        )
-        return [record]
-
-    def _search_mast(
-        self,
-        query: Mapping[str, Any],
-        *,
-        include_imaging: bool = False,
-    ) -> List[RemoteRecord]:
-        criteria = dict(query)
-        legacy_text = criteria.pop("text", None)
-        if legacy_text and "target_name" not in criteria:
-            if isinstance(legacy_text, str) and legacy_text.strip():
-                criteria["target_name"] = legacy_text.strip()
-
-        if not criteria or not any(criteria.values()):
-            raise ValueError("MAST searches require a target name or explicit filtering criteria.")
-
-        # Default to calibrated spectroscopic products so search results focus on
-        # slit/grism/cube observations that pair with laboratory references.
-        if include_imaging:
-            criteria.setdefault("dataproduct_type", ["spectrum", "image"])
-        else:
-            criteria.setdefault("dataproduct_type", "spectrum")
-        criteria.setdefault("intentType", "SCIENCE")
-        if "calib_level" not in criteria:
-            criteria["calib_level"] = [2, 3]
-
-        mast = self._ensure_mast()
-        observation_table = mast.Observations.query_criteria(**criteria)
-        return self._records_from_mast_products(
-            observation_table,
-            include_imaging=include_imaging,
-            provider=self.PROVIDER_MAST,
-        )
-
-    def _search_exosystems(
-        self,
-        query: Mapping[str, Any],
-        *,
-        include_imaging: bool = False,
-    ) -> List[RemoteRecord]:
-        text = str(query.get("text") or query.get("target_name") or "").strip()
-        if not text:
-            raise ValueError("MAST ExoSystems searches require a planet, star, or system name.")
-
-        systems = self._resolve_exosystem_targets(text)
-        records: List[RemoteRecord] = []
-        for system in systems:
-            records.extend(self._collect_exosystem_products(system, include_imaging=include_imaging))
-
-        if not records:
-            try:
-                records = self._search_mast({"target_name": text}, include_imaging=include_imaging)
-            except Exception:
-                records = []
-
-        deduped: List[RemoteRecord] = []
-        seen: set[tuple[str, str]] = set()
-        for record in records:
-            key = (record.download_url, record.identifier)
-            if key in seen:
-                continue
-            seen.add(key)
-            deduped.append(record)
-        return deduped
-
-    def _is_spectroscopic(self, metadata: Mapping[str, Any]) -> bool:
-        """Return True when the MAST row represents spectroscopic data."""
-
-        product = str(metadata.get("dataproduct_type") or "").lower()
-        if product in {"spectrum", "spectral_energy_distribution"}:
-            return True
-        if "spect" in product:
-            return True
-
-        product_type = str(metadata.get("productType") or "").lower()
-        spectro_tokens = ("spectrum", "spectroscopy", "grism", "ifu", "slit", "prism")
-        if any(token in product_type for token in spectro_tokens):
-            return True
-
-        description = str(metadata.get("description") or metadata.get("display_name") or "").lower()
-        if any(token in description for token in spectro_tokens):
-            return True
-
-        return False
-
-    def _is_imaging(self, metadata: Mapping[str, Any]) -> bool:
-        product = str(metadata.get("dataproduct_type") or "").lower()
-        if product in {"image", "image_cube", "preview"}:
-            return True
-        product_type = str(metadata.get("productType") or "").lower()
-        if "image" in product_type or "imaging" in product_type:
-            return True
-        description = str(metadata.get("description") or metadata.get("display_name") or "").lower()
-        if "image" in description:
-            return True
-        return False
-
-    def _records_from_mast_products(
-        self,
-        observation_table: Any,
-        *,
-        include_imaging: bool,
-        provider: str,
-        system_metadata: Mapping[str, Any] | None = None,
-    ) -> List[RemoteRecord]:
-        mast = self._ensure_mast()
-        observation_rows = self._table_to_records(observation_table)
-        if not observation_rows:
-            return []
-
-        observation_index = self._index_observations(observation_rows)
-        product_table = mast.Observations.get_product_list(observation_table)
-        product_rows = self._table_to_records(product_table)
-        if not product_rows:
-            return []
-
-        records: List[RemoteRecord] = []
-        for product in product_rows:
-            metadata = dict(product)
-            obs_id = self._normalise_observation_id(metadata)
-            observation_meta = observation_index.get(obs_id, {})
-            merged: Dict[str, Any] = {**observation_meta, **metadata}
-
-            if include_imaging:
-                if not (self._is_spectroscopic(merged) or self._is_imaging(merged)):
-                    continue
-            elif not self._is_spectroscopic(merged):
-                continue
-
-            data_uri = self._first_text(merged, ["dataURI", "data_uri", "ProductURI"])
-            if not data_uri:
-                continue
-
-            identifier = self._first_text(
-                merged,
-                [
-                    "productFilename",
-                    "productFilenameSource",
-                    "obs_id",
-                    "obsid",
-                    "observationID",
-                    "dataURI",
-                ],
-            )
-            if not identifier:
-                continue
-
-            if system_metadata:
-                merged.setdefault("exosystem", dict(system_metadata))
-                if "citations" in system_metadata and "citations" not in merged:
-                    citations = system_metadata.get("citations")
-                    if isinstance(citations, list):
-                        merged["citations"] = list(citations)
-
-            title = self._build_mast_title(merged)
-            units_map = merged.get("units") if isinstance(merged.get("units"), Mapping) else None
-            merged["observation"] = observation_meta
-
-            records.append(
-                RemoteRecord(
-                    provider=provider,
-                    identifier=str(identifier),
-                    title=title,
-                    download_url=str(data_uri),
-                    metadata=merged,
-                    units=units_map,
-                )
-            )
-
-        return records
-
-    def _collect_exosystem_products(
-        self,
-        system: Mapping[str, Any],
-        *,
-        include_imaging: bool,
-    ) -> List[RemoteRecord]:
-        mast = self._ensure_mast()
-        ra = self._to_float(system.get("ra"))
-        dec = self._to_float(system.get("dec"))
-        coordinates = system.get("coordinates") if isinstance(system.get("coordinates"), Mapping) else {}
-        if ra is None and isinstance(coordinates, Mapping):
-            ra = self._to_float(coordinates.get("ra"))
-        if dec is None and isinstance(coordinates, Mapping):
-            dec = self._to_float(coordinates.get("dec"))
-        radius = system.get("search_radius") or self._DEFAULT_REGION_RADIUS
-        target_name = self._first_text(system, ["object_name", "host_name", "display_name"])
-
-        observation_table = None
-        if ra is not None and dec is not None:
-            coordinate = f"{ra} {dec}"
-            try:
-                observation_table = mast.Observations.query_region(coordinate, radius=radius)
-            except Exception:
-                observation_table = None
-        elif target_name:
-            observation_table = mast.Observations.query_object(target_name, radius=radius)
-        else:
-            return []
-
-        system_metadata = self._build_system_metadata(system)
-        records = self._records_from_mast_products(
-            observation_table,
-            include_imaging=include_imaging,
-            provider=self.PROVIDER_EXOSYSTEMS,
-            system_metadata=system_metadata,
-        )
-        for record in records:
-            if isinstance(record.metadata, Mapping):
-                record.metadata.setdefault("target_display", system_metadata.get("display_name"))
-        return records
-
-    def _resolve_exosystem_targets(self, text: str) -> List[Dict[str, Any]]:
-        matches: List[Dict[str, Any]] = []
-        matches.extend(self._match_curated_targets(text))
-        matches.extend(self._query_exoplanet_archive(text))
-
-        deduped: List[Dict[str, Any]] = []
-        seen: set[tuple[str | None, str | None]] = set()
-        for entry in matches:
-            host = entry.get("host_name") or entry.get("object_name")
-            planet = entry.get("planet_name")
-            key = (str(host).lower() if host else None, str(planet).lower() if planet else None)
-            if key in seen:
-                continue
-            seen.add(key)
-            deduped.append(entry)
-
-        if deduped:
-            return deduped
-
-        return [
-            {
-                "display_name": text,
-                "object_name": text,
-                "aliases": {text.lower()},
-                "citations": [],
-            }
-        ]
-
-    def _match_curated_targets(self, text: str) -> List[Dict[str, Any]]:
-        query = text.strip().lower()
-        matches: List[Dict[str, Any]] = []
-        for entry in self._CURATED_TARGETS:
-            names = entry.get("names", set())
-            if not isinstance(names, set):
-                names = set(names)
-            if query in {name.lower() for name in names} or query == entry.get("display_name", "").lower():
-                metadata = {
-                    "display_name": entry.get("display_name"),
-                    "object_name": entry.get("object_name"),
-                    "host_name": entry.get("object_name"),
-                    "classification": entry.get("classification"),
-                    "citations": entry.get("citations", []),
-                    "aliases": {name.lower() for name in names},
-                    "source": "curated",
-                }
-                matches.append(metadata)
-        return matches
-
-    def _query_exoplanet_archive(self, text: str) -> List[Dict[str, Any]]:
-        if not self._has_exoplanet_archive():
-            return []
-
-        archive = self._ensure_exoplanet_archive()
-        token = text.replace("'", "''")
-        if "%" not in token and "_" not in token:
-            like_token = f"%{token}%"
-        else:
-            like_token = token
-
-        select_fields = (
-            "pl_name,hostname,disc_year,discoverymethod,ra,dec,st_teff,st_logg,st_rad,st_spectype,"
-            "sy_dist,pl_rade,pl_bmasse,pl_orbper"
-        )
-        try:
-            table = archive.query_criteria(
-                table="pscomppars",
-                select=select_fields,
-                where=f"(pl_name like '{like_token}' OR hostname like '{like_token}')",
-            )
-        except Exception:
-            return []
-
->>>>>>> 414e9050
         rows = self._table_to_records(table)
         systems: List[Dict[str, Any]] = []
         for row in rows:
-<<<<<<< HEAD
             metadata = dict(row)
             if include_imaging:
                 if not (self._is_spectroscopic(metadata) or self._is_imaging(metadata)):
@@ -688,113 +338,38 @@
                 )
                 )
         return records
-=======
-            planet = self._first_text(row, ["pl_name"])
-            host = self._first_text(row, ["hostname"])
-            system = {
-                "display_name": planet or host or text,
-                "planet_name": planet or None,
-                "host_name": host or None,
-                "object_name": host or planet or text,
-                "classification": "Exoplanet host system",
-                "ra": row.get("ra"),
-                "dec": row.get("dec"),
-                "search_radius": self._DEFAULT_REGION_RADIUS,
-                "citations": [
-                    {
-                        "title": "NASA Exoplanet Archive PSCompPars",
-                        "url": "https://exoplanetarchive.ipac.caltech.edu/",
-                        "notes": "Planetary and stellar parameters retrieved via astroquery.",
-                    }
-                ],
-                "parameters": {
-                    "stellar_teff": row.get("st_teff"),
-                    "stellar_logg": row.get("st_logg"),
-                    "stellar_radius": row.get("st_rad"),
-                    "stellar_type": row.get("st_spectype"),
-                    "system_distance_pc": row.get("sy_dist"),
-                    "planet_radius_re": row.get("pl_rade"),
-                    "planet_mass_me": row.get("pl_bmasse"),
-                    "planet_orbital_period_days": row.get("pl_orbper"),
-                    "discovery_method": row.get("discoverymethod"),
-                    "discovery_year": row.get("disc_year"),
-                },
-            }
-
-            exomast_payload = self._fetch_exomast_filelist(planet) if planet else None
-            if exomast_payload:
-                system["exomast"] = exomast_payload
-                citation = exomast_payload.get("citation")
-                if citation:
-                    system.setdefault("citations", []).append({
-                        "title": citation,
-                        "url": "https://exo.mast.stsci.edu/",
-                        "notes": "Curated spectra and file list from Exo.MAST.",
-                    })
-
-            systems.append(system)
-
-        return systems
-
-    def _build_system_metadata(self, system: Mapping[str, Any]) -> Dict[str, Any]:
-        metadata: Dict[str, Any] = {}
-        for key in (
-            "display_name",
-            "object_name",
-            "host_name",
-            "planet_name",
-            "classification",
-            "parameters",
-            "citations",
-            "aliases",
-        ):
-            value = system.get(key)
-            if value is not None:
-                metadata[key] = value
-
-        coordinates: Dict[str, Any] = {}
-        ra = system.get("ra")
-        dec = system.get("dec")
-        if isinstance(ra, (int, float)) and not math.isnan(float(ra)):
-            coordinates["ra"] = float(ra)
-        if isinstance(dec, (int, float)) and not math.isnan(float(dec)):
-            coordinates["dec"] = float(dec)
-        if coordinates:
-            metadata["coordinates"] = coordinates
-
-        if system.get("exomast") is not None:
-            metadata["exomast"] = system.get("exomast")
-
-        return metadata
-
-    @staticmethod
-    def _to_float(value: Any) -> float | None:
-        if value is None:
-            return None
-        try:
-            result = float(value)
-        except (TypeError, ValueError):
-            return None
-        if math.isnan(result):
-            return None
-        return result
-
-    def _fetch_exomast_filelist(self, planet_name: str | None) -> Dict[str, Any] | None:
-        if not planet_name or not self._has_requests():
-            return None
-        session = self._ensure_session()
-        url = "https://exo.mast.stsci.edu/api/v0.1/spectra/{}/filelist".format(
-            quote(str(planet_name).strip(), safe="")
-        )
-        try:
-            response = session.get(url, timeout=30)
-            response.raise_for_status()
-            payload = response.json()
-        except Exception:
-            return None
-        if isinstance(payload, Mapping):
-            return dict(payload)
-        return None
+
+    def _is_spectroscopic(self, metadata: Mapping[str, Any]) -> bool:
+        """Return True when the MAST row represents spectroscopic data."""
+
+        product = str(metadata.get("dataproduct_type") or "").lower()
+        if product in {"spectrum", "spectral_energy_distribution"}:
+            return True
+        if "spect" in product:
+            return True
+
+        product_type = str(metadata.get("productType") or "").lower()
+        spectro_tokens = ("spectrum", "spectroscopy", "grism", "ifu", "slit", "prism")
+        if any(token in product_type for token in spectro_tokens):
+            return True
+
+        description = str(metadata.get("description") or metadata.get("display_name") or "").lower()
+        if any(token in description for token in spectro_tokens):
+            return True
+
+        return False
+
+    def _is_imaging(self, metadata: Mapping[str, Any]) -> bool:
+        product = str(metadata.get("dataproduct_type") or "").lower()
+        if product in {"image", "image_cube", "preview"}:
+            return True
+        product_type = str(metadata.get("productType") or "").lower()
+        if "image" in product_type or "imaging" in product_type:
+            return True
+        description = str(metadata.get("description") or metadata.get("display_name") or "").lower()
+        if "image" in description:
+            return True
+        return False
 
     def _fetch_remote(self, record: RemoteRecord) -> tuple[Path, bool]:
         if record.provider == self.PROVIDER_NIST:
@@ -957,201 +532,6 @@
         if record.provider == self.PROVIDER_MAST:
             return True
         return record.download_url.startswith("mast:")
->>>>>>> 414e9050
-
-    def _is_spectroscopic(self, metadata: Mapping[str, Any]) -> bool:
-        """Return True when the MAST row represents spectroscopic data."""
-
-        product = str(metadata.get("dataproduct_type") or "").lower()
-        if product in {"spectrum", "spectral_energy_distribution"}:
-            return True
-        if "spect" in product:
-            return True
-
-        product_type = str(metadata.get("productType") or "").lower()
-        spectro_tokens = ("spectrum", "spectroscopy", "grism", "ifu", "slit", "prism")
-        if any(token in product_type for token in spectro_tokens):
-            return True
-
-        description = str(metadata.get("description") or metadata.get("display_name") or "").lower()
-        if any(token in description for token in spectro_tokens):
-            return True
-
-        return False
-
-    def _is_imaging(self, metadata: Mapping[str, Any]) -> bool:
-        product = str(metadata.get("dataproduct_type") or "").lower()
-        if product in {"image", "image_cube", "preview"}:
-            return True
-        product_type = str(metadata.get("productType") or "").lower()
-        if "image" in product_type or "imaging" in product_type:
-            return True
-        description = str(metadata.get("description") or metadata.get("display_name") or "").lower()
-        if "image" in description:
-            return True
-        return False
-
-    def _fetch_remote(self, record: RemoteRecord) -> tuple[Path, bool]:
-        if record.provider == self.PROVIDER_NIST:
-            return self._generate_nist_csv(record), True
-        if self._should_use_mast(record):
-            return self._fetch_via_mast(record), True
-        return self._fetch_via_http(record), True
-
-    def _generate_nist_csv(self, record: RemoteRecord) -> Path:
-        lines = record.metadata.get("lines") if isinstance(record.metadata, Mapping) else None
-        if not isinstance(lines, list) or not lines:
-            query_meta = (
-                record.metadata.get("query")
-                if isinstance(record.metadata, Mapping)
-                else {}
-            )
-            identifier = str(
-                (query_meta.get("identifier") if isinstance(query_meta, Mapping) else None)
-                or record.metadata.get("query_text")
-                if isinstance(record.metadata, Mapping)
-                else None
-                or record.identifier
-            )
-            element_symbol = (
-                record.metadata.get("element_symbol")
-                if isinstance(record.metadata, Mapping)
-                else None
-            )
-            ion_stage_number = (
-                record.metadata.get("ion_stage_number")
-                if isinstance(record.metadata, Mapping)
-                else None
-            )
-            try:
-                payload = nist_asd_service.fetch_lines(
-                    identifier,
-                    element=element_symbol,
-                    ion_stage=ion_stage_number,
-                    lower_wavelength=(
-                        float(query_meta.get("lower_wavelength"))
-                        if isinstance(query_meta, Mapping)
-                        and query_meta.get("lower_wavelength") is not None
-                        else None
-                    ),
-                    upper_wavelength=(
-                        float(query_meta.get("upper_wavelength"))
-                        if isinstance(query_meta, Mapping)
-                        and query_meta.get("upper_wavelength") is not None
-                        else None
-                    ),
-                    wavelength_unit=str(
-                        query_meta.get("wavelength_unit", "nm") if isinstance(query_meta, Mapping) else "nm"
-                    ),
-                    use_ritz=bool(query_meta.get("use_ritz", True))
-                    if isinstance(query_meta, Mapping)
-                    else True,
-                    wavelength_type=str(
-                        query_meta.get("wavelength_type", "vacuum")
-                        if isinstance(query_meta, Mapping)
-                        else "vacuum"
-                    ),
-                )
-            except (nist_asd_service.NistUnavailableError, nist_asd_service.NistQueryError) as exc:
-                raise RuntimeError(str(exc)) from exc
-
-            lines = payload.get("lines", [])
-            if isinstance(record.metadata, Mapping):
-                record.metadata["lines"] = lines
-                series = record.metadata.setdefault("series", {})
-                if isinstance(series, Mapping):
-                    series["wavelength_nm"] = payload.get("wavelength_nm", [])
-                    series["relative_intensity"] = payload.get("intensity", [])
-                    series["relative_intensity_normalized"] = payload.get(
-                        "intensity_normalized", []
-                    )
-
-        with tempfile.NamedTemporaryFile("w", delete=False, newline="", encoding="utf-8", suffix=".csv") as handle:
-            handle.write("# Source: NIST Atomic Spectra Database\n")
-            handle.write(f"# Provider: {record.provider}\n")
-            handle.write(f"# Identifier: {record.identifier}\n")
-            query_meta = (
-                record.metadata.get("query")
-                if isinstance(record.metadata, Mapping)
-                else {}
-            )
-            if isinstance(query_meta, Mapping):
-                handle.write(f"# Query: {json.dumps(query_meta, ensure_ascii=False)}\n")
-
-            writer = csv.writer(handle)
-            writer.writerow(
-                [
-                    "Wavelength (nm)",
-                    "Relative Intensity (arb.)",
-                    "Normalized Intensity",
-                    "Observed Wavelength (nm)",
-                    "Ritz Wavelength (nm)",
-                    "Lower Level",
-                    "Upper Level",
-                    "Transition Type",
-                    "Transition Probability (s^-1)",
-                    "Oscillator Strength",
-                    "Lower Level Energy (eV)",
-                    "Upper Level Energy (eV)",
-                    "Line Reference",
-                    "Transition Probability Reference",
-                    "Accuracy",
-                ]
-            )
-
-            def _format(value: Any) -> str:
-                if value is None:
-                    return ""
-                if isinstance(value, float):
-                    return f"{value:.9g}"
-                return str(value)
-
-            for line in lines or []:
-                writer.writerow(
-                    [
-                        _format(line.get("wavelength_nm")),
-                        _format(line.get("relative_intensity")),
-                        _format(line.get("relative_intensity_normalized")),
-                        _format(line.get("observed_wavelength_nm")),
-                        _format(line.get("ritz_wavelength_nm")),
-                        _format(line.get("lower_level")),
-                        _format(line.get("upper_level")),
-                        _format(line.get("transition_type")),
-                        _format(line.get("transition_probability_s")),
-                        _format(line.get("oscillator_strength")),
-                        _format(line.get("lower_level_energy_ev")),
-                        _format(line.get("upper_level_energy_ev")),
-                        _format(line.get("line_reference")),
-                        _format(line.get("transition_probability_reference")),
-                        _format(line.get("accuracy")),
-                    ]
-                )
-
-        return Path(handle.name)
-
-    def _fetch_via_http(self, record: RemoteRecord) -> Path:
-        session = self._ensure_session()
-        response = session.get(record.download_url, timeout=60)
-        response.raise_for_status()
-
-        with tempfile.NamedTemporaryFile(delete=False) as handle:
-            handle.write(response.content)
-            return Path(handle.name)
-
-    def _fetch_via_mast(self, record: RemoteRecord) -> Path:
-        mast = self._ensure_mast()
-        result = mast.Observations.download_file(record.download_url, cache=False)
-        if not result:
-            raise RuntimeError("MAST download did not return a file path")
-        path = Path(result)
-        if not path.exists():
-            raise FileNotFoundError(f"MAST download missing: {path}")
-        return path
-
-    def _should_use_mast(self, record: RemoteRecord) -> bool:
-        if record.provider == self.PROVIDER_MAST:
-            return True
-        return record.download_url.startswith("mast:")
 
     # ------------------------------------------------------------------
     @staticmethod
@@ -1263,31 +643,12 @@
     def _has_mast_support(self) -> bool:
         return self._has_astroquery()
 
-<<<<<<< HEAD
-=======
-    def _has_exoplanet_archive(self) -> bool:
-        return astroquery_nexsci is not None and _HAS_PANDAS
-
-    def _has_exosystem_support(self) -> bool:
-        return self._has_mast_support() and self._has_exoplanet_archive() and self._has_requests()
-
->>>>>>> 414e9050
     def _has_requests(self) -> bool:
         return requests is not None or self.session is not None
 
     def _has_astroquery(self) -> bool:
         return astroquery_mast is not None and _HAS_PANDAS
 
-<<<<<<< HEAD
-=======
-    def _ensure_exoplanet_archive(self):
-        if not self._has_exoplanet_archive():
-            raise RuntimeError(
-                "The 'astroquery' and 'pandas' packages are required for Exoplanet Archive queries"
-            )
-        return astroquery_nexsci
-
->>>>>>> 414e9050
     def _table_to_records(self, table: Any) -> List[Mapping[str, Any]]:
         if table is None:
             return []

--- conflicted
+++ resolved
@@ -169,7 +169,6 @@
         if not identifier:
             raise ValueError("NIST searches require an element or spectrum identifier.")
 
-<<<<<<< HEAD
         lower = query.get("wavelength_min")
         upper = query.get("wavelength_max")
         try:
@@ -182,51 +181,6 @@
                 wavelength_unit=str(query.get("wavelength_unit") or "nm"),
                 use_ritz=bool(query.get("use_ritz", True)),
                 wavelength_type=str(query.get("wavelength_type") or "vacuum"),
-=======
-        def _normalise_token(value: Any) -> Any:
-            if isinstance(value, str):
-                stripped = value.strip()
-                return stripped or None
-            return value
-
-        def _normalise_float(value: Any) -> float | None:
-            if value is None:
-                return None
-            try:
-                return float(value)
-            except (TypeError, ValueError):
-                return None
-
-        element = _normalise_token(query.get("element"))
-        ion_stage = _normalise_token(query.get("ion_stage"))
-        lower = _normalise_float(query.get("wavelength_min"))
-        upper = _normalise_float(query.get("wavelength_max"))
-        wavelength_unit = str(query.get("wavelength_unit") or "nm")
-        wavelength_type = str(query.get("wavelength_type") or "vacuum")
-        use_ritz = bool(query.get("use_ritz", True))
-
-        query_signature = {
-            "identifier": identifier,
-            "element": element,
-            "ion_stage": ion_stage,
-            "lower_wavelength": lower,
-            "upper_wavelength": upper,
-            "wavelength_unit": wavelength_unit,
-            "wavelength_type": wavelength_type,
-            "use_ritz": use_ritz,
-        }
-
-        try:
-            payload = nist_asd_service.fetch_lines(
-                identifier,
-                element=element,
-                ion_stage=ion_stage,
-                lower_wavelength=lower,
-                upper_wavelength=upper,
-                wavelength_unit=wavelength_unit,
-                use_ritz=use_ritz,
-                wavelength_type=wavelength_type,
->>>>>>> 3e48e032
             )
         except (nist_asd_service.NistUnavailableError, nist_asd_service.NistQueryError) as exc:
             raise RuntimeError(str(exc)) from exc
@@ -242,31 +196,16 @@
             "intensity_normalized", []
         )
         meta["lines"] = lines
-<<<<<<< HEAD
-=======
-        meta["query"] = query_signature
->>>>>>> 3e48e032
 
         label = meta.get("label") or identifier
         line_count = len(lines)
         title = f"{label} — {line_count} line{'s' if line_count != 1 else ''}"
-<<<<<<< HEAD
         download_token = label.replace(" ", "_")
-=======
-        download_token = (
-            label.replace(" ", "_").replace("/", "_").replace(":", "_")
-        )
-        download_uri = self._build_nist_cache_uri(download_token, query_signature)
->>>>>>> 3e48e032
         record = RemoteRecord(
             provider=self.PROVIDER_NIST,
             identifier=label,
             title=title,
-<<<<<<< HEAD
             download_url=f"nist-asd:{download_token}",
-=======
-            download_url=download_uri,
->>>>>>> 3e48e032
             metadata=meta,
             units={"x": "nm", "y": "relative_intensity"},
         )

--- conflicted
+++ resolved
@@ -309,29 +309,6 @@
             raise RuntimeError("The 'astroquery' package is required for MAST searches")
         return astroquery_mast
 
-<<<<<<< HEAD
-=======
-    def _download_via_mast(self, record: RemoteRecord) -> Path:
-        observations = self._ensure_mast()
-        path = observations.Observations.download_file(record.download_url, cache=False)
-        if not path:
-            raise RuntimeError(
-                "astroquery.mast.Observations.download_file returned an empty path"
-            )
-        return self._normalise_download_path(path)
-
-    @staticmethod
-    def _normalise_download_path(path: Path | str) -> Path:
-        candidate = Path(path).expanduser()
-        try:
-            return candidate.resolve()
-        except FileNotFoundError:
-            # Some astroquery caches may hand back paths that are not yet materialised
-            # on disk (e.g. remote staging). Fall back to the expanded path so callers
-            # can still surface a sensible provenance record before the copy occurs.
-            return candidate
-
->>>>>>> eee3baea
     def _has_requests(self) -> bool:
         return requests is not None or self.session is not None
 

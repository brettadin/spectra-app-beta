"""Abstractions for retrieving remote spectral catalogues and downloads."""

from __future__ import annotations

from dataclasses import dataclass, field
from datetime import datetime, timezone
import json
import tempfile
from pathlib import Path
from typing import Any, Dict, Iterable, List, Mapping
from urllib.parse import urlparse

from .store import LocalStore

try:  # Optional dependency – requests may be absent in minimal installs
    import requests
except Exception:  # pragma: no cover - handled by dependency guards
    requests = None  # type: ignore[assignment]

try:  # Optional dependency – astroquery is heavy and not always bundled
    from astroquery import mast as astroquery_mast
except Exception:  # pragma: no cover - handled by dependency guards
    astroquery_mast = None  # type: ignore[assignment]


@dataclass
class RemoteRecord:
    """Normalised representation of a remote catalogue entry."""

    provider: str
    identifier: str
    title: str
    download_url: str
    metadata: Dict[str, Any]
    units: Mapping[str, str] | None = None

    def suggested_filename(self) -> str:
        """Derive a filename from the download URL or identifier."""

        parsed = urlparse(self.download_url)
        candidate = Path(parsed.path).name
        if candidate:
            return candidate
        return f"{self.identifier}.dat"

    def resolved_units(self) -> tuple[str, str]:
        units = dict(self.units or {})
        x_unit = units.get("x", "unknown") or "unknown"
        y_unit = units.get("y", "unknown") or "unknown"
        return x_unit, y_unit


@dataclass
class RemoteDownloadResult:
    """Summary of a persisted remote download."""

    record: RemoteRecord
    cache_entry: Dict[str, Any]
    path: Path
    cached: bool = False


@dataclass
class RemoteDataService:
    """Facade over remote catalogue searches and download persistence."""

    store: LocalStore
    session: Any | None = None
    clock: Any = datetime.now
    nist_search_url: str = "https://physics.nist.gov/cgi-bin/ASD/lines/linesearch.pl"
    mast_product_fields: Iterable[str] = field(
        default_factory=lambda: ("obsid", "target_name", "productFilename", "dataURI")
    )

    PROVIDER_NIST = "NIST ASD"
    PROVIDER_MAST = "MAST"

    _MAST_SUPPORTED_CRITERIA = frozenset(
        {
            "target_name",
            "obs_collection",
            "dataproduct_type",
            "instrument_name",
            "proposal_id",
            "proposal_pi",
            "filters",
            "s_ra",
            "s_dec",
            "radius",
        }
    )
    _MAST_NUMERIC_CRITERIA = frozenset({"s_ra", "s_dec", "radius"})

    def providers(self) -> List[str]:
        """Return the list of remote providers whose dependencies are satisfied."""

        providers: List[str] = []
        if self._has_requests():
            providers.append(self.PROVIDER_NIST)
            if self._has_astroquery():
                providers.append(self.PROVIDER_MAST)
        return providers

    def unavailable_providers(self) -> Dict[str, str]:
        """Describe catalogues that cannot be used because dependencies are missing."""

        reasons: Dict[str, str] = {}
        if not self._has_requests():
            reasons[self.PROVIDER_NIST] = "Install the 'requests' package to enable remote downloads."
            reasons[self.PROVIDER_MAST] = (
                "Install the 'requests' and 'astroquery' packages to enable MAST searches."
            )
            return reasons
        if not self._has_astroquery():
            reasons[self.PROVIDER_MAST] = "Install the 'astroquery' package to enable MAST searches."
        return reasons

    # ------------------------------------------------------------------
    def search(self, provider: str, query: Mapping[str, Any]) -> List[RemoteRecord]:
        if provider == self.PROVIDER_NIST:
            return self._search_nist(query)
        if provider == self.PROVIDER_MAST:
            return self._search_mast(query)
        raise ValueError(f"Unsupported provider: {provider}")

    # ------------------------------------------------------------------
    def download(self, record: RemoteRecord, *, force: bool = False) -> RemoteDownloadResult:
        cached = None if force else self._find_cached(record.download_url)
        if cached is not None:
            return RemoteDownloadResult(
                record=record,
                cache_entry=cached,
                path=Path(cached["stored_path"]),
                cached=True,
            )

<<<<<<< HEAD
        fetch_path, cleanup = self._fetch_remote(record)
=======
        mast_provenance: Dict[str, Any] | None = None
        cleanup_tmp = False
        parsed_url = urlparse(record.download_url)
        scheme = (parsed_url.scheme or "").lower()

        if record.provider == self.PROVIDER_MAST:
            tmp_path = self._download_via_mast(record)
            mast_provenance = {
                "mast": {
                    "downloaded_via": "astroquery.mast.Observations.download_file",
                }
            }
        elif scheme in {"http", "https"}:
            session = self._ensure_session()
            response = session.get(record.download_url, timeout=60)
            response.raise_for_status()

            with tempfile.NamedTemporaryFile(delete=False) as handle:
                handle.write(response.content)
                tmp_path = Path(handle.name)
            cleanup_tmp = True
        else:
            raise ValueError(
                "Unsupported download protocol for remote record: "
                f"{record.download_url!r}"
            )

        tmp_path = self._normalise_download_path(tmp_path)
>>>>>>> 0682d07b

        x_unit, y_unit = record.resolved_units()
        remote_metadata = {
            "provider": record.provider,
            "uri": record.download_url,
            "identifier": record.identifier,
            "fetched_at": self._timestamp(),
            "metadata": json.loads(json.dumps(record.metadata)),
        }
        if mast_provenance is not None:
            remote_metadata.update(mast_provenance)
        store_entry = self.store.record(
            fetch_path,
            x_unit=x_unit,
            y_unit=y_unit,
            source={"remote": remote_metadata},
            alias=record.suggested_filename(),
        )
<<<<<<< HEAD
        if cleanup:
            fetch_path.unlink(missing_ok=True)
=======
        if cleanup_tmp:
            tmp_path.unlink(missing_ok=True)
>>>>>>> 0682d07b

        return RemoteDownloadResult(
            record=record,
            cache_entry=store_entry,
            path=Path(store_entry["stored_path"]),
            cached=False,
        )

    # ------------------------------------------------------------------
    def _search_nist(self, query: Mapping[str, Any]) -> List[RemoteRecord]:
        session = self._ensure_session()
        params: Dict[str, Any] = {
            "format": "json",
            "spectra": query.get("element") or query.get("spectra") or query.get("text") or "",
        }
        if query.get("wavelength_min") is not None:
            params["wavemin"] = query["wavelength_min"]
        if query.get("wavelength_max") is not None:
            params["wavemax"] = query["wavelength_max"]
        response = session.get(self.nist_search_url, params=params, timeout=30)
        response.raise_for_status()
        payload = response.json()
        results = payload.get("results") or payload.get("lines") or []
        records: List[RemoteRecord] = []
        for idx, entry in enumerate(results):
            if not isinstance(entry, Mapping):
                continue
            metadata = dict(entry)
            identifier = str(
                metadata.get("id")
                or metadata.get("identifier")
                or metadata.get("transition")
                or idx
            )
            title = str(
                metadata.get("species")
                or metadata.get("title")
                or metadata.get("transition")
                or identifier
            )
            download_uri = (
                metadata.get("download_uri")
                or metadata.get("data_uri")
                or metadata.get("url")
                or metadata.get("uri")
            )
            if not download_uri:
                download_uri = f"{self.nist_search_url}?download={identifier}"
            units = metadata.get("units")
            records.append(
                RemoteRecord(
                    provider=self.PROVIDER_NIST,
                    identifier=identifier,
                    title=title,
                    download_url=str(download_uri),
                    metadata=metadata,
                    units=units if isinstance(units, Mapping) else None,
                )
            )
        return records

    def _search_mast(self, query: Mapping[str, Any]) -> List[RemoteRecord]:
        observations = self._ensure_mast()
<<<<<<< HEAD
        criteria = dict(query)
        legacy_text = criteria.pop("text", None)
        if legacy_text and "target_name" not in criteria:
            if isinstance(legacy_text, str) and legacy_text.strip():
                criteria["target_name"] = legacy_text.strip()

        # Default to calibrated spectroscopic products so search results focus on
        # slit/grism/cube observations that pair with laboratory references.
        criteria.setdefault("dataproduct_type", "spectrum")
        criteria.setdefault("intentType", "SCIENCE")
        if "calib_level" not in criteria:
            criteria["calib_level"] = [2, 3]

=======
        criteria = self._normalise_mast_criteria(dict(query))
>>>>>>> 0682d07b
        table = observations.Observations.query_criteria(**criteria)
        rows = self._table_to_records(table)
        records: List[RemoteRecord] = []
        for row in rows:
            metadata = dict(row)
            if not self._is_spectroscopic(metadata):
                continue
            identifier = str(metadata.get("obsid") or metadata.get("ObservationID") or metadata.get("id"))
            if not identifier:
                continue
            title = str(metadata.get("target_name") or metadata.get("target") or identifier)
            download_uri = metadata.get("dataURI") or metadata.get("ProductURI") or metadata.get("download_uri")
            if not download_uri:
                continue
            units_map = metadata.get("units") if isinstance(metadata.get("units"), Mapping) else None
            records.append(
                RemoteRecord(
                    provider=self.PROVIDER_MAST,
                    identifier=identifier,
                    title=title,
                    download_url=str(download_uri),
                    metadata=metadata,
                    units=units_map,
                )
                )
        return records

<<<<<<< HEAD
    def _is_spectroscopic(self, metadata: Mapping[str, Any]) -> bool:
        """Return True when the MAST row represents spectroscopic data."""

        product = str(metadata.get("dataproduct_type") or "").lower()
        if product in {"spectrum", "spectral_energy_distribution"}:
            return True
        if "spect" in product:
            return True

        product_type = str(metadata.get("productType") or "").lower()
        spectro_tokens = ("spectrum", "spectroscopy", "grism", "ifu", "slit", "prism")
        if any(token in product_type for token in spectro_tokens):
            return True

        description = str(metadata.get("description") or metadata.get("display_name") or "").lower()
        if any(token in description for token in spectro_tokens):
            return True

        return False

    def _fetch_remote(self, record: RemoteRecord) -> tuple[Path, bool]:
        if self._should_use_mast(record):
            return self._fetch_via_mast(record), True
        return self._fetch_via_http(record), True

    def _fetch_via_http(self, record: RemoteRecord) -> Path:
        session = self._ensure_session()
        response = session.get(record.download_url, timeout=60)
        response.raise_for_status()

        with tempfile.NamedTemporaryFile(delete=False) as handle:
            handle.write(response.content)
            return Path(handle.name)

    def _fetch_via_mast(self, record: RemoteRecord) -> Path:
        mast = self._ensure_mast()
        result = mast.Observations.download_file(record.download_url, cache=False)
        if not result:
            raise RuntimeError("MAST download did not return a file path")
        path = Path(result)
        if not path.exists():
            raise FileNotFoundError(f"MAST download missing: {path}")
        return path

    def _should_use_mast(self, record: RemoteRecord) -> bool:
        if record.provider == self.PROVIDER_MAST:
            return True
        return record.download_url.startswith("mast:")
=======
    def _download_via_mast(self, record: RemoteRecord) -> Path:
        observations = self._ensure_mast().Observations
        downloaded = observations.download_file(record.download_url, cache=False)
        return Path(downloaded)

    @staticmethod
    def _normalize_mast_text(value: Any) -> str | None:
        if value is None:
            return None
        if isinstance(value, str):
            stripped = value.strip()
            return stripped or None
        try:
            text = str(value)
        except Exception:
            return None
        stripped = text.strip()
        return stripped or None

    @staticmethod
    def _normalise_download_path(path: Path | str) -> Path:
        candidate = Path(path)
        try:
            resolved = candidate.resolve(strict=True)
        except FileNotFoundError:
            return candidate
        return resolved

    # ------------------------------------------------------------------
    def _normalise_mast_criteria(self, criteria: Dict[str, Any]) -> Dict[str, Any]:
        parsed_from_text = self._parse_mast_text(criteria.pop("text", None))
        for key, value in parsed_from_text.items():
            criteria.setdefault(key, value)

        if "target_name" in criteria:
            normalized_target = self._normalize_mast_text(criteria.get("target_name"))
            if normalized_target is None:
                criteria.pop("target_name", None)
            else:
                criteria["target_name"] = normalized_target

        return criteria

    def _parse_mast_text(self, text: Any) -> Dict[str, Any]:
        normalized = self._normalize_mast_text(text)
        if normalized is None:
            return {}

        tokens = [token.strip() for token in normalized.split(",") if token.strip()]
        if not tokens:
            return {"target_name": normalized}

        criteria: Dict[str, Any] = {}
        for token in tokens:
            key, value = self._split_mast_token(token)
            if key is None or value is None:
                return {"target_name": normalized}
            if key not in self._MAST_SUPPORTED_CRITERIA:
                return {"target_name": normalized}
            if key in self._MAST_NUMERIC_CRITERIA:
                try:
                    criteria[key] = float(value)
                except ValueError:
                    return {"target_name": normalized}
            else:
                criteria[key] = value

        return criteria or {"target_name": normalized}

    @staticmethod
    def _split_mast_token(token: str) -> tuple[str | None, str | None]:
        if "=" in token:
            key, _, value = token.partition("=")
        else:
            key, _, value = token.partition(":")
        key = key.strip()
        value = value.strip()
        if not key or not value:
            return None, None
        return key, value
>>>>>>> 0682d07b

    # ------------------------------------------------------------------
    def _find_cached(self, uri: str) -> Dict[str, Any] | None:
        entries = self.store.list_entries()
        for entry in entries.values():
            source = entry.get("source")
            if not isinstance(source, Mapping):
                continue
            remote = source.get("remote")
            if isinstance(remote, Mapping) and remote.get("uri") == uri:
                return dict(entry)
        return None

    def _ensure_session(self):
        if self.session is not None:
            return self.session
        if requests is None:
            raise RuntimeError("The 'requests' package is required for remote downloads")
        self.session = requests.Session()
        return self.session

    def _ensure_mast(self):
        if astroquery_mast is None:
            raise RuntimeError("The 'astroquery' package is required for MAST searches")
        return astroquery_mast

    def _has_requests(self) -> bool:
        return requests is not None or self.session is not None

    def _has_astroquery(self) -> bool:
        return astroquery_mast is not None

    def _table_to_records(self, table: Any) -> List[Mapping[str, Any]]:
        if table is None:
            return []
        if isinstance(table, list):
            return [row for row in table if isinstance(row, Mapping)]
        if hasattr(table, "to_pandas"):
            return [
                dict(row)
                for row in table.to_pandas().to_dict(orient="records")  # type: ignore[call-arg]
            ]
        if hasattr(table, "as_array"):
            raw = table.as_array()
            try:
                return [dict(zip(raw.dtype.names or (), values)) for values in raw.tolist()]
            except Exception:  # pragma: no cover - defensive fallback
                pass
        if hasattr(table, "__iter__"):
            rows: List[Mapping[str, Any]] = []
            for row in table:
                if isinstance(row, Mapping):
                    rows.append(row)
            return rows
        return []

    def _timestamp(self) -> str:
        try:
            moment = self.clock(timezone.utc)  # type: ignore[misc]
        except TypeError:
            moment = self.clock()  # type: ignore[misc]
        if not isinstance(moment, datetime):
            moment = datetime.now(timezone.utc)
        if moment.tzinfo is None:
            moment = moment.replace(tzinfo=timezone.utc)
        return moment.isoformat()
<|MERGE_RESOLUTION|>--- conflicted
+++ resolved
@@ -134,38 +134,7 @@
                 cached=True,
             )
 
-<<<<<<< HEAD
         fetch_path, cleanup = self._fetch_remote(record)
-=======
-        mast_provenance: Dict[str, Any] | None = None
-        cleanup_tmp = False
-        parsed_url = urlparse(record.download_url)
-        scheme = (parsed_url.scheme or "").lower()
-
-        if record.provider == self.PROVIDER_MAST:
-            tmp_path = self._download_via_mast(record)
-            mast_provenance = {
-                "mast": {
-                    "downloaded_via": "astroquery.mast.Observations.download_file",
-                }
-            }
-        elif scheme in {"http", "https"}:
-            session = self._ensure_session()
-            response = session.get(record.download_url, timeout=60)
-            response.raise_for_status()
-
-            with tempfile.NamedTemporaryFile(delete=False) as handle:
-                handle.write(response.content)
-                tmp_path = Path(handle.name)
-            cleanup_tmp = True
-        else:
-            raise ValueError(
-                "Unsupported download protocol for remote record: "
-                f"{record.download_url!r}"
-            )
-
-        tmp_path = self._normalise_download_path(tmp_path)
->>>>>>> 0682d07b
 
         x_unit, y_unit = record.resolved_units()
         remote_metadata = {
@@ -184,13 +153,8 @@
             source={"remote": remote_metadata},
             alias=record.suggested_filename(),
         )
-<<<<<<< HEAD
         if cleanup:
             fetch_path.unlink(missing_ok=True)
-=======
-        if cleanup_tmp:
-            tmp_path.unlink(missing_ok=True)
->>>>>>> 0682d07b
 
         return RemoteDownloadResult(
             record=record,
@@ -254,7 +218,6 @@
 
     def _search_mast(self, query: Mapping[str, Any]) -> List[RemoteRecord]:
         observations = self._ensure_mast()
-<<<<<<< HEAD
         criteria = dict(query)
         legacy_text = criteria.pop("text", None)
         if legacy_text and "target_name" not in criteria:
@@ -268,9 +231,6 @@
         if "calib_level" not in criteria:
             criteria["calib_level"] = [2, 3]
 
-=======
-        criteria = self._normalise_mast_criteria(dict(query))
->>>>>>> 0682d07b
         table = observations.Observations.query_criteria(**criteria)
         rows = self._table_to_records(table)
         records: List[RemoteRecord] = []
@@ -298,7 +258,6 @@
                 )
         return records
 
-<<<<<<< HEAD
     def _is_spectroscopic(self, metadata: Mapping[str, Any]) -> bool:
         """Return True when the MAST row represents spectroscopic data."""
 
@@ -347,88 +306,6 @@
         if record.provider == self.PROVIDER_MAST:
             return True
         return record.download_url.startswith("mast:")
-=======
-    def _download_via_mast(self, record: RemoteRecord) -> Path:
-        observations = self._ensure_mast().Observations
-        downloaded = observations.download_file(record.download_url, cache=False)
-        return Path(downloaded)
-
-    @staticmethod
-    def _normalize_mast_text(value: Any) -> str | None:
-        if value is None:
-            return None
-        if isinstance(value, str):
-            stripped = value.strip()
-            return stripped or None
-        try:
-            text = str(value)
-        except Exception:
-            return None
-        stripped = text.strip()
-        return stripped or None
-
-    @staticmethod
-    def _normalise_download_path(path: Path | str) -> Path:
-        candidate = Path(path)
-        try:
-            resolved = candidate.resolve(strict=True)
-        except FileNotFoundError:
-            return candidate
-        return resolved
-
-    # ------------------------------------------------------------------
-    def _normalise_mast_criteria(self, criteria: Dict[str, Any]) -> Dict[str, Any]:
-        parsed_from_text = self._parse_mast_text(criteria.pop("text", None))
-        for key, value in parsed_from_text.items():
-            criteria.setdefault(key, value)
-
-        if "target_name" in criteria:
-            normalized_target = self._normalize_mast_text(criteria.get("target_name"))
-            if normalized_target is None:
-                criteria.pop("target_name", None)
-            else:
-                criteria["target_name"] = normalized_target
-
-        return criteria
-
-    def _parse_mast_text(self, text: Any) -> Dict[str, Any]:
-        normalized = self._normalize_mast_text(text)
-        if normalized is None:
-            return {}
-
-        tokens = [token.strip() for token in normalized.split(",") if token.strip()]
-        if not tokens:
-            return {"target_name": normalized}
-
-        criteria: Dict[str, Any] = {}
-        for token in tokens:
-            key, value = self._split_mast_token(token)
-            if key is None or value is None:
-                return {"target_name": normalized}
-            if key not in self._MAST_SUPPORTED_CRITERIA:
-                return {"target_name": normalized}
-            if key in self._MAST_NUMERIC_CRITERIA:
-                try:
-                    criteria[key] = float(value)
-                except ValueError:
-                    return {"target_name": normalized}
-            else:
-                criteria[key] = value
-
-        return criteria or {"target_name": normalized}
-
-    @staticmethod
-    def _split_mast_token(token: str) -> tuple[str | None, str | None]:
-        if "=" in token:
-            key, _, value = token.partition("=")
-        else:
-            key, _, value = token.partition(":")
-        key = key.strip()
-        value = value.strip()
-        if not key or not value:
-            return None, None
-        return key, value
->>>>>>> 0682d07b
 
     # ------------------------------------------------------------------
     def _find_cached(self, uri: str) -> Dict[str, Any] | None:

--- conflicted
+++ resolved
@@ -14,17 +14,6 @@
 > also need [`astroquery`](https://astroquery.readthedocs.io/). If either
 > dependency is missing the dialog will list the provider as unavailable and the
 > search controls remain disabled until the package is installed.
-<<<<<<< HEAD
-=======
-
-> **Optional dependencies**
->
-> Remote catalogues rely on third-party clients. The NIST adapter requires the
-> [`requests`](https://docs.python-requests.org/) package, while MAST lookups
-> also need [`astroquery`](https://astroquery.readthedocs.io/). If either
-> dependency is missing the dialog will list the provider as unavailable and the
-> search controls remain disabled until the package is installed.
->>>>>>> 39b95324
 
 ## Opening the dialog
 

--- conflicted
+++ resolved
@@ -44,38 +44,16 @@
 - **MAST / Exo.MAST** – Free-text input is rewritten to `target_name` before
   invoking `astroquery.mast.Observations.query_criteria`, and the adapter injects
   `dataproduct_type="spectrum"`, `intentType="SCIENCE"`, and
-<<<<<<< HEAD
   `calib_level=[2, 3]` filters automatically. When available, Exo.MAST augments
   each record with NASA Exoplanet Archive host/planet parameters so the dialog
   can summarise orbital periods, discovery methods, and stellar temperatures.
   Supply JWST target names, instrument identifiers, or planet hosts (e.g.
   `Jupiter`, `TRAPPIST-1`, `WASP-96 b`). Tick **Include imaging** to relax the
   product filter so calibrated imaging results appear alongside spectra.
-=======
-  `calib_level=[2, 3]` filters automatically. Supply JWST target names or
-  instrument identifiers (e.g. `WASP-96 b`, `NIRSpec grism`). The examples menu
-  preloads spectroscopy-friendly targets such as WASP‑96 b, WASP‑39 b, and
-  HD 189733 so you can trigger a query without retyping common names. Tick
-  **Include imaging** to relax the product filter so calibrated imaging results
-  appear alongside spectra.
-- **MAST ExoSystems** – Start with a planet or host-star name. The adapter asks
-  `astroquery.ipac.nexsci.NasaExoplanetArchive` for PS/PSCompPars metadata,
-  captures host/planet properties, and extracts RA/Dec so MAST region/object
-  queries automatically focus on the correct field. Each matching observation is
-  expanded into its product list, merging `obs_collection`, `instrument_name`,
-  `filters`, preview thumbnails, and DOI/citation metadata into the preview
-  panel. Confirmed transiting planets trigger an additional Exo.MAST
-  `/spectra/{planet}/filelist` lookup so curated transmission/emission spectra
-  appear alongside mission products. When the Exoplanet Archive lacks an entry,
-  the service falls back to curated solar-system and stellar standards (e.g.
-  Jupiter, Mars, Tau Ceti, Vega) so you still see spectroscopy-ready MAST
-  products and provenance details.
->>>>>>> 0a2b7cef
 
 The hint banner beneath the results table updates as you switch providers and
 also surfaces dependency warnings when optional clients are missing.
 
-<<<<<<< HEAD
 ### Reading the expanded results table
 
 The table now surfaces richer provenance for each match:
@@ -95,15 +73,6 @@
 mission, instrument, and citation) followed by the full JSON payload. The status
 bar beneath the table also echoes the host/planet summary so you can scan for
 relevant targets without opening the preview pane.
-=======
-The results table displays identifiers, titles, and the source URI for each
-match. Selecting a row shows the raw metadata payload in the preview panel so
-you can confirm provenance before downloading. MAST queries now expand the
-observation product list and return calibrated spectroscopic downloads by
-default, populating each row with the mission/collection, instrument name,
-target, product filename, and any preview thumbnails. Enable **Include imaging**
-to surface preview/image assets alongside the calibrated spectra.
->>>>>>> 0a2b7cef
 
 ## Downloading and importing spectra
 

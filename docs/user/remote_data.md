# Remote data catalogue workflow

The **Remote Data** dialog lets you browse curated catalogues without leaving the
desktop preview. Searches are routed through provider-specific adapters and the
downloads are cached in your local Spectra data directory so you can re-open
them even when offline. The workflow prioritises calibrated spectroscopic data
(UV/VIS, IR, emission line cubes, etc.) so imported targets can be compared
directly against laboratory references.

> **Optional dependencies**
>
> Remote catalogues rely on third-party clients. Install the following Python
> packages before launching Spectra to ensure both providers are available:
>
> ```bash
> pip install -r requirements.txt
> ```
>
> This pulls in [`requests`](https://docs.python-requests.org/) for HTTP
> downloads, plus [`astroquery`](https://astroquery.readthedocs.io/) and
> [`pandas`](https://pandas.pydata.org/) for MAST queries. When any dependency
> is missing the dialog lists the provider as unavailable and disables the
> corresponding search controls until installation is complete.

## Opening the dialog

1. Choose **File → Fetch Remote Data…** (or press `Ctrl+Shift+R`).
2. Pick a catalogue from the *Catalogue* selector. The current build focuses on:
   - **MAST** (MAST data products via `astroquery.mast`)
   
   > **Note**: NIST spectral line lookups now live in the Inspector’s **Reference → Spectral lines** tab, where you can pin
   > multiple element/ion queries and manage colour palettes directly within the preview plot.
3. Enter a keyword, element symbol, or target name in the search field (or pick
   one of the curated **Examples…** entries) and click **Search**. The dialog
   blocks empty submissions so you always send provider-specific filters rather
   than unbounded catalogue sweeps.

### Provider-specific search tips

- **MAST** – Free-text input is rewritten to `target_name` before invoking
  `astroquery.mast.Observations.query_criteria`, and the adapter injects
  `dataproduct_type="spectrum"`, `intentType="SCIENCE"`, and
  `calib_level=[2, 3]` filters automatically. Supply JWST target names or
  instrument identifiers (e.g. `WASP-96 b`, `NIRSpec grism`). The examples menu
  preloads spectroscopy-friendly targets such as WASP‑96 b, WASP‑39 b, and
  HD 189733 so you can trigger a query without retyping common names. Tick
  **Include imaging** to relax the product filter so calibrated imaging results
  appear alongside spectra.

The hint banner beneath the results table updates as you switch providers and
also surfaces dependency warnings when optional clients are missing.
<<<<<<< HEAD
=======

* **ID / Title** – Stable identifiers and mission-provided labels.
* **Target / Host** – Planet names, host stars, or solar-system bodies derived
  from Exo.MAST metadata.
* **Telescope / Mission** – Observatory names, programmes, and proposal IDs.
* **Instrument / Mode** – Instrument configuration and observing mode.
* **Product Type** – Spectroscopic vs. imaging products plus calibration level.
* **Download** – Clickable hyperlinks (MAST URIs are rewritten to
  `https://mast.stsci.edu/portal/Download/...` so they open in a browser).
* **Preview / Citation** – Thumbnail links and mission citations when provided
  by MAST or the Exoplanet Archive.
>>>>>>> 99b149ea

Selecting a row displays a narrative summary in the preview pane (planet/host,
mission, instrument, and citation) followed by the full JSON payload. The status
bar beneath the table also echoes the host/planet summary so you can scan for
relevant targets without opening the preview pane.

> **Background execution**
>
> Searches and downloads now run on background threads. The status banner at
> the bottom of the dialog reports progress while the search/download buttons
> remain disabled. This keeps the main window responsive—even long JWST queries
> no longer freeze the shell—and any warnings from the background worker are
> surfaced once the operation completes.

> **Background execution**
>
> Searches and downloads now run on background threads. The status banner at
> the bottom of the dialog reports progress while the search/download buttons
> remain disabled. This keeps the main window responsive—even long JWST queries
> no longer freeze the shell—and any warnings from the background worker are
> surfaced once the operation completes.

## Downloading and importing spectra

1. Select one or more rows in the results table.
2. Click **Download & Import** to fetch the source files and pipe them through
   the normal ingestion pipeline. The same status spinner appears while
   downloads run, the action buttons are disabled, and the banner reports how
   many products were imported (plus any failures) once the worker finishes.

Behind the scenes the application:

* For providers that expose downloadable artefacts, streams the remote file
  through the appropriate client (`requests.Session.get` for HTTP URLs and
  `astroquery.mast.Observations.download_file` for `mast:` products, which keeps
  the MAST token/auth flow intact).
* Copies the artefact into the `LocalStore`, recording the provider, URI,
  checksum, and fetch timestamp in the cache index.
* Hands the stored path to `DataIngestService` so the file benefits from the
  existing importer registry, unit normalisation, and provenance hooks.

If any downloads fail mid-batch, the worker aggregates those messages and shows
a single warning dialog when the import completes so you can review the
identifiers that need attention without dismissing multiple pop-ups.

Imported spectra appear in the dataset tree immediately. They behave exactly
like manual imports: overlays update, the data table refreshes, and the history
dock records a "Remote Import" entry noting the provider. File-level metadata
now lives in the Library tab inside the Data dock so the consolidated knowledge
log stays focused on high-level insights.

### Working with cached downloads

The **Library** tab in the **Data** dock lists every cached artefact recorded by
`LocalStore`. Use the filter box to search by alias, provider, or units.
Double-clicking an entry re-ingests the stored file without touching the
original download location—handy when reviewing spectra offline or comparing
multiple normalisations. The table mirrors cache metadata (provider, checksum,
timestamps) while the detail panel on the right renders provenance and storage
paths so you can audit downloads without sifting through raw log entries.

## Offline behaviour and caching

Every download is associated with its remote URI. If you request the same file
again the dialog reuses the cached copy instead of issuing another network
request. This makes it safe to build collections during limited connectivity:
the cache stores the raw download alongside canonical units so future sessions
can ingest the files instantly. NIST line lists now embed the full query
parameters (element, ion stage, wavelength bounds, Ritz preference) in their
pseudo URI, so distinct searches produce unique cache entries instead of
colliding on a shared label.

If persistent caching is disabled in **File → Enable Persistent Cache**, remote
fetches are stored in a temporary data directory for the current session. The
dialog will still reuse results within that session, but the artefacts are
discarded once the preview shell closes.

See `docs/link_collection.md` for a curated index of spectroscopy catalogues,
laboratory references, and instrument handbooks you can target with the remote
workflow.<|MERGE_RESOLUTION|>--- conflicted
+++ resolved
@@ -49,20 +49,6 @@
 
 The hint banner beneath the results table updates as you switch providers and
 also surfaces dependency warnings when optional clients are missing.
-<<<<<<< HEAD
-=======
-
-* **ID / Title** – Stable identifiers and mission-provided labels.
-* **Target / Host** – Planet names, host stars, or solar-system bodies derived
-  from Exo.MAST metadata.
-* **Telescope / Mission** – Observatory names, programmes, and proposal IDs.
-* **Instrument / Mode** – Instrument configuration and observing mode.
-* **Product Type** – Spectroscopic vs. imaging products plus calibration level.
-* **Download** – Clickable hyperlinks (MAST URIs are rewritten to
-  `https://mast.stsci.edu/portal/Download/...` so they open in a browser).
-* **Preview / Citation** – Thumbnail links and mission citations when provided
-  by MAST or the Exoplanet Archive.
->>>>>>> 99b149ea
 
 Selecting a row displays a narrative summary in the preview pane (planet/host,
 mission, instrument, and citation) followed by the full JSON payload. The status

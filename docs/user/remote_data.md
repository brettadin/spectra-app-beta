# Remote data catalogue workflow

The **Remote Data** dialog lets you browse curated catalogues without leaving the
desktop preview. Searches are routed through provider-specific adapters and the
downloads are cached in your local Spectra data directory so you can re-open
them even when offline. The workflow prioritises calibrated spectroscopic data
(UV/VIS, IR, emission line cubes, etc.) so imported targets can be compared
directly against laboratory references.

> **Optional dependencies**
>
> Remote catalogues rely on third-party clients. Install the following Python
> packages before launching Spectra to ensure both providers are available:
>
> ```bash
> pip install -r requirements.txt
> ```
>
> This pulls in [`requests`](https://docs.python-requests.org/) for HTTP
> downloads, plus [`astroquery`](https://astroquery.readthedocs.io/) and
> [`pandas`](https://pandas.pydata.org/) for MAST queries. When any dependency
> is missing the dialog lists the provider as unavailable and disables the
> corresponding search controls until installation is complete.

## Opening the dialog

1. Choose **File → Fetch Remote Data…** (or press `Ctrl+Shift+R`).
2. Pick a catalogue from the *Catalogue* selector. The current build focuses on:
   - **MAST** (MAST data products via `astroquery.mast`)
<<<<<<< HEAD
=======
   - **MAST ExoSystems** (NExScI exoplanet metadata cross-matched with MAST missions and Exo.MAST curated spectra)
>>>>>>> e282444a
   
   > **Note**: NIST spectral line lookups now live in the Inspector’s **Reference → Spectral lines** tab, where you can pin
   > multiple element/ion queries and manage colour palettes directly within the preview plot.
3. Enter a keyword, element symbol, or target name in the search field (or pick
   one of the curated **Examples…** entries) and click **Search**. The dialog
   blocks empty submissions so you always send provider-specific filters rather
<<<<<<< HEAD
   than unbounded catalogue sweeps.

### Provider-specific search tips

- **MAST** – Free-text input is rewritten to `target_name` before invoking
  `astroquery.mast.Observations.query_criteria`, and the adapter injects
  `dataproduct_type="spectrum"`, `intentType="SCIENCE"`, and
  `calib_level=[2, 3]` filters automatically. Supply JWST target names or
  instrument identifiers (e.g. `WASP-96 b`, `NIRSpec grism`). The examples menu
  preloads spectroscopy-friendly targets such as WASP‑96 b, WASP‑39 b, and
  HD 189733 so you can trigger a query without retyping common names. Tick
  **Include imaging** to relax the product filter so calibrated imaging results
  appear alongside spectra.

The hint banner beneath the results table updates as you switch providers and
also surfaces dependency warnings when optional clients are missing.
=======
   than unbounded catalogue sweeps. While the remote service responds the main
   controls are temporarily disabled, a spinner appears beside the status
   banner, and rows stream into the table as soon as each record is processed.
   The examples highlight solar-system benchmarks (e.g. Jupiter),
   representative stellar standards (HD 189733), and exoplanet hosts such as
   TRAPPIST‑1 that are pre-indexed by the Exo.MAST catalogue.

### Streaming search results

Remote catalogue lookups now run on a worker thread, so the dialog stays
responsive even when the provider takes a few seconds to answer. The spinner in
the status area starts as soon as the query is dispatched, the record counter
increments while results arrive, and the preview pane updates dynamically if the
first result changes mid-stream. Pressing **Cancel** (or closing the dialog)
signals the worker to stop and clears any partial rows; errors surface in the
status banner instead of blocking the interface with modal message boxes.

### Provider-specific search tips

- **MAST / Exo.MAST** – Free-text input is rewritten to `target_name` before
  invoking `astroquery.mast.Observations.query_criteria`, and the adapter injects
  `dataproduct_type="spectrum"`, `intentType="SCIENCE"`, and
  `calib_level=[2, 3]` filters automatically. When available, Exo.MAST augments
  each record with NASA Exoplanet Archive host/planet parameters so the dialog
  can summarise orbital periods, discovery methods, and stellar temperatures.
  Supply JWST target names, instrument identifiers, or planet hosts (e.g.
  `Jupiter`, `TRAPPIST-1`, `WASP-96 b`). Tick **Include imaging** to relax the
  product filter so calibrated imaging results appear alongside spectra.

The hint banner beneath the results table updates as you switch providers and
also surfaces dependency warnings when optional clients are missing.

### Reading the expanded results table

The table now surfaces richer provenance for each match:
>>>>>>> e282444a

* **ID / Title** – Stable identifiers and mission-provided labels.
* **Target / Host** – Planet names, host stars, or solar-system bodies derived
  from Exo.MAST metadata.
* **Telescope / Mission** – Observatory names, programmes, and proposal IDs.
* **Instrument / Mode** – Instrument configuration and observing mode.
* **Product Type** – Spectroscopic vs. imaging products plus calibration level.
* **Download** – Clickable hyperlinks (MAST URIs are rewritten to
  `https://mast.stsci.edu/portal/Download/...` so they open in a browser).
* **Preview / Citation** – Thumbnail links and mission citations when provided
  by MAST or the Exoplanet Archive.

Selecting a row displays a narrative summary in the preview pane (planet/host,
mission, instrument, and citation) followed by the full JSON payload. The status
bar beneath the table also echoes the host/planet summary so you can scan for
relevant targets without opening the preview pane.

> **Background execution**
>
> Searches and downloads now run on background threads. The status banner at
> the bottom of the dialog reports progress while the search/download buttons
> remain disabled. This keeps the main window responsive—even long JWST queries
> no longer freeze the shell—and any warnings from the background worker are
> surfaced once the operation completes.

## Downloading and importing spectra

1. Select one or more rows in the results table.
2. Click **Download & Import** to fetch the source files and pipe them through
   the normal ingestion pipeline. The same status spinner appears while
   downloads run, the action buttons are disabled, and the banner reports how
   many products were imported (plus any failures) once the worker finishes.

Behind the scenes the application:

* For providers that expose downloadable artefacts, streams the remote file
  through the appropriate client (`requests.Session.get` for HTTP URLs and
  `astroquery.mast.Observations.download_file` for `mast:` products, which keeps
  the MAST token/auth flow intact).
* Copies the artefact into the `LocalStore`, recording the provider, URI,
  checksum, and fetch timestamp in the cache index.
* Hands the stored path to `DataIngestService` so the file benefits from the
  existing importer registry, unit normalisation, and provenance hooks.

If any downloads fail mid-batch, the worker aggregates those messages and shows
a single warning dialog when the import completes so you can review the
identifiers that need attention without dismissing multiple pop-ups.

Imported spectra appear in the dataset tree immediately. They behave exactly
like manual imports: overlays update, the data table refreshes, and the history
dock records a "Remote Import" entry noting the provider. File-level metadata
now lives in the Library tab inside the Data dock so the consolidated knowledge
log stays focused on high-level insights.

<<<<<<< HEAD
=======
### Exo.MAST and NASA Exoplanet Archive workflow

MAST queries for exoplanet systems automatically request Exo.MAST augmentations
so the dialog includes discovery metadata and host-star parameters alongside the
instrument context. Typical flow:

1. Enter an exoplanet or host star (e.g. `WASP-96 b`, `TRAPPIST-1`,
   `HD 189733`).
2. Exo.MAST enriches the response with orbital period, stellar temperature,
   discovery method, and citation strings from the NASA Exoplanet Archive.
3. The results table displays those fields in the **Target / Host** and
   **Preview / Citation** columns, while the status banner summarises the host
   system (e.g. `WASP-96 b around WASP-96 • Discovery: Transit • Period: 3.42 d`).
4. Download and ingest the calibrated JWST/HST spectrum as usual.

Use the narrative preview to capture citation details for reports or to confirm
the observing programme before importing data into Spectra.

>>>>>>> e282444a
### Working with cached downloads

The **Library** tab in the **Data** dock lists every cached artefact recorded by
`LocalStore`. Use the filter box to search by alias, provider, or units.
Double-clicking an entry re-ingests the stored file without touching the
original download location—handy when reviewing spectra offline or comparing
multiple normalisations. The table mirrors cache metadata (provider, checksum,
timestamps) while the detail panel on the right renders provenance and storage
paths so you can audit downloads without sifting through raw log entries.

## Offline behaviour and caching

Every download is associated with its remote URI. If you request the same file
again the dialog reuses the cached copy instead of issuing another network
request. This makes it safe to build collections during limited connectivity:
the cache stores the raw download alongside canonical units so future sessions
can ingest the files instantly. NIST line lists now embed the full query
parameters (element, ion stage, wavelength bounds, Ritz preference) in their
pseudo URI, so distinct searches produce unique cache entries instead of
colliding on a shared label.

If persistent caching is disabled in **File → Enable Persistent Cache**, remote
fetches are stored in a temporary data directory for the current session. The
dialog will still reuse results within that session, but the artefacts are
discarded once the preview shell closes.

See `docs/link_collection.md` for a curated index of spectroscopy catalogues,
laboratory references, and instrument handbooks you can target with the remote
workflow.<|MERGE_RESOLUTION|>--- conflicted
+++ resolved
@@ -27,17 +27,12 @@
 1. Choose **File → Fetch Remote Data…** (or press `Ctrl+Shift+R`).
 2. Pick a catalogue from the *Catalogue* selector. The current build focuses on:
    - **MAST** (MAST data products via `astroquery.mast`)
-<<<<<<< HEAD
-=======
-   - **MAST ExoSystems** (NExScI exoplanet metadata cross-matched with MAST missions and Exo.MAST curated spectra)
->>>>>>> e282444a
    
    > **Note**: NIST spectral line lookups now live in the Inspector’s **Reference → Spectral lines** tab, where you can pin
    > multiple element/ion queries and manage colour palettes directly within the preview plot.
 3. Enter a keyword, element symbol, or target name in the search field (or pick
    one of the curated **Examples…** entries) and click **Search**. The dialog
    blocks empty submissions so you always send provider-specific filters rather
-<<<<<<< HEAD
    than unbounded catalogue sweeps.
 
 ### Provider-specific search tips
@@ -54,43 +49,6 @@
 
 The hint banner beneath the results table updates as you switch providers and
 also surfaces dependency warnings when optional clients are missing.
-=======
-   than unbounded catalogue sweeps. While the remote service responds the main
-   controls are temporarily disabled, a spinner appears beside the status
-   banner, and rows stream into the table as soon as each record is processed.
-   The examples highlight solar-system benchmarks (e.g. Jupiter),
-   representative stellar standards (HD 189733), and exoplanet hosts such as
-   TRAPPIST‑1 that are pre-indexed by the Exo.MAST catalogue.
-
-### Streaming search results
-
-Remote catalogue lookups now run on a worker thread, so the dialog stays
-responsive even when the provider takes a few seconds to answer. The spinner in
-the status area starts as soon as the query is dispatched, the record counter
-increments while results arrive, and the preview pane updates dynamically if the
-first result changes mid-stream. Pressing **Cancel** (or closing the dialog)
-signals the worker to stop and clears any partial rows; errors surface in the
-status banner instead of blocking the interface with modal message boxes.
-
-### Provider-specific search tips
-
-- **MAST / Exo.MAST** – Free-text input is rewritten to `target_name` before
-  invoking `astroquery.mast.Observations.query_criteria`, and the adapter injects
-  `dataproduct_type="spectrum"`, `intentType="SCIENCE"`, and
-  `calib_level=[2, 3]` filters automatically. When available, Exo.MAST augments
-  each record with NASA Exoplanet Archive host/planet parameters so the dialog
-  can summarise orbital periods, discovery methods, and stellar temperatures.
-  Supply JWST target names, instrument identifiers, or planet hosts (e.g.
-  `Jupiter`, `TRAPPIST-1`, `WASP-96 b`). Tick **Include imaging** to relax the
-  product filter so calibrated imaging results appear alongside spectra.
-
-The hint banner beneath the results table updates as you switch providers and
-also surfaces dependency warnings when optional clients are missing.
-
-### Reading the expanded results table
-
-The table now surfaces richer provenance for each match:
->>>>>>> e282444a
 
 * **ID / Title** – Stable identifiers and mission-provided labels.
 * **Target / Host** – Planet names, host stars, or solar-system bodies derived
@@ -145,27 +103,6 @@
 now lives in the Library tab inside the Data dock so the consolidated knowledge
 log stays focused on high-level insights.
 
-<<<<<<< HEAD
-=======
-### Exo.MAST and NASA Exoplanet Archive workflow
-
-MAST queries for exoplanet systems automatically request Exo.MAST augmentations
-so the dialog includes discovery metadata and host-star parameters alongside the
-instrument context. Typical flow:
-
-1. Enter an exoplanet or host star (e.g. `WASP-96 b`, `TRAPPIST-1`,
-   `HD 189733`).
-2. Exo.MAST enriches the response with orbital period, stellar temperature,
-   discovery method, and citation strings from the NASA Exoplanet Archive.
-3. The results table displays those fields in the **Target / Host** and
-   **Preview / Citation** columns, while the status banner summarises the host
-   system (e.g. `WASP-96 b around WASP-96 • Discovery: Transit • Period: 3.42 d`).
-4. Download and ingest the calibrated JWST/HST spectrum as usual.
-
-Use the narrative preview to capture citation details for reports or to confirm
-the observing programme before importing data into Spectra.
-
->>>>>>> e282444a
 ### Working with cached downloads
 
 The **Library** tab in the **Data** dock lists every cached artefact recorded by

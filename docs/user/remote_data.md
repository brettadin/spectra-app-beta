--- conflicted
+++ resolved
@@ -84,12 +84,8 @@
 Double-clicking an entry re-ingests the stored file without touching the
 original download location—handy when reviewing spectra offline or comparing
 multiple normalisations. The table mirrors cache metadata (provider, checksum,
-<<<<<<< HEAD
 timestamps) while the detail panel on the right renders provenance and storage
 paths so you can audit downloads without sifting through raw log entries.
-=======
-timestamps) so you can audit provenance without sifting through raw log entries.
->>>>>>> 11ef537c
 
 ## Offline behaviour and caching
 

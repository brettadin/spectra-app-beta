# Remote data catalogue workflow

The **Remote Data** dialog lets you browse curated catalogues without leaving the
desktop preview. Searches are routed through provider-specific adapters and the
downloads are cached in your local Spectra data directory so you can re-open
them even when offline. The workflow prioritises calibrated spectroscopic data
(UV/VIS, IR, emission line cubes, etc.) so imported targets can be compared
directly against laboratory references.

> **Optional dependencies**
>
> Remote catalogues rely on third-party clients. The NIST adapter requires the
> [`requests`](https://docs.python-requests.org/) package, while MAST lookups
> also need [`astroquery`](https://astroquery.readthedocs.io/). If either
> dependency is missing the dialog will list the provider as unavailable and the
> search controls remain disabled until the package is installed.

> **Optional dependencies**
>
> Remote catalogues rely on third-party clients. The NIST adapter requires the
> [`requests`](https://docs.python-requests.org/) package, while MAST lookups
> also need [`astroquery`](https://astroquery.readthedocs.io/). If either
> dependency is missing the dialog will list the provider as unavailable and the
> search controls remain disabled until the package is installed.

## Opening the dialog

1. Choose **File → Fetch Remote Data…** (or press `Ctrl+Shift+R`).
2. Pick a catalogue from the *Catalogue* selector. The initial release ships
   with:
   - **NIST ASD** (line lists via the Atomic Spectra Database)
   - **MAST** (MAST data products via `astroquery.mast`)
3. Enter a keyword, element symbol, or target name in the search field and click
   **Search**. The dialog adapts the criteria to the selected provider before it
   reaches the service layer:
   - **NIST ASD** maps the text to the `spectra` parameter that powers the
     Atomic Spectra Database line search.
   - **MAST** converts free-form text into a `target_name`, or you can provide
     comma-separated `key=value` pairs for supported `astroquery.mast`
     parameters (for example `instrument_name=NIRSpec, dataproduct_type=spectrum`).
4. Reference the hint banner below the buttons for provider-specific examples.
   The dialog surfaces the mapping so you know when NIST expects an element/ion
   such as `Fe II`, and when MAST accepts target names or comma-separated
   arguments like `instrument_name=NIRSpec`.

When you switch between catalogues the banner updates in real time:

* **NIST ASD** highlights that searches revolve around element symbols or ion
  designations and reminds you that wavelength filters live in the advanced
  toolbar.
* **MAST** clarifies that the free-text box becomes a `target_name` by default
  and that you can provide comma-separated `key=value` pairs for supported
  `astroquery.mast.Observations.query_criteria` arguments (for example
  `obs_collection=JWST`, `proposal_id=1076`, or numerical sky positions via
  `s_ra`, `s_dec`, and `radius`).

### Provider-specific search tips

- **NIST ASD** – The query box maps to the catalogue’s `spectra` filter. Enter
  an element/ion (e.g. `Fe II`) or a transition label (`H-alpha`) to retrieve
  laboratory line lists that align with the bundled reference overlays.
- **MAST** – Free-text input is rewritten to `target_name` before invoking
  `astroquery.mast.Observations.query_criteria`, and the adapter injects
  `dataproduct_type="spectrum"`, `intentType="SCIENCE"`, and
  `calib_level=[2, 3]` filters automatically. Supply JWST target names or
  instrument identifiers (e.g. `WASP-96 b`, `NIRSpec grism`) to favour
  calibrated spectroscopic products (IFS cubes, slit/grism/prism extractions)
  instead of broad-band imaging or photometric light curves.

The hint banner beneath the results table updates as you switch providers and
also surfaces dependency warnings when optional clients are missing.

The results table displays identifiers, titles, and the source URI for each
match. Selecting a row shows the raw metadata payload in the preview panel so
you can confirm provenance before downloading.

## Downloading and importing spectra

1. Select one or more rows in the results table.
2. Click **Download & Import** to fetch the source files and pipe them through
   the normal ingestion pipeline.

Behind the scenes the application:

<<<<<<< HEAD
* Streams the remote file through the HTTP/MAST client and writes it to a
  temporary location (`requests.Session.get` for HTTP URLs and
  `astroquery.mast.Observations.download_file` for `mast:` products, which keeps
  the MAST token/auth flow intact).
=======
* Streams HTTP/HTTPS downloads through the bundled `requests` session, or uses
  `astroquery.mast.Observations.download_file` directly when a MAST record is
  selected so provenance matches the upstream archive and the raw HTTP session
  stays idle.
>>>>>>> 0682d07b
* Copies the artefact into the `LocalStore`, recording the provider, URI,
  checksum, and fetch timestamp in the cache index. MAST downloads normalise the
  returned astroquery path before copying so cached imports are reused even when
  the original file lives in the astroquery cache.
* Hands the stored path to `DataIngestService` so the file benefits from the
  existing importer registry, unit normalisation, and provenance hooks.

Imported spectra appear in the dataset tree immediately. They behave exactly
like manual imports: overlays update, the data table refreshes, and the history
dock records a "Remote Import" entry noting the provider. File-level metadata
now lives in the Library dock so the consolidated knowledge log stays focused
on high-level insights.

### Working with cached downloads

The **Library** dock (tabified with the Datasets view) lists every cached
artefact recorded by `LocalStore`. Use the filter box to search by alias,
provider, or units. Double-clicking an entry re-ingests the stored file without
touching the original download location—handy when reviewing spectra offline or
comparing multiple normalisations. The table mirrors cache metadata (provider,
checksum, timestamps) so you can audit provenance without sifting through raw
log entries.

## Offline behaviour and caching

Every download is associated with its remote URI. If you request the same file
again the dialog reuses the cached copy instead of issuing another network
request. This makes it safe to build collections during limited connectivity:
the cache stores the raw download alongside canonical units so future sessions
can ingest the files instantly.

If persistent caching is disabled in **File → Enable Persistent Cache**, remote
fetches are stored in a temporary data directory for the current session. The
dialog will still reuse results within that session, but the artefacts are
discarded once the preview shell closes.

See `docs/link_collection.md` for a curated index of spectroscopy catalogues,
laboratory references, and instrument handbooks you can target with the remote
workflow.<|MERGE_RESOLUTION|>--- conflicted
+++ resolved
@@ -82,17 +82,10 @@
 
 Behind the scenes the application:
 
-<<<<<<< HEAD
 * Streams the remote file through the HTTP/MAST client and writes it to a
   temporary location (`requests.Session.get` for HTTP URLs and
   `astroquery.mast.Observations.download_file` for `mast:` products, which keeps
   the MAST token/auth flow intact).
-=======
-* Streams HTTP/HTTPS downloads through the bundled `requests` session, or uses
-  `astroquery.mast.Observations.download_file` directly when a MAST record is
-  selected so provenance matches the upstream archive and the raw HTTP session
-  stays idle.
->>>>>>> 0682d07b
 * Copies the artefact into the `LocalStore`, recording the provider, URI,
   checksum, and fetch timestamp in the cache index. MAST downloads normalise the
   returned astroquery path before copying so cached imports are reused even when

--- conflicted
+++ resolved
@@ -49,14 +49,6 @@
 
 The hint banner beneath the results table updates as you switch providers and
 also surfaces dependency warnings when optional clients are missing.
-<<<<<<< HEAD
-=======
-
-Selecting a row displays a narrative summary in the preview pane (planet/host,
-mission, instrument, and citation) followed by the full JSON payload. The status
-bar beneath the table also echoes the host/planet summary so you can scan for
-relevant targets without opening the preview pane.
->>>>>>> 42e2cf58
 
 > **Background execution**
 >

# Consolidated Knowledge Log

This file serves as the single entry point for all historical notes, patches,
"brains" and "atlas" logs.  Previous iterations of Spectra‑App stored
information in many places (e.g. `brains`, `atlas`, `PATCHLOG.txt`) and often
used confusing naming schemes (sometimes based on the day of the month)【875267955107972†L63-L74】.
To avoid further fragmentation, every meaningful change or insight should be
recorded here with a timestamp and a clear description. Routine ingest
metadata now lives in the in-app **Library** view (Datasets dock → Library tab),
which is backed by the persistent cache. Use that panel to audit file-level
details such as SHA256 hashes, source paths, and importer provenance. The
knowledge log captures the why behind changes and high-level operational
decisions rather than enumerating every imported file.

## Log Format

Each entry in this document should follow this structure:

```markdown
## YYYY‑MM‑DD HH:MM – [Component]

**Author**: human or agent name

**Context**: Short description of what part of the system this log refers to
  (e.g. Unit conversion, UI logic, Importer plugin).

**Summary**: Concise explanation of what was done, why it was necessary, and
  any immediate outcomes or open questions.

**References**: Links to relevant files, commits or external sources (use
  citation markers like 【875267955107972†L29-L41】 for primary documentation where
  applicable).

---

<<<<<<< HEAD
## 2025-10-17 14:19 – Library metadata preview

**Author**: agent

**Context**: Cache inspection UX and provenance traceability.

**Summary**: Added a detail pane to the Library dock so selecting a cached
spectra entry now reveals its provenance, canonical units, and storage path
inline. Hooked selection changes to the preview, refreshed the empty-state
messaging, and documented the workflow in the importing guide. A new smoke test
guards the dock, ensuring metadata appears even in headless CI runs.

**References**:
- `app/main.py`
- `tests/test_smoke_workflow.py`
- `docs/user/importing.md`
- `docs/history/PATCH_NOTES.md`

---

=======
>>>>>>> f5c365fd
```

Entries should be appended chronologically.  Older logs imported from the
original repository can be summarised and linked at the end of this file.
When summarising legacy content, include a note indicating that the details
come from a previous format (e.g. “Imported from brains/2023‑04‑10.md”).

### Automation support

The desktop preview now ships with a `KnowledgeLogService` that writes
automation events into this file by default.  The service can also be pointed
at an alternative runtime location (e.g. a temporary path during tests) by
passing a custom `log_path`, ensuring automated provenance never tramples the
canonical history while still following the structure defined here. Import
actions are summarised at the session level; per-file cache entries (including
remote URIs and SHA256 digests) are stored in the Library view so the log
remains focused on insights and operator decisions.

## Example Entry

```markdown
## 2025‑10‑14 15:23 – Units Service

**Author**: agent

**Context**: Implementation of the new UnitsService for the PySide6 rewrite.

**Summary**: Added support for converting wavelength between nm, μm and
  wavenumber, as well as intensity between absorbance and transmittance.  The
  service ensures idempotent conversions and records conversion metadata.
  Tested round‑trip conversions manually.【328409478188748†L22-L59】

**References**: `app/services/units_service.py`, design spec in
  `specs/units_and_conversions.md`, and original conversion formulas from
  `server/ir_units.py` in the legacy code【328409478188748†L22-L59】.

---
```

## Migration of Legacy Logs

To migrate existing `brains` and `atlas` logs, follow these steps:

1. Identify all existing log files in the old repository.  Normalize their
   names to the `YYYY‑MM‑DD_description.md` format.  If a file name refers
   to the day of the month rather than the actual date, determine the
   correct date by examining commit history or file metadata【875267955107972†L63-L74】.
2. Summarise the content of each file into a single entry in this log.  Use
   bullet points to capture key decisions, problems solved, and lessons
   learned.  Reference the original file location for traceability.
3. After migration, store the original files in an archive folder so that
   nothing is lost.

## Policy

* **Honesty**: Be transparent about decisions and mistakes.  If an entry
  describes an incorrect approach, annotate the outcome and how it was
  resolved.
* **Completeness**: Include enough information for future developers or
  agents to understand the context without having to search through commit
  history.  When in doubt, write more rather than less.
* **Operational focus**: Keep per-file provenance (paths, hashes, importer
  IDs, remote URIs) in the Library view. The knowledge log should summarise
  what changed, why it matters, and how it affects workflows without duplicating
  the cache index.
* **Citation**: Use tether IDs to cite official documents, academic papers or
  authoritative resources.  This ensures that claims can be verified.

---

## 2025-10-14 20:00 – Documentation

**Author**: agent

**Context**: User-facing onboarding documentation and planning artifacts.

**Summary**: Authored the first-run quickstart (`docs/user/quickstart.md`) so new operators can launch the desktop build, ingest bundled spectra, validate unit toggles, and export a provenance bundle without guesswork. Updated the README quick start section to highlight the guide and extended the Batch 3 workplan to track remaining documentation gaps aligned with the inventory. Captured the work in patch notes for traceability.

**References**: `docs/user/quickstart.md`, `README.md`, `docs/reviews/workplan.md`, `docs/history/PATCH_NOTES.md`.
## 2025-10-15 00:17 – Provenance Exports

**Author**: agent

**Context**: Provenance bundle hardening and documentation alignment.

**Summary**: Expanded export bundles to emit per-spectrum CSVs, copy source uploads, and write a structured activity log so downstream reviewers can trace every spectrum back to its canonical and raw forms.【F:app/services/provenance_service.py†L50-L108】 Regression coverage now confirms the manifest, CSVs, PNG snapshot, and log travel together and that canonical/exported paths are reflected inside the manifest for auditing.【F:tests/test_provenance_manifest.py†L24-L74】 Updated the importing guide’s provenance appendix so operators know what to expect in the bundle until the roadmap/workplan refresh lands, at which point I’ll backfill a direct planning link here.【F:docs/user/importing.md†L92-L111】【F:docs/reviews/workplan.md†L81-L85】

**References**: `app/services/provenance_service.py`, `tests/test_provenance_manifest.py`, `docs/user/importing.md`, `docs/reviews/workplan.md`.

## 2025-10-17 13:05 – Remote Data Service

**Author**: agent

**Context**: MAST download pipeline normalisation and regression coverage.

**Summary**: Routed `RemoteDataService.download` through `astroquery.mast.Observations.download_file` for MAST records and normalised the returned path before persisting it via the shared `LocalStore`, keeping cached imports deduplicated alongside HTTP downloads.【F:app/services/remote_data_service.py†L109-L154】 Added a regression test that monkeypatches the astroquery client to assert the HTTP session remains untouched and the cached path retains its provenance, plus refreshed the user guide to document the flow.【F:tests/test_remote_data_service.py†L102-L164】【F:docs/user/remote_data.md†L47-L63】

**References**: `app/services/remote_data_service.py`, `tests/test_remote_data_service.py`, `docs/user/remote_data.md`.

---

## 2025-10-15 00:37 – Importer Heuristics & In-App Docs

**Author**: agent

**Context**: CSV/TXT heuristic upgrades and embedded documentation viewer.

**Summary**: Reworked the CSV importer to cache header layouts, scan messy tables for the dominant numeric block, and score candidate axes so we can recover wavelength/intensity pairs even when prose, Unicode units, or intensity-first exports get in the way.【F:app/services/importers/csv_importer.py†L93-L200】 Regression tests now cover preface-based unit detection, noisy-column scoring, cache invalidation, and axis corrections to keep heuristics honest.【F:tests/test_csv_importer.py†L11-L160】 Wired a Docs tab into the Inspector (and exposed it via Help → View Documentation) so all user guides render in-app for quick reference; I’ll link the refreshed roadmap/workplan doc when it’s published to capture this dependency there.【F:app/main.py†L1795-L1849】【F:docs/user/in_app_documentation.md†L1-L34】【F:docs/reviews/workplan.md†L87-L99】

**References**: `app/services/importers/csv_importer.py`, `tests/test_csv_importer.py`, `app/main.py`, `docs/user/in_app_documentation.md`, `docs/reviews/workplan.md`.

---

## 2025-10-15 01:04 – Normalization Pipeline & Axis Heuristics

**Author**: agent

**Context**: Overlay normalization plumbing and importer profile-based swaps.

**Summary**: Routed overlay rendering through a normalization helper so Max and Area modes scale reference spectra deterministically while keeping raw arrays intact for provenance.【F:app/services/overlay_service.py†L36-L92】 Added a profile-based swap to the CSV importer so monotonic intensity channels no longer masquerade as the independent axis, ensuring the plot toolbar’s normalization toggle manipulates the correct series.【F:app/services/importers/csv_importer.py†L174-L200】 Regression coverage now verifies both normalization paths and importer decisions, and the importing guide documents how raw units stay untouched until operators opt in to scaling; I’ll update this note with a roadmap/workplan link once that artifact is refreshed.【F:tests/test_overlay_service.py†L6-L41】【F:docs/user/importing.md†L34-L90】【F:docs/reviews/workplan.md†L100-L110】

**References**: `app/services/overlay_service.py`, `app/services/importers/csv_importer.py`, `tests/test_overlay_service.py`, `docs/user/importing.md`, `docs/reviews/workplan.md`.

---

## 2025-10-15 01:27 – Importer Header Safeguards

**Author**: agent

**Context**: Header-driven unit enforcement and conflict resolution.

**Summary**: Tightened the CSV importer so unit-only headers are trusted, conflicting axis labels trigger a swap with recorded rationale, and layout cache hits are ignored when validation fails, preventing subtle regressions on repeated ingest sessions.【F:app/services/importers/csv_importer.py†L176-L200】 Added regression tests to lock in the swap rationale, unit-only header handling, and cache miss flow, with documentation updates queued in the workplan backlog for follow-up linking once refreshed.【F:tests/test_csv_importer.py†L92-L184】【F:docs/reviews/workplan.md†L111-L123】

**References**: `app/services/importers/csv_importer.py`, `tests/test_csv_importer.py`, `docs/reviews/workplan.md`.

---

## 2025-10-15 03:24 – Reference Library & JWST Quick-Look Data

**Author**: agent

**Context**: Bundled reference datasets and inspector surfacing.

**Summary**: Staged hydrogen line lists, IR functional groups, line-shape placeholders, and digitised JWST spectra in the ReferenceLibrary so offline users can browse curated datasets with provenance metadata intact.【F:app/services/reference_library.py†L11-L126】 Regression coverage now asserts the catalogues include expected IDs, generators, and JWST quick-look metadata, while the reference guide narrates how overlays behave and calls out the planned swap to calibrated JWST pipelines—will backfill the roadmap/workplan link referencing that migration as soon as it lands.【F:tests/test_reference_library.py†L5-L45】【F:docs/user/reference_data.md†L1-L85】【F:docs/reviews/workplan.md†L150-L155】

**References**: `app/services/reference_library.py`, `tests/test_reference_library.py`, `docs/user/reference_data.md`, `docs/reviews/workplan.md`.

---

## 2025-10-17 01:45 – Remote data focus & cache library

**Author**: agent

**Context**: Remote catalogue reliability, cache UX, and documentation hygiene.

**Summary**: Rewired the Remote Data dialog to send provider-specific queries
(`spectra` vs `target_name`) and patched the download path so `mast:` URIs flow
through `astroquery.Observations.download_file`. Added regression coverage for
the translation/downloader. Introduced a Library dock that lists cached
artefacts via `LocalStore.list_entries()` so we can reload spectra without
polluting the knowledge log with raw file paths; updated `_ingest_path` and the
remote import hook to log concise summaries instead. Added a trace-colour mode
toggle (palette vs uniform) and refreshed user docs plus `docs/link_collection.md`
to keep the spectroscopy focus explicit.

**References**: `app/ui/remote_data_dialog.py`, `app/services/remote_data_service.py`,
`app/main.py`, `tests/test_remote_data_service.py`, `docs/user/remote_data.md`,
`docs/user/importing.md`, `docs/user/plot_tools.md`, `docs/user/reference_data.md`,
`docs/link_collection.md`, `docs/reviews/workplan.md`.

---

## 2025-10-16 23:10 – Remote Data Ingestion

**Author**: agent

**Context**: Remote catalogue search, caching, and UI integration.

**Summary**: Introduced a `RemoteDataService` that wraps NIST ASD and MAST lookups with dependency guards so optional `requests`/`astroquery` imports fail gracefully while cached downloads record provider URIs, checksums, and fetch timestamps in `LocalStore`.【F:app/services/remote_data_service.py†L1-L231】 Added a **File → Fetch Remote Data…** dialog that previews metadata, streams downloads through the standard ingest pipeline, and emits history entries for each remote import while logging the session status bar and knowledge log.【F:app/ui/remote_data_dialog.py†L1-L129】【F:app/main.py†L66-L896】 Documented the workflow, highlighted that remote imports behave like local overlays, updated patch notes, and wrote regression tests that mock remote APIs to assert URL construction, cache reuse, and provenance payloads.【F:docs/user/remote_data.md†L1-L52】【F:docs/user/plot_tools.md†L33-L37】【F:docs/history/PATCH_NOTES.md†L1-L9】【F:tests/test_remote_data_service.py†L1-L120】

**References**: `app/services/remote_data_service.py`, `app/ui/remote_data_dialog.py`, `app/main.py`, `tests/test_remote_data_service.py`, `docs/user/remote_data.md`, `docs/user/plot_tools.md`, `docs/history/PATCH_NOTES.md`.

---

## 2025-10-15 04:18 – Reference Regeneration Tooling

**Author**: agent

**Context**: Build scripts and provenance scaffolding for reference assets.

**Summary**: Added reproducible build scripts for hydrogen, IR bands, and JWST quick-look spectra so future refreshes capture generator metadata, retrieval timestamps, and pipeline settings inside each JSON asset.【F:tools/reference_build/build_jwst_quicklook.py†L1-L100】【F:docs/dev/reference_build.md†L1-L82】 Updated the reference guide to surface provenance fields in the inspector, noting the pending JWST pipeline replacement that we’ll link to the roadmap/workplan entry once updated.【F:docs/user/reference_data.md†L20-L63】【F:docs/reviews/workplan.md†L139-L148】

**References**: `tools/reference_build/build_jwst_quicklook.py`, `docs/dev/reference_build.md`, `docs/user/reference_data.md`, `docs/reviews/workplan.md`.

---

## 2025-10-15 07:05 – Reference Plotting & Multi-Import Workflow

**Author**: agent

**Context**: Inspector plot integration and batch ingest UX.

**Summary**: Ensured the Reference tab renders hydrogen bars, IR bands, and JWST curves inside an embedded plot while enabling File → Open to select multiple spectra in one pass; overlay toggles now mirror the active dataset without desynchronising the preview.【F:app/main.py†L900-L1040】 The smoke workflow regression covers the end-to-end path—instantiating the docs tab, plotting reference datasets, toggling overlays, and exporting manifests—which we’ll tie back to refreshed planning docs when available.【F:tests/test_smoke_workflow.py†L30-L142】【F:docs/reviews/workplan.md†L155-L160】

**References**: `app/main.py`, `tests/test_smoke_workflow.py`, `docs/reviews/workplan.md`.

---

## 2025-10-15 07:18 – Reference Overlay Fixes

**Author**: agent

**Context**: Overlay toggle persistence and documentation updates.

**Summary**: Patched the Reference inspector so combo-box selections stick, JWST datasets draw their sampled spectra, and overlay toggles follow the active dataset rather than the first entry, keeping the main plot and preview in sync.【F:app/main.py†L953-L1074】 Updated the reference guide to explain the synchronized overlay workflow and queued doc screenshot refreshes in the workplan backlog—link to be backfilled post-update.【F:docs/user/reference_data.md†L64-L77】【F:docs/reviews/workplan.md†L10-L14】

**References**: `app/main.py`, `docs/user/reference_data.md`, `docs/reviews/workplan.md`.

---

## 2025-10-15 07:45 – Reference Plotting & Importer Profile Swap

**Author**: agent

**Context**: Session persistence for reference selection and importer safeguards.

**Summary**: Persisted reference combo selections across sessions so JWST targets and IR overlays stay active after restarts while bolstering the importer’s profile-based safeguards that prevent jittery axes from being overwritten by monotonic intensity exports.【F:app/main.py†L961-L1040】【F:app/services/importers/csv_importer.py†L193-L200】 Regression coverage keeps combo changes, overlay payload swaps, and importer rationale in check; roadmap/workplan link will be backfilled once refreshed.【F:tests/test_smoke_workflow.py†L72-L96】【F:tests/test_csv_importer.py†L66-L133】【F:docs/reviews/workplan.md†L24-L32】

**References**: `app/main.py`, `app/services/importers/csv_importer.py`, `tests/test_smoke_workflow.py`, `tests/test_csv_importer.py`, `docs/reviews/workplan.md`.

---

## 2025-10-16 23:58 – Remote catalogue hinting & query translation

**Author**: agent

**Context**: Remote catalogue search ergonomics and MAST adapter resilience.

**Summary**: Wired provider-specific hints into the Remote Data dialog so users see
which query styles NIST and MAST accept while typing, translated the MAST free-text
field into `target_name` arguments both in the UI and the service layer, and added
regression coverage that exercises the astroquery stub with the rewritten kwargs.
Documentation now calls out the hint banner alongside the existing search
instructions.【F:app/ui/remote_data_dialog.py†L17-L27】【F:app/ui/remote_data_dialog.py†L58-L131】【F:app/services/remote_data_service.py†L222-L279】【F:tests/test_remote_data_service.py†L169-L229】【F:docs/user/remote_data.md†L24-L33】

**References**: `app/ui/remote_data_dialog.py`, `app/services/remote_data_service.py`,
`tests/test_remote_data_service.py`, `docs/user/remote_data.md`.

---

## 2025-10-16 21:45 – Knowledge Log Automation

**Author**: agent

**Context**: KnowledgeLogService instrumentation and in-app history browser.

**Summary**: Built a reusable KnowledgeLogService that appends structured, provenance-ready events to the consolidated log (or a redirected runtime file), added filters/export helpers, and instrumented imports, overlays, exports, and math operations so SpectraMainWindow records session activity automatically. Surfaced the new History dock with search/filter controls and backed the flow with unit plus integration coverage.

**References**: `app/services/knowledge_log_service.py`, `app/main.py`, `tests/test_knowledge_log_service.py`, `tests/test_smoke_workflow.py`, `docs/history/PATCH_NOTES.md`.

---

## 2025-10-15 08:18 – Raw Intensity Defaults & Overlay Label Stacking

**Author**: agent

**Context**: Plot unit defaults and IR overlay readability.

**Summary**: Restored plot traces to display their source intensity units by default so `%T`, absorbance, and transmittance series remain untouched until operators choose normalization, with the plot pane wiring conversions accordingly.【F:app/ui/plot_pane.py†L258-L303】 Tightened overlay application so IR bands reuse the active dataset payload and stack labels within the band bounds, preventing collisions when multiple functional groups align.【F:app/main.py†L1496-L1686】 Tests assert raw unit preservation and stacked label spacing; the reference guide highlights the behaviour while awaiting updated roadmap/workplan links for documentation follow-ups.【F:tests/test_smoke_workflow.py†L144-L164】【F:tests/test_reference_ui.py†L62-L139】【F:docs/user/reference_data.md†L26-L37】【F:docs/reviews/workplan.md†L4-L8】

**References**: `app/ui/plot_pane.py`, `app/main.py`, `tests/test_smoke_workflow.py`, `tests/test_reference_ui.py`, `docs/user/reference_data.md`, `docs/reviews/workplan.md`.

---

## 2025-10-15 08:42 – Reference Selection & Importer Layout Cache

**Author**: agent

**Context**: Reference inspector state management and importer caching.

**Summary**: Fixed the Reference inspector so combo changes drive both the preview plot and overlay payloads, eliminating stale datasets when switching between hydrogen, IR, and JWST entries.【F:app/main.py†L953-L1074】 Added a session layout cache to the CSV importer so previously classified header arrangements reuse their confirmed column order while still validating cache hits before applying them.【F:app/services/importers/csv_importer.py†L163-L185】 Regression coverage locks in cache behaviour and overlay anchoring; roadmap/workplan linkage will be filled in once the updated planning doc lands.【F:tests/test_csv_importer.py†L92-L134】【F:tests/test_reference_ui.py†L90-L200】【F:docs/reviews/workplan.md†L6-L9】

**References**: `app/main.py`, `app/services/importers/csv_importer.py`, `tests/test_csv_importer.py`, `tests/test_reference_ui.py`, `docs/reviews/workplan.md`.

---

## 2025-10-15 09:10 – Importing Guide Provenance Appendix

**Author**: agent

**Context**: User documentation for export bundles.

**Summary**: Expanded the importing guide with a provenance export appendix that walks through manifest contents, canonical CSVs, copied sources, and log expectations, reinforcing the bundle hardening captured earlier.【F:docs/user/importing.md†L92-L111】 Will backfill direct roadmap/workplan links to this documentation sprint once the refreshed planning artifacts are available.【F:docs/reviews/workplan.md†L11-L14】

**References**: `docs/user/importing.md`, `docs/reviews/workplan.md`.

---

## 2025-10-15 18:45 – Reference Overlay Crash Fixes

**Author**: agent

**Context**: Startup stability and overlay resilience.

**Summary**: Deferred unit toolbar initialization and hardened overlay refresh logic so the Reference tab no longer crashes during startup, handles Unicode wavenumber tokens, and keeps the main plot responsive while default samples load.【F:app/main.py†L144-L156】【F:app/main.py†L1496-L1551】 The smoke test exercises launch plus overlay toggles to confirm clean startup; I’ll append roadmap/workplan links documenting this stabilization once those updates are published.【F:tests/test_smoke_workflow.py†L30-L101】【F:docs/reviews/workplan.md†L6-L9】

**References**: `app/main.py`, `tests/test_smoke_workflow.py`, `docs/reviews/workplan.md`.

---

## 2025-10-16 13:50 – Reference UI Overlay State

**Author**: agent

**Context**: Reference inspector overlay cleanup and regression coverage.

**Summary**: Collapsed duplicate overlay attribute initialisation in the preview shell and introduced `_reset_reference_overlay_state()` so every clear path shares a single bookkeeping helper, keeping the payload dictionary and annotation list stable across toggles.【F:app/main.py†L60-L75】【F:app/main.py†L174-L192】【F:app/main.py†L229-L244】 Added a GUI regression test that flips the overlay checkbox to assert the payload object survives clears, preventing future refactors from dropping labels mid-session.【F:tests/test_reference_ui.py†L8-L118】 Updated the plotting guide and patch notes to call out the single-source overlay state for operators tracking behaviour changes.【F:docs/user/plot_tools.md†L58-L74】【F:docs/history/PATCH_NOTES.md†L1-L12】

**References**: `app/main.py`, `tests/test_reference_ui.py`, `docs/user/plot_tools.md`, `docs/history/PATCH_NOTES.md`.

---

## 2025-10-16 14:30 – Local Cache Integration

**Author**: agent

**Context**: Automatic LocalStore writes and persistence controls for ingest.

**Summary**: Updated the ingest pipeline to accept a shared `LocalStore`,
recording canonical-unit provenance for every import and annotating spectra with
cache metadata so repeated loads reuse prior manifests.【F:app/services/data_ingest_service.py†L11-L72】 Wired the preview shell
to construct the store, expose an environment override and menu toggle for
persistence, and feed the instance into manual and sample ingest paths.【F:app/main.py†L1-L131】 Regression coverage now mocks the
store to confirm `record` invocations and metadata reuse, and the importing guide
and patch notes document the automatic caching behaviour and opt-out flow.【F:tests/test_cache_index.py†L1-L123】【F:docs/user/importing.md†L7-L38】【F:docs/history/PATCH_NOTES.md†L1-L10】

**References**: `app/services/data_ingest_service.py`, `app/main.py`,
`tests/test_cache_index.py`, `docs/user/importing.md`, `docs/history/PATCH_NOTES.md`.

---
## 2025-10-15 23:41 – Overlay

**Author**: automation

**Context**: Spectra Desktop Session

**Summary**: Enabled reference overlay reference::jwst::jwst_wasp96b_nirspec_prism.

**References**:
- reference::jwst::jwst_wasp96b_nirspec_prism

---
## 2025-10-16 23:55 – Plot LOD Preference Control

**Author**: agent

**Context**: User-configurable downsampling budget for the plot pane.

**Summary**: Added a persisted "LOD point budget" spinner to the Inspector Style tab so analysts can adjust the downsampling envelope between 1k and 1M samples without leaving the session; the control writes through `QSettings` and immediately refreshes visible traces.【F:app/main.py†L76-L116】【F:app/main.py†L214-L275】【F:app/main.py†L410-L520】 Updated `PlotPane` to accept a constructor-provided limit, clamp invalid values, and expose a setter that re-renders existing traces on change.【F:app/ui/plot_pane.py†L35-L304】 Extended the plot performance stub to assert overrides and clamping, keeping the peak-envelope decimator aligned with the configured budget.【F:tests/test_plot_perf_stub.py†L14-L63】 Documented the new preference in the plotting guide and patch notes for operator awareness.【F:docs/user/plot_tools.md†L56-L65】【F:docs/history/PATCH_NOTES.md†L3-L8】

**References**: `app/main.py`, `app/ui/plot_pane.py`, `tests/test_plot_perf_stub.py`, `docs/user/plot_tools.md`, `docs/history/PATCH_NOTES.md`.

---

## 2025-10-17 02:30 – Remote Data & Documentation Map

**Author**: agent

**Context**: Remote catalogue UX hardening and documentation continuity.

**Summary**: Fixed the Remote Data dialog crash triggered by an undefined provider-change slot, enforced spectroscopic defaults for MAST searches (`dataproduct_type="spectrum"`, `intentType="SCIENCE"`, `calib_level=[2, 3]`), and filtered out imaging products via `_is_spectroscopic` so remote results stay aligned with laboratory comparisons.【F:app/ui/remote_data_dialog.py†L30-L219】【F:app/services/remote_data_service.py†L111-L212】 Added a Qt smoke test plus extended regression coverage to assert the injected filters, refreshed the remote-data user guide with the new hints, and published a developer documentation map so future agents can locate the operating manual, link collection, and workplan without guesswork.【F:tests/test_remote_data_dialog.py†L1-L75】【F:tests/test_remote_data_service.py†L1-L125】【F:docs/user/remote_data.md†L1-L99】【F:docs/developer_notes.md†L1-L42】【F:docs/history/PATCH_NOTES.md†L1-L17】

**References**: `app/ui/remote_data_dialog.py`, `app/services/remote_data_service.py`, `tests/test_remote_data_dialog.py`, `tests/test_remote_data_service.py`, `docs/user/remote_data.md`, `docs/developer_notes.md`, `docs/history/PATCH_NOTES.md`.

---

## 2025-10-17 03:45 – Knowledge Log Hygiene

**Author**: agent

**Context**: Import bookkeeping and history retention.

**Summary**: Added a non-persistent mode to `KnowledgeLogService.record_event` so
routine Import/Remote Import notifications stay in the in-app History dock
without appending to the canonical log. Updated `SpectraMainWindow` ingest hooks
to call `persist=False`, refreshed the regression suite to cover the new flag,
and confirmed the knowledge log contains only curated summaries.

**References**: `app/services/knowledge_log_service.py`, `app/main.py`,
`tests/test_knowledge_log_service.py`.

---

## 2025-10-17 04:30 – Knowledge Log Runtime Guard

**Author**: agent

**Context**: Knowledge-log policy enforcement and historical cleanup.

**Summary**: Hardened `KnowledgeLogService.record_event` so Import/Remote Import
components are always treated as runtime-only—even if callers forget to disable
persistence—by registering a default runtime-only component set. Extended the
regression suite to verify the guard and to allow opt-in overrides for tests,
then audited `docs/history/KNOWLEDGE_LOG.md` to ensure no automation-generated
Import/Remote Import entries remain after the cleanup.

**References**:
- `app/services/knowledge_log_service.py`
- `tests/test_knowledge_log_service.py`
- `docs/history/PATCH_NOTES.md`
- `docs/reviews/workplan.md`

---<|MERGE_RESOLUTION|>--- conflicted
+++ resolved
@@ -33,7 +33,6 @@
 
 ---
 
-<<<<<<< HEAD
 ## 2025-10-17 14:19 – Library metadata preview
 
 **Author**: agent
@@ -54,8 +53,6 @@
 
 ---
 
-=======
->>>>>>> f5c365fd
 ```
 
 Entries should be appended chronologically.  Older logs imported from the

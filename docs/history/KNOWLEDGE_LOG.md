# Consolidated Knowledge Log

This file serves as the single entry point for all historical notes, patches,
"brains" and "atlas" logs.  Previous iterations of Spectra‑App stored
information in many places (e.g. `brains`, `atlas`, `PATCHLOG.txt`) and often
used confusing naming schemes (sometimes based on the day of the month)【875267955107972†L63-L74】.
To avoid further fragmentation, every meaningful change or insight should be
recorded here with a timestamp and a clear description.

## Log Format

Each entry in this document should follow this structure:

```markdown
## YYYY‑MM‑DD HH:MM – [Component]

**Author**: human or agent name

**Context**: Short description of what part of the system this log refers to
  (e.g. Unit conversion, UI logic, Importer plugin).

**Summary**: Concise explanation of what was done, why it was necessary, and
  any immediate outcomes or open questions.

**References**: Links to relevant files, commits or external sources (use
  citation markers like 【875267955107972†L29-L41】 for primary documentation where
  applicable).

---

<<<<<<< HEAD
## 2025-10-19 14:28 EDT / 18:28 UTC – Export Manifest Visibility Filter

**Author**: agent

**Context**: Provenance export workflow and dataset visibility state.

**Summary**: Ensured manifest bundles only include traces that remain visible in the workspace by filtering `export_manifest` against the dataset visibility map. Updated the user guides to clarify that hidden spectra stay out of the `spectra/` directory and added a Qt regression test (`tests/test_export_visibility.py`) that stubs the file dialog to confirm the filtered list is passed to the provenance service.

**References**: `app/main.py`, `docs/user/plot_tools.md`, `docs/user/importing.md`, `tests/test_export_visibility.py`, `docs/history/PATCH_NOTES.md`.

---

=======
>>>>>>> 22ecc259
## 2025-10-19 14:09 – NIST overlay multi-pin

**Author**: agent

**Context**: Reference Inspector overlays and spectroscopy workflow clarity.

**Summary**: Reworked the NIST spectral-line pinning flow so every pinned set now projects onto the main workspace when the
overlay toggle is enabled, preserving per-set colours or collapsing to a uniform hue on demand. Adjusted the Inspector overlay
bookkeeping to manage multiple traces simultaneously, extended the Qt regression harness to assert the new behaviour, and
updated the reference data guide to describe the multi-set overlay output.

**NYC time**: 2025-10-19T14:09:10-04:00

**UTC time**: 2025-10-19T18:09:13+00:00

**References**:
- `app/main.py`
- `tests/test_reference_ui.py`
- `docs/user/reference_data.md`
- `docs/history/PATCH_NOTES.md`

---

## 2025-10-19 13:22 – Reference tab redesign

**Author**: agent

**Context**: Restructured the Inspector’s Reference tab around spectroscopy-first workflows.

**Summary**: Replaced the dataset combo with dedicated Spectral lines, IR groups, and Line-shape panels; wired the
embedded NIST form to astroquery so spectral lines plot and overlay directly; updated the reference data guide and added
Qt regression coverage for the new fetch path. UTC 2025-10-19T17:22:06Z.

**References**:
- `app/main.py`
- `docs/user/reference_data.md`
- `docs/history/PATCH_NOTES.md`
- `tests/test_reference_ui.py`

---

## 2025-10-19 13:42 – NIST pinboard & remote dialog alignment

**Author**: agent

**Context**: Inspector redesign follow-up to keep spectroscopy workflows front-and-centre while reducing redundancy between the
Reference tab and Remote Data dialog.

**Summary**: Introduced pinned NIST spectral-line sets with palette controls so multiple element/ion queries remain on the
inspector plot, refreshed the reference-data guide, and extended regression coverage. Removed the NIST provider from the Remote
Data dialog to avoid duplication, keeping MAST as the remote archive entry point and updating documentation/tests accordingly.

**Timestamps**:
- America/New_York: 2025-10-19T13:42:36-04:00
- UTC: 2025-10-19T17:42:45+00:00

**References**:
- `app/main.py`
- `app/ui/remote_data_dialog.py`
- `docs/user/reference_data.md`
- `docs/user/remote_data.md`
- `docs/reviews/workplan.md`
- `tests/test_reference_ui.py`
- `tests/test_remote_data_dialog.py`

---

## 2025-10-18 20:35 – NIST ASD astroquery line synthesis

**Author**: agent

**Context**: Remote catalogue alignment with the spectroscopy-first charter.

**Summary**: Replaced the ad-hoc NIST JSON search with the upstream astroquery
line-list helper so Spectra aggregates each element/ion query into a single
record, previews line counts, and generates provenance-rich CSV files for the
ingest pipeline. The remote service now detects the synthetic `nist-asd:` scheme
and regenerates the CSV via `astroquery.nist` before caching the download, while
tests and user docs cover the new workflow. (UTC 00:35)

**References**:
- `app/services/nist_asd_service.py`
- `app/services/remote_data_service.py`
- `tests/test_remote_data_service.py`
- `docs/user/remote_data.md`
- `docs/history/PATCH_NOTES.md`

---

## 2025-10-18 17:17 – Remote Data

**Author**: agent

**Context**: Remote catalogue dependencies, imaging toggle, and regression coverage.

**Summary**: Declared `requests`, `astroquery`, and `pandas` as required extras so
MAST/NIST catalogues stay enabled by default, exposed an **Include imaging** toggle
in the Remote Data dialog, and taught the MAST adapter to honour it while still
preferring calibrated spectra. Added pandas-aware dependency guards, refreshed the
user guide and agent manual, and extended the service/dialog regression tests to
cover the new flag and dependency messaging.

**References**: `requirements.txt`, `app/services/remote_data_service.py`,
`app/ui/remote_data_dialog.py`, `docs/user/remote_data.md`, `AGENTS.md`,
`tests/test_remote_data_service.py`, `tests/test_remote_data_dialog.py`,
`docs/history/PATCH_NOTES.md`.

---

## 2025-10-18 00:08 – Remote Data

**Author**: agent

**Context**: Remote catalogue UX hardening and spectroscopy-focused presets.

**Summary**: Added curated example queries to the Remote Data dialog, prevented
empty submissions from reaching the service, and raised a guard inside the MAST
adapter so archive calls always include spectroscopy filters. Updated the user
guide, workplan, and patch notes to reflect the scoped workflow.

**References**: `app/ui/remote_data_dialog.py`,
`app/services/remote_data_service.py`, `docs/user/remote_data.md`,
`docs/reviews/workplan.md`, `docs/history/PATCH_NOTES.md`.

---

## 2025-10-17 20:10 – Documentation

**Author**: agent

**Context**: Onboarding manuals, pass-review visibility, and brains directory
alignment.

**Summary**: Realigned the onboarding trailheads so agents read the decomposed
brains log, pass-review dossiers, and spectroscopy resources before coding.
Updated the master prompt, AGENTS manual, START_HERE guide, and workplan to
stress calibration/identification priorities and real-time timestamp
discipline. Added brains README plus pass1–pass4 summaries for continuity.

**References**: `docs/history/MASTER PROMPT.md`, `AGENTS.md`, `START_HERE.md`,
`docs/brains/README.md`, `docs/reviews/pass1.md`–`pass4.md`,
`docs/reviews/workplan.md`, `docs/history/PATCH_NOTES.md`.

---

## 2025-10-17 14:19 – Library metadata preview

**Author**: agent

**Context**: Cache inspection UX and provenance traceability.

**Summary**: Added a detail pane to the Library dock so selecting a cached
spectra entry now reveals its provenance, canonical units, and storage path
inline. Hooked selection changes to the preview, refreshed the empty-state
messaging, and documented the workflow in the importing guide. A new smoke test
guards the dock, ensuring metadata appears even in headless CI runs.

**References**:
- `app/main.py`
- `tests/test_smoke_workflow.py`
- `docs/user/importing.md`
- `docs/history/PATCH_NOTES.md`

---

```

Entries should be appended chronologically.  Older logs imported from the
original repository can be summarised and linked at the end of this file.
When summarising legacy content, include a note indicating that the details
come from a previous format (e.g. “Imported from brains/2023‑04‑10.md”).

### Automation support

The desktop preview now ships with a `KnowledgeLogService` that writes
automation events into this file by default.  The service can also be pointed
at an alternative runtime location (e.g. a temporary path during tests) by
passing a custom `log_path`, ensuring automated provenance never tramples the
canonical history while still following the structure defined here.

## Example Entry

```markdown
## 2025‑10‑14 15:23 – Units Service

**Author**: agent

**Context**: Implementation of the new UnitsService for the PySide6 rewrite.

**Summary**: Added support for converting wavelength between nm, μm and
  wavenumber, as well as intensity between absorbance and transmittance.  The
  service ensures idempotent conversions and records conversion metadata.
  Tested round‑trip conversions manually.【328409478188748†L22-L59】

**References**: `app/services/units_service.py`, design spec in
  `specs/units_and_conversions.md`, and original conversion formulas from
  `server/ir_units.py` in the legacy code【328409478188748†L22-L59】.

---
```

## Migration of Legacy Logs

To migrate existing `brains` and `atlas` logs, follow these steps:

1. Identify all existing log files in the old repository.  Normalize their
   names to the `YYYY‑MM‑DD_description.md` format.  If a file name refers
   to the day of the month rather than the actual date, determine the
   correct date by examining commit history or file metadata【875267955107972†L63-L74】.
2. Summarise the content of each file into a single entry in this log.  Use
   bullet points to capture key decisions, problems solved, and lessons
   learned.  Reference the original file location for traceability.
3. After migration, store the original files in an archive folder so that
   nothing is lost.

## Policy

* **Honesty**: Be transparent about decisions and mistakes.  If an entry
  describes an incorrect approach, annotate the outcome and how it was
  resolved.
* **Completeness**: Include enough information for future developers or
  agents to understand the context without having to search through commit
  history.  When in doubt, write more rather than less.
* **Citation**: Use tether IDs to cite official documents, academic papers or
  authoritative resources.  This ensures that claims can be verified.

---

## 2025-10-14 20:00 – Documentation

**Author**: agent

**Context**: User-facing onboarding documentation and planning artifacts.

**Summary**: Authored the first-run quickstart (`docs/user/quickstart.md`) so new operators can launch the desktop build, ingest bundled spectra, validate unit toggles, and export a provenance bundle without guesswork. Updated the README quick start section to highlight the guide and extended the Batch 3 workplan to track remaining documentation gaps aligned with the inventory. Captured the work in patch notes for traceability.

**References**: `docs/user/quickstart.md`, `README.md`, `docs/reviews/workplan.md`, `docs/history/PATCH_NOTES.md`.
## 2025-10-15 00:17 – Provenance Exports

**Author**: agent

**Context**: Provenance bundle hardening and documentation alignment.

**Summary**: Expanded export bundles to emit per-spectrum CSVs, copy source uploads, and write a structured activity log so downstream reviewers can trace every spectrum back to its canonical and raw forms.【F:app/services/provenance_service.py†L50-L108】 Regression coverage now confirms the manifest, CSVs, PNG snapshot, and log travel together and that canonical/exported paths are reflected inside the manifest for auditing.【F:tests/test_provenance_manifest.py†L24-L74】 Updated the importing guide’s provenance appendix so operators know what to expect in the bundle until the roadmap/workplan refresh lands, at which point I’ll backfill a direct planning link here.【F:docs/user/importing.md†L92-L111】【F:docs/reviews/workplan.md†L81-L85】

**References**: `app/services/provenance_service.py`, `tests/test_provenance_manifest.py`, `docs/user/importing.md`, `docs/reviews/workplan.md`.

---

## 2025-10-15 00:37 – Importer Heuristics & In-App Docs

**Author**: agent

**Context**: CSV/TXT heuristic upgrades and embedded documentation viewer.

**Summary**: Reworked the CSV importer to cache header layouts, scan messy tables for the dominant numeric block, and score candidate axes so we can recover wavelength/intensity pairs even when prose, Unicode units, or intensity-first exports get in the way.【F:app/services/importers/csv_importer.py†L93-L200】 Regression tests now cover preface-based unit detection, noisy-column scoring, cache invalidation, and axis corrections to keep heuristics honest.【F:tests/test_csv_importer.py†L11-L160】 Wired a Docs tab into the Inspector (and exposed it via Help → View Documentation) so all user guides render in-app for quick reference; I’ll link the refreshed roadmap/workplan doc when it’s published to capture this dependency there.【F:app/main.py†L1795-L1849】【F:docs/user/in_app_documentation.md†L1-L34】【F:docs/reviews/workplan.md†L87-L99】

**References**: `app/services/importers/csv_importer.py`, `tests/test_csv_importer.py`, `app/main.py`, `docs/user/in_app_documentation.md`, `docs/reviews/workplan.md`.

---

## 2025-10-15 01:04 – Normalization Pipeline & Axis Heuristics

**Author**: agent

**Context**: Overlay normalization plumbing and importer profile-based swaps.

**Summary**: Routed overlay rendering through a normalization helper so Max and Area modes scale reference spectra deterministically while keeping raw arrays intact for provenance.【F:app/services/overlay_service.py†L36-L92】 Added a profile-based swap to the CSV importer so monotonic intensity channels no longer masquerade as the independent axis, ensuring the plot toolbar’s normalization toggle manipulates the correct series.【F:app/services/importers/csv_importer.py†L174-L200】 Regression coverage now verifies both normalization paths and importer decisions, and the importing guide documents how raw units stay untouched until operators opt in to scaling; I’ll update this note with a roadmap/workplan link once that artifact is refreshed.【F:tests/test_overlay_service.py†L6-L41】【F:docs/user/importing.md†L34-L90】【F:docs/reviews/workplan.md†L100-L110】

**References**: `app/services/overlay_service.py`, `app/services/importers/csv_importer.py`, `tests/test_overlay_service.py`, `docs/user/importing.md`, `docs/reviews/workplan.md`.

---

## 2025-10-15 01:27 – Importer Header Safeguards

**Author**: agent

**Context**: Header-driven unit enforcement and conflict resolution.

**Summary**: Tightened the CSV importer so unit-only headers are trusted, conflicting axis labels trigger a swap with recorded rationale, and layout cache hits are ignored when validation fails, preventing subtle regressions on repeated ingest sessions.【F:app/services/importers/csv_importer.py†L176-L200】 Added regression tests to lock in the swap rationale, unit-only header handling, and cache miss flow, with documentation updates queued in the workplan backlog for follow-up linking once refreshed.【F:tests/test_csv_importer.py†L92-L184】【F:docs/reviews/workplan.md†L111-L123】

**References**: `app/services/importers/csv_importer.py`, `tests/test_csv_importer.py`, `docs/reviews/workplan.md`.

---

## 2025-10-15 03:24 – Reference Library & JWST Quick-Look Data

**Author**: agent

**Context**: Bundled reference datasets and inspector surfacing.

**Summary**: Staged hydrogen line lists, IR functional groups, line-shape placeholders, and digitised JWST spectra in the ReferenceLibrary so offline users can browse curated datasets with provenance metadata intact.【F:app/services/reference_library.py†L11-L126】 Regression coverage now asserts the catalogues include expected IDs, generators, and JWST quick-look metadata, while the reference guide narrates how overlays behave and calls out the planned swap to calibrated JWST pipelines—will backfill the roadmap/workplan link referencing that migration as soon as it lands.【F:tests/test_reference_library.py†L5-L45】【F:docs/user/reference_data.md†L1-L85】【F:docs/reviews/workplan.md†L150-L155】

**References**: `app/services/reference_library.py`, `tests/test_reference_library.py`, `docs/user/reference_data.md`, `docs/reviews/workplan.md`.

---

## 2025-10-17 01:45 – Remote data focus & cache library

**Author**: agent

**Context**: Remote catalogue reliability, cache UX, and documentation hygiene.

**Summary**: Rewired the Remote Data dialog to send provider-specific queries
(`spectra` vs `target_name`) and patched the download path so `mast:` URIs flow
through `astroquery.Observations.download_file`. Added regression coverage for
the translation/downloader. Introduced a Library dock that lists cached
artefacts via `LocalStore.list_entries()` so we can reload spectra without
polluting the knowledge log with raw file paths; updated `_ingest_path` and the
remote import hook to log concise summaries instead. Added a trace-colour mode
toggle (palette vs uniform) and refreshed user docs plus `docs/link_collection.md`
to keep the spectroscopy focus explicit.

**References**: `app/ui/remote_data_dialog.py`, `app/services/remote_data_service.py`,
`app/main.py`, `tests/test_remote_data_service.py`, `docs/user/remote_data.md`,
`docs/user/importing.md`, `docs/user/plot_tools.md`, `docs/user/reference_data.md`,
`docs/link_collection.md`, `docs/reviews/workplan.md`.

---

## 2025-10-16 23:10 – Remote Data Ingestion

**Author**: agent

**Context**: Remote catalogue search, caching, and UI integration.

**Summary**: Introduced a `RemoteDataService` that wraps NIST ASD and MAST lookups with dependency guards so optional `requests`/`astroquery` imports fail gracefully while cached downloads record provider URIs, checksums, and fetch timestamps in `LocalStore`.【F:app/services/remote_data_service.py†L1-L231】 Added a **File → Fetch Remote Data…** dialog that previews metadata, streams downloads through the standard ingest pipeline, and emits history entries for each remote import while logging the session status bar and knowledge log.【F:app/ui/remote_data_dialog.py†L1-L129】【F:app/main.py†L66-L896】 Documented the workflow, highlighted that remote imports behave like local overlays, updated patch notes, and wrote regression tests that mock remote APIs to assert URL construction, cache reuse, and provenance payloads.【F:docs/user/remote_data.md†L1-L52】【F:docs/user/plot_tools.md†L33-L37】【F:docs/history/PATCH_NOTES.md†L1-L9】【F:tests/test_remote_data_service.py†L1-L120】

**References**: `app/services/remote_data_service.py`, `app/ui/remote_data_dialog.py`, `app/main.py`, `tests/test_remote_data_service.py`, `docs/user/remote_data.md`, `docs/user/plot_tools.md`, `docs/history/PATCH_NOTES.md`.

---

## 2025-10-15 04:18 – Reference Regeneration Tooling

**Author**: agent

**Context**: Build scripts and provenance scaffolding for reference assets.

**Summary**: Added reproducible build scripts for hydrogen, IR bands, and JWST quick-look spectra so future refreshes capture generator metadata, retrieval timestamps, and pipeline settings inside each JSON asset.【F:tools/reference_build/build_jwst_quicklook.py†L1-L100】【F:docs/dev/reference_build.md†L1-L82】 Updated the reference guide to surface provenance fields in the inspector, noting the pending JWST pipeline replacement that we’ll link to the roadmap/workplan entry once updated.【F:docs/user/reference_data.md†L20-L63】【F:docs/reviews/workplan.md†L139-L148】

**References**: `tools/reference_build/build_jwst_quicklook.py`, `docs/dev/reference_build.md`, `docs/user/reference_data.md`, `docs/reviews/workplan.md`.

---

## 2025-10-15 07:05 – Reference Plotting & Multi-Import Workflow

**Author**: agent

**Context**: Inspector plot integration and batch ingest UX.

**Summary**: Ensured the Reference tab renders hydrogen bars, IR bands, and JWST curves inside an embedded plot while enabling File → Open to select multiple spectra in one pass; overlay toggles now mirror the active dataset without desynchronising the preview.【F:app/main.py†L900-L1040】 The smoke workflow regression covers the end-to-end path—instantiating the docs tab, plotting reference datasets, toggling overlays, and exporting manifests—which we’ll tie back to refreshed planning docs when available.【F:tests/test_smoke_workflow.py†L30-L142】【F:docs/reviews/workplan.md†L155-L160】

**References**: `app/main.py`, `tests/test_smoke_workflow.py`, `docs/reviews/workplan.md`.

---

## 2025-10-15 07:18 – Reference Overlay Fixes

**Author**: agent

**Context**: Overlay toggle persistence and documentation updates.

**Summary**: Patched the Reference inspector so combo-box selections stick, JWST datasets draw their sampled spectra, and overlay toggles follow the active dataset rather than the first entry, keeping the main plot and preview in sync.【F:app/main.py†L953-L1074】 Updated the reference guide to explain the synchronized overlay workflow and queued doc screenshot refreshes in the workplan backlog—link to be backfilled post-update.【F:docs/user/reference_data.md†L64-L77】【F:docs/reviews/workplan.md†L10-L14】

**References**: `app/main.py`, `docs/user/reference_data.md`, `docs/reviews/workplan.md`.

---

## 2025-10-15 07:45 – Reference Plotting & Importer Profile Swap

**Author**: agent

**Context**: Session persistence for reference selection and importer safeguards.

**Summary**: Persisted reference combo selections across sessions so JWST targets and IR overlays stay active after restarts while bolstering the importer’s profile-based safeguards that prevent jittery axes from being overwritten by monotonic intensity exports.【F:app/main.py†L961-L1040】【F:app/services/importers/csv_importer.py†L193-L200】 Regression coverage keeps combo changes, overlay payload swaps, and importer rationale in check; roadmap/workplan link will be backfilled once refreshed.【F:tests/test_smoke_workflow.py†L72-L96】【F:tests/test_csv_importer.py†L66-L133】【F:docs/reviews/workplan.md†L24-L32】

**References**: `app/main.py`, `app/services/importers/csv_importer.py`, `tests/test_smoke_workflow.py`, `tests/test_csv_importer.py`, `docs/reviews/workplan.md`.

---

## 2025-10-16 21:45 – Knowledge Log Automation

**Author**: agent

**Context**: KnowledgeLogService instrumentation and in-app history browser.

**Summary**: Built a reusable KnowledgeLogService that appends structured, provenance-ready events to the consolidated log (or a redirected runtime file), added filters/export helpers, and instrumented imports, overlays, exports, and math operations so SpectraMainWindow records session activity automatically. Surfaced the new History dock with search/filter controls and backed the flow with unit plus integration coverage.

**References**: `app/services/knowledge_log_service.py`, `app/main.py`, `tests/test_knowledge_log_service.py`, `tests/test_smoke_workflow.py`, `docs/history/PATCH_NOTES.md`.

---

## 2025-10-15 08:18 – Raw Intensity Defaults & Overlay Label Stacking

**Author**: agent

**Context**: Plot unit defaults and IR overlay readability.

**Summary**: Restored plot traces to display their source intensity units by default so `%T`, absorbance, and transmittance series remain untouched until operators choose normalization, with the plot pane wiring conversions accordingly.【F:app/ui/plot_pane.py†L258-L303】 Tightened overlay application so IR bands reuse the active dataset payload and stack labels within the band bounds, preventing collisions when multiple functional groups align.【F:app/main.py†L1496-L1686】 Tests assert raw unit preservation and stacked label spacing; the reference guide highlights the behaviour while awaiting updated roadmap/workplan links for documentation follow-ups.【F:tests/test_smoke_workflow.py†L144-L164】【F:tests/test_reference_ui.py†L62-L139】【F:docs/user/reference_data.md†L26-L37】【F:docs/reviews/workplan.md†L4-L8】

**References**: `app/ui/plot_pane.py`, `app/main.py`, `tests/test_smoke_workflow.py`, `tests/test_reference_ui.py`, `docs/user/reference_data.md`, `docs/reviews/workplan.md`.

---

## 2025-10-15 08:42 – Reference Selection & Importer Layout Cache

**Author**: agent

**Context**: Reference inspector state management and importer caching.

**Summary**: Fixed the Reference inspector so combo changes drive both the preview plot and overlay payloads, eliminating stale datasets when switching between hydrogen, IR, and JWST entries.【F:app/main.py†L953-L1074】 Added a session layout cache to the CSV importer so previously classified header arrangements reuse their confirmed column order while still validating cache hits before applying them.【F:app/services/importers/csv_importer.py†L163-L185】 Regression coverage locks in cache behaviour and overlay anchoring; roadmap/workplan linkage will be filled in once the updated planning doc lands.【F:tests/test_csv_importer.py†L92-L134】【F:tests/test_reference_ui.py†L90-L200】【F:docs/reviews/workplan.md†L6-L9】

**References**: `app/main.py`, `app/services/importers/csv_importer.py`, `tests/test_csv_importer.py`, `tests/test_reference_ui.py`, `docs/reviews/workplan.md`.

---

## 2025-10-15 09:10 – Importing Guide Provenance Appendix

**Author**: agent

**Context**: User documentation for export bundles.

**Summary**: Expanded the importing guide with a provenance export appendix that walks through manifest contents, canonical CSVs, copied sources, and log expectations, reinforcing the bundle hardening captured earlier.【F:docs/user/importing.md†L92-L111】 Will backfill direct roadmap/workplan links to this documentation sprint once the refreshed planning artifacts are available.【F:docs/reviews/workplan.md†L11-L14】

**References**: `docs/user/importing.md`, `docs/reviews/workplan.md`.

---

## 2025-10-15 18:45 – Reference Overlay Crash Fixes

**Author**: agent

**Context**: Startup stability and overlay resilience.

**Summary**: Deferred unit toolbar initialization and hardened overlay refresh logic so the Reference tab no longer crashes during startup, handles Unicode wavenumber tokens, and keeps the main plot responsive while default samples load.【F:app/main.py†L144-L156】【F:app/main.py†L1496-L1551】 The smoke test exercises launch plus overlay toggles to confirm clean startup; I’ll append roadmap/workplan links documenting this stabilization once those updates are published.【F:tests/test_smoke_workflow.py†L30-L101】【F:docs/reviews/workplan.md†L6-L9】

**References**: `app/main.py`, `tests/test_smoke_workflow.py`, `docs/reviews/workplan.md`.

---

## 2025-10-16 13:50 – Reference UI Overlay State

**Author**: agent

**Context**: Reference inspector overlay cleanup and regression coverage.

**Summary**: Collapsed duplicate overlay attribute initialisation in the preview shell and introduced `_reset_reference_overlay_state()` so every clear path shares a single bookkeeping helper, keeping the payload dictionary and annotation list stable across toggles.【F:app/main.py†L60-L75】【F:app/main.py†L174-L192】【F:app/main.py†L229-L244】 Added a GUI regression test that flips the overlay checkbox to assert the payload object survives clears, preventing future refactors from dropping labels mid-session.【F:tests/test_reference_ui.py†L8-L118】 Updated the plotting guide and patch notes to call out the single-source overlay state for operators tracking behaviour changes.【F:docs/user/plot_tools.md†L58-L74】【F:docs/history/PATCH_NOTES.md†L1-L12】

**References**: `app/main.py`, `tests/test_reference_ui.py`, `docs/user/plot_tools.md`, `docs/history/PATCH_NOTES.md`.

---

## 2025-10-16 14:30 – Local Cache Integration

**Author**: agent

**Context**: Automatic LocalStore writes and persistence controls for ingest.

**Summary**: Updated the ingest pipeline to accept a shared `LocalStore`,
recording canonical-unit provenance for every import and annotating spectra with
cache metadata so repeated loads reuse prior manifests.【F:app/services/data_ingest_service.py†L11-L72】 Wired the preview shell
to construct the store, expose an environment override and menu toggle for
persistence, and feed the instance into manual and sample ingest paths.【F:app/main.py†L1-L131】 Regression coverage now mocks the
store to confirm `record` invocations and metadata reuse, and the importing guide
and patch notes document the automatic caching behaviour and opt-out flow.【F:tests/test_cache_index.py†L1-L123】【F:docs/user/importing.md†L7-L38】【F:docs/history/PATCH_NOTES.md†L1-L10】

**References**: `app/services/data_ingest_service.py`, `app/main.py`,
`tests/test_cache_index.py`, `docs/user/importing.md`, `docs/history/PATCH_NOTES.md`.

---

## 2025-10-16 23:55 – Plot LOD Preference Control

**Author**: agent

**Context**: User-configurable downsampling budget for the plot pane.

**Summary**: Added a persisted "LOD point budget" spinner to the Inspector Style tab so analysts can adjust the downsampling envelope between 1k and 1M samples without leaving the session; the control writes through `QSettings` and immediately refreshes visible traces.【F:app/main.py†L76-L116】【F:app/main.py†L214-L275】【F:app/main.py†L410-L520】 Updated `PlotPane` to accept a constructor-provided limit, clamp invalid values, and expose a setter that re-renders existing traces on change.【F:app/ui/plot_pane.py†L35-L304】 Extended the plot performance stub to assert overrides and clamping, keeping the peak-envelope decimator aligned with the configured budget.【F:tests/test_plot_perf_stub.py†L14-L63】 Documented the new preference in the plotting guide and patch notes for operator awareness.【F:docs/user/plot_tools.md†L56-L65】【F:docs/history/PATCH_NOTES.md†L3-L8】

**References**: `app/main.py`, `app/ui/plot_pane.py`, `tests/test_plot_perf_stub.py`, `docs/user/plot_tools.md`, `docs/history/PATCH_NOTES.md`.

---

## 2025-10-17 02:30 – Remote Data & Documentation Map

**Author**: agent

**Context**: Remote catalogue UX hardening and documentation continuity.

**Summary**: Fixed the Remote Data dialog crash triggered by an undefined provider-change slot, enforced spectroscopic defaults for MAST searches (`dataproduct_type="spectrum"`, `intentType="SCIENCE"`, `calib_level=[2, 3]`), and filtered out imaging products via `_is_spectroscopic` so remote results stay aligned with laboratory comparisons.【F:app/ui/remote_data_dialog.py†L30-L219】【F:app/services/remote_data_service.py†L111-L212】 Added a Qt smoke test plus extended regression coverage to assert the injected filters, refreshed the remote-data user guide with the new hints, and published a developer documentation map so future agents can locate the operating manual, link collection, and workplan without guesswork.【F:tests/test_remote_data_dialog.py†L1-L75】【F:tests/test_remote_data_service.py†L1-L125】【F:docs/user/remote_data.md†L1-L99】【F:docs/developer_notes.md†L1-L42】【F:docs/history/PATCH_NOTES.md†L1-L17】

**References**: `app/ui/remote_data_dialog.py`, `app/services/remote_data_service.py`, `tests/test_remote_data_dialog.py`, `tests/test_remote_data_service.py`, `docs/user/remote_data.md`, `docs/developer_notes.md`, `docs/history/PATCH_NOTES.md`.

---

## 2025-10-17 03:45 – Knowledge Log Hygiene

**Author**: agent

**Context**: Import bookkeeping and history retention.

**Summary**: Added a non-persistent mode to `KnowledgeLogService.record_event` so
routine Import/Remote Import notifications stay in the in-app History dock
without appending to the canonical log. Updated `SpectraMainWindow` ingest hooks
to call `persist=False`, refreshed the regression suite to cover the new flag,
and confirmed the knowledge log contains only curated summaries.

**References**: `app/services/knowledge_log_service.py`, `app/main.py`,
`tests/test_knowledge_log_service.py`.

---

## 2025-10-17 04:30 – Knowledge Log Runtime Guard

**Author**: agent

**Context**: Knowledge-log policy enforcement and historical cleanup.

**Summary**: Hardened `KnowledgeLogService.record_event` so Import/Remote Import
components are always treated as runtime-only—even if callers forget to disable
persistence—by registering a default runtime-only component set. Extended the
regression suite to verify the guard and to allow opt-in overrides for tests,
then audited `docs/history/KNOWLEDGE_LOG.md` to ensure no automation-generated
Import/Remote Import entries remain after the cleanup.

**References**:
- `app/services/knowledge_log_service.py`
- `tests/test_knowledge_log_service.py`
- `docs/history/PATCH_NOTES.md`
- `docs/reviews/workplan.md`

<<<<<<< HEAD
=======
---
## 2025-10-19 14:25 – Overlay

**Author**: automation

**Context**: Spectra Desktop Session

**Summary**: Enabled reference overlay(s).

**References**:
- reference::nist::h
- {'source_type': 'reference', 'archive': 'NIST ASD', 'label': 'H I (NIST ASD)', 'element_symbol': 'H', 'element_name': 'Hydrogen', 'atomic_number': 1, 'ion_stage': 'I', 'ion_stage_number': 1, 'query': {'linename': 'H I', 'identifier': 'H', 'lower_wavelength': 380.0, 'upper_wavelength': 750.0, 'wavelength_unit': 'nm', 'wavelength_type': 'vacuum', 'use_ritz': True}, 'fetched_at_utc': '2025-10-19T18:25:13.863288+00:00', 'citation': 'Kramida, A. et al. (NIST ASD), https://physics.nist.gov/asd', 'retrieved_via': 'astroquery.nist'}

---
## 2025-10-19 14:25 – Overlay

**Author**: automation

**Context**: Spectra Desktop Session

**Summary**: Enabled reference overlay(s).

**References**:
- reference::nist::h
- reference::nist::he
- {'source_type': 'reference', 'archive': 'NIST ASD', 'label': 'H I (NIST ASD)', 'element_symbol': 'H', 'element_name': 'Hydrogen', 'atomic_number': 1, 'ion_stage': 'I', 'ion_stage_number': 1, 'query': {'linename': 'H I', 'identifier': 'H', 'lower_wavelength': 380.0, 'upper_wavelength': 750.0, 'wavelength_unit': 'nm', 'wavelength_type': 'vacuum', 'use_ritz': True}, 'fetched_at_utc': '2025-10-19T18:25:13.863288+00:00', 'citation': 'Kramida, A. et al. (NIST ASD), https://physics.nist.gov/asd', 'retrieved_via': 'astroquery.nist'}
- {'source_type': 'reference', 'archive': 'NIST ASD', 'label': 'He I (NIST ASD)', 'element_symbol': 'He', 'element_name': 'Helium', 'atomic_number': 2, 'ion_stage': 'I', 'ion_stage_number': 1, 'query': {'linename': 'He I', 'identifier': 'He', 'lower_wavelength': 380.0, 'upper_wavelength': 750.0, 'wavelength_unit': 'nm', 'wavelength_type': 'vacuum', 'use_ritz': True}, 'fetched_at_utc': '2025-10-19T18:25:23.339043+00:00', 'citation': 'Kramida, A. et al. (NIST ASD), https://physics.nist.gov/asd', 'retrieved_via': 'astroquery.nist'}

>>>>>>> 22ecc259
---<|MERGE_RESOLUTION|>--- conflicted
+++ resolved
@@ -28,7 +28,6 @@
 
 ---
 
-<<<<<<< HEAD
 ## 2025-10-19 14:28 EDT / 18:28 UTC – Export Manifest Visibility Filter
 
 **Author**: agent
@@ -41,8 +40,6 @@
 
 ---
 
-=======
->>>>>>> 22ecc259
 ## 2025-10-19 14:09 – NIST overlay multi-pin
 
 **Author**: agent
@@ -574,8 +571,6 @@
 - `docs/history/PATCH_NOTES.md`
 - `docs/reviews/workplan.md`
 
-<<<<<<< HEAD
-=======
 ---
 ## 2025-10-19 14:25 – Overlay
 
@@ -604,5 +599,4 @@
 - {'source_type': 'reference', 'archive': 'NIST ASD', 'label': 'H I (NIST ASD)', 'element_symbol': 'H', 'element_name': 'Hydrogen', 'atomic_number': 1, 'ion_stage': 'I', 'ion_stage_number': 1, 'query': {'linename': 'H I', 'identifier': 'H', 'lower_wavelength': 380.0, 'upper_wavelength': 750.0, 'wavelength_unit': 'nm', 'wavelength_type': 'vacuum', 'use_ritz': True}, 'fetched_at_utc': '2025-10-19T18:25:13.863288+00:00', 'citation': 'Kramida, A. et al. (NIST ASD), https://physics.nist.gov/asd', 'retrieved_via': 'astroquery.nist'}
 - {'source_type': 'reference', 'archive': 'NIST ASD', 'label': 'He I (NIST ASD)', 'element_symbol': 'He', 'element_name': 'Helium', 'atomic_number': 2, 'ion_stage': 'I', 'ion_stage_number': 1, 'query': {'linename': 'He I', 'identifier': 'He', 'lower_wavelength': 380.0, 'upper_wavelength': 750.0, 'wavelength_unit': 'nm', 'wavelength_type': 'vacuum', 'use_ritz': True}, 'fetched_at_utc': '2025-10-19T18:25:23.339043+00:00', 'citation': 'Kramida, A. et al. (NIST ASD), https://physics.nist.gov/asd', 'retrieved_via': 'astroquery.nist'}
 
->>>>>>> 22ecc259
 ---
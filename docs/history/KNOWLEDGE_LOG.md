# Consolidated Knowledge Log

This file serves as the single entry point for all historical notes, patches,
"brains" and "atlas" logs.  Previous iterations of Spectra‑App stored
information in many places (e.g. `brains`, `atlas`, `PATCHLOG.txt`) and often
used confusing naming schemes (sometimes based on the day of the month)【875267955107972†L63-L74】.
To avoid further fragmentation, every meaningful change or insight should be
recorded here with a timestamp and a clear description. Routine ingest
metadata now lives in the in-app **Library** view (Datasets dock → Library tab),
which is backed by the persistent cache. Use that panel to audit file-level
details such as SHA256 hashes, source paths, and importer provenance. The
knowledge log captures the why behind changes and high-level operational
decisions rather than enumerating every imported file.

## Log Format

Each entry in this document should follow this structure:

```markdown
## YYYY‑MM‑DD HH:MM – [Component]

**Author**: human or agent name

**Context**: Short description of what part of the system this log refers to
  (e.g. Unit conversion, UI logic, Importer plugin).

**Summary**: Concise explanation of what was done, why it was necessary, and
  any immediate outcomes or open questions.

**References**: Links to relevant files, commits or external sources (use
  citation markers like 【875267955107972†L29-L41】 for primary documentation where
  applicable).

```

Entries should be appended chronologically.  Older logs imported from the
original repository can be summarised and linked at the end of this file.
When summarising legacy content, include a note indicating that the details
come from a previous format (e.g. “Imported from brains/2023‑04‑10.md”).

### Automation support

The desktop preview now ships with a `KnowledgeLogService` that writes
automation events into this file by default.  The service can also be pointed
at an alternative runtime location (e.g. a temporary path during tests) by
passing a custom `log_path`, ensuring automated provenance never tramples the
canonical history while still following the structure defined here. Import
actions are summarised at the session level; per-file cache entries (including
remote URIs and SHA256 digests) are stored in the Library view so the log
remains focused on insights and operator decisions.

## Example Entry

```markdown
## 2025‑10‑14 15:23 – Units Service

**Author**: agent

**Context**: Implementation of the new UnitsService for the PySide6 rewrite.

**Summary**: Added support for converting wavelength between nm, μm and
  wavenumber, as well as intensity between absorbance and transmittance.  The
  service ensures idempotent conversions and records conversion metadata.
  Tested round‑trip conversions manually.【328409478188748†L22-L59】

**References**: `app/services/units_service.py`, design spec in
  `specs/units_and_conversions.md`, and original conversion formulas from
  `server/ir_units.py` in the legacy code【328409478188748†L22-L59】.

---
```

## Migration of Legacy Logs

To migrate existing `brains` and `atlas` logs, follow these steps:

1. Identify all existing log files in the old repository.  Normalize their
   names to the `YYYY‑MM‑DD_description.md` format.  If a file name refers
   to the day of the month rather than the actual date, determine the
   correct date by examining commit history or file metadata【875267955107972†L63-L74】.
2. Summarise the content of each file into a single entry in this log.  Use
   bullet points to capture key decisions, problems solved, and lessons
   learned.  Reference the original file location for traceability.
3. After migration, store the original files in an archive folder so that
   nothing is lost.

## Policy

* **Honesty**: Be transparent about decisions and mistakes.  If an entry
  describes an incorrect approach, annotate the outcome and how it was
  resolved.
* **Completeness**: Include enough information for future developers or
  agents to understand the context without having to search through commit
  history.  When in doubt, write more rather than less.
* **Operational focus**: Keep per-file provenance (paths, hashes, importer
  IDs, remote URIs) in the Library view. The knowledge log should summarise
  what changed, why it matters, and how it affects workflows without duplicating
  the cache index.
* **Citation**: Use tether IDs to cite official documents, academic papers or
  authoritative resources.  This ensures that claims can be verified.

---

## 2025-10-14 20:00 – Documentation

**Author**: agent

**Context**: User-facing onboarding documentation and planning artifacts.

**Summary**: Authored the first-run quickstart (`docs/user/quickstart.md`) so new operators can launch the desktop build, ingest bundled spectra, validate unit toggles, and export a provenance bundle without guesswork. Updated the README quick start section to highlight the guide and extended the Batch 3 workplan to track remaining documentation gaps aligned with the inventory. Captured the work in patch notes for traceability.

**References**: `docs/user/quickstart.md`, `README.md`, `docs/reviews/workplan.md`, `docs/history/PATCH_NOTES.md`.
## 2025-10-15 00:17 – Provenance Exports

**Author**: agent

**Context**: Provenance bundle hardening and documentation alignment.

**Summary**: Expanded export bundles to emit per-spectrum CSVs, copy source uploads, and write a structured activity log so downstream reviewers can trace every spectrum back to its canonical and raw forms.【F:app/services/provenance_service.py†L50-L108】 Regression coverage now confirms the manifest, CSVs, PNG snapshot, and log travel together and that canonical/exported paths are reflected inside the manifest for auditing.【F:tests/test_provenance_manifest.py†L24-L74】 Updated the importing guide’s provenance appendix so operators know what to expect in the bundle until the roadmap/workplan refresh lands, at which point I’ll backfill a direct planning link here.【F:docs/user/importing.md†L92-L111】【F:docs/reviews/workplan.md†L81-L85】

**References**: `app/services/provenance_service.py`, `tests/test_provenance_manifest.py`, `docs/user/importing.md`, `docs/reviews/workplan.md`.

## 2025-10-17 13:05 – Remote Data Service

**Author**: agent

**Context**: MAST download pipeline normalisation and regression coverage.

**Summary**: Routed `RemoteDataService.download` through `astroquery.mast.Observations.download_file` for MAST records and normalised the returned path before persisting it via the shared `LocalStore`, keeping cached imports deduplicated alongside HTTP downloads.【F:app/services/remote_data_service.py†L109-L154】 Added a regression test that monkeypatches the astroquery client to assert the HTTP session remains untouched and the cached path retains its provenance, plus refreshed the user guide to document the flow.【F:tests/test_remote_data_service.py†L102-L164】【F:docs/user/remote_data.md†L47-L63】

**References**: `app/services/remote_data_service.py`, `tests/test_remote_data_service.py`, `docs/user/remote_data.md`.

---

## 2025-10-15 00:37 – Importer Heuristics & In-App Docs

**Author**: agent

**Context**: CSV/TXT heuristic upgrades and embedded documentation viewer.

**Summary**: Reworked the CSV importer to cache header layouts, scan messy tables for the dominant numeric block, and score candidate axes so we can recover wavelength/intensity pairs even when prose, Unicode units, or intensity-first exports get in the way.【F:app/services/importers/csv_importer.py†L93-L200】 Regression tests now cover preface-based unit detection, noisy-column scoring, cache invalidation, and axis corrections to keep heuristics honest.【F:tests/test_csv_importer.py†L11-L160】 Wired a Docs tab into the Inspector (and exposed it via Help → View Documentation) so all user guides render in-app for quick reference; I’ll link the refreshed roadmap/workplan doc when it’s published to capture this dependency there.【F:app/main.py†L1795-L1849】【F:docs/user/in_app_documentation.md†L1-L34】【F:docs/reviews/workplan.md†L87-L99】

**References**: `app/services/importers/csv_importer.py`, `tests/test_csv_importer.py`, `app/main.py`, `docs/user/in_app_documentation.md`, `docs/reviews/workplan.md`.

---

## 2025-10-15 01:04 – Normalization Pipeline & Axis Heuristics

**Author**: agent

**Context**: Overlay normalization plumbing and importer profile-based swaps.

**Summary**: Routed overlay rendering through a normalization helper so Max and Area modes scale reference spectra deterministically while keeping raw arrays intact for provenance.【F:app/services/overlay_service.py†L36-L92】 Added a profile-based swap to the CSV importer so monotonic intensity channels no longer masquerade as the independent axis, ensuring the plot toolbar’s normalization toggle manipulates the correct series.【F:app/services/importers/csv_importer.py†L174-L200】 Regression coverage now verifies both normalization paths and importer decisions, and the importing guide documents how raw units stay untouched until operators opt in to scaling; I’ll update this note with a roadmap/workplan link once that artifact is refreshed.【F:tests/test_overlay_service.py†L6-L41】【F:docs/user/importing.md†L34-L90】【F:docs/reviews/workplan.md†L100-L110】

**References**: `app/services/overlay_service.py`, `app/services/importers/csv_importer.py`, `tests/test_overlay_service.py`, `docs/user/importing.md`, `docs/reviews/workplan.md`.

---

## 2025-10-15 01:27 – Importer Header Safeguards

**Author**: agent

**Context**: Header-driven unit enforcement and conflict resolution.

**Summary**: Tightened the CSV importer so unit-only headers are trusted, conflicting axis labels trigger a swap with recorded rationale, and layout cache hits are ignored when validation fails, preventing subtle regressions on repeated ingest sessions.【F:app/services/importers/csv_importer.py†L176-L200】 Added regression tests to lock in the swap rationale, unit-only header handling, and cache miss flow, with documentation updates queued in the workplan backlog for follow-up linking once refreshed.【F:tests/test_csv_importer.py†L92-L184】【F:docs/reviews/workplan.md†L111-L123】

**References**: `app/services/importers/csv_importer.py`, `tests/test_csv_importer.py`, `docs/reviews/workplan.md`.

---

## 2025-10-15 03:24 – Reference Library & JWST Quick-Look Data

**Author**: agent

**Context**: Bundled reference datasets and inspector surfacing.

**Summary**: Staged hydrogen line lists, IR functional groups, line-shape placeholders, and digitised JWST spectra in the ReferenceLibrary so offline users can browse curated datasets with provenance metadata intact.【F:app/services/reference_library.py†L11-L126】 Regression coverage now asserts the catalogues include expected IDs, generators, and JWST quick-look metadata, while the reference guide narrates how overlays behave and calls out the planned swap to calibrated JWST pipelines—will backfill the roadmap/workplan link referencing that migration as soon as it lands.【F:tests/test_reference_library.py†L5-L45】【F:docs/user/reference_data.md†L1-L85】【F:docs/reviews/workplan.md†L150-L155】

**References**: `app/services/reference_library.py`, `tests/test_reference_library.py`, `docs/user/reference_data.md`, `docs/reviews/workplan.md`.

---

## 2025-10-17 01:45 – Remote data focus & cache library

**Author**: agent

**Context**: Remote catalogue reliability, cache UX, and documentation hygiene.

**Summary**: Rewired the Remote Data dialog to send provider-specific queries
(`spectra` vs `target_name`) and patched the download path so `mast:` URIs flow
through `astroquery.Observations.download_file`. Added regression coverage for
the translation/downloader. Introduced a Library dock that lists cached
artefacts via `LocalStore.list_entries()` so we can reload spectra without
polluting the knowledge log with raw file paths; updated `_ingest_path` and the
remote import hook to log concise summaries instead. Added a trace-colour mode
toggle (palette vs uniform) and refreshed user docs plus `docs/link_collection.md`
to keep the spectroscopy focus explicit.

**References**: `app/ui/remote_data_dialog.py`, `app/services/remote_data_service.py`,
`app/main.py`, `tests/test_remote_data_service.py`, `docs/user/remote_data.md`,
`docs/user/importing.md`, `docs/user/plot_tools.md`, `docs/user/reference_data.md`,
`docs/link_collection.md`, `docs/reviews/workplan.md`.

---

## 2025-10-16 23:10 – Remote Data Ingestion

**Author**: agent

**Context**: Remote catalogue search, caching, and UI integration.

**Summary**: Introduced a `RemoteDataService` that wraps NIST ASD and MAST lookups with dependency guards so optional `requests`/`astroquery` imports fail gracefully while cached downloads record provider URIs, checksums, and fetch timestamps in `LocalStore`.【F:app/services/remote_data_service.py†L1-L231】 Added a **File → Fetch Remote Data…** dialog that previews metadata, streams downloads through the standard ingest pipeline, and emits history entries for each remote import while logging the session status bar and knowledge log.【F:app/ui/remote_data_dialog.py†L1-L129】【F:app/main.py†L66-L896】 Documented the workflow, highlighted that remote imports behave like local overlays, updated patch notes, and wrote regression tests that mock remote APIs to assert URL construction, cache reuse, and provenance payloads.【F:docs/user/remote_data.md†L1-L52】【F:docs/user/plot_tools.md†L33-L37】【F:docs/history/PATCH_NOTES.md†L1-L9】【F:tests/test_remote_data_service.py†L1-L120】

**References**: `app/services/remote_data_service.py`, `app/ui/remote_data_dialog.py`, `app/main.py`, `tests/test_remote_data_service.py`, `docs/user/remote_data.md`, `docs/user/plot_tools.md`, `docs/history/PATCH_NOTES.md`.

---

## 2025-10-15 04:18 – Reference Regeneration Tooling

**Author**: agent

**Context**: Build scripts and provenance scaffolding for reference assets.

**Summary**: Added reproducible build scripts for hydrogen, IR bands, and JWST quick-look spectra so future refreshes capture generator metadata, retrieval timestamps, and pipeline settings inside each JSON asset.【F:tools/reference_build/build_jwst_quicklook.py†L1-L100】【F:docs/dev/reference_build.md†L1-L82】 Updated the reference guide to surface provenance fields in the inspector, noting the pending JWST pipeline replacement that we’ll link to the roadmap/workplan entry once updated.【F:docs/user/reference_data.md†L20-L63】【F:docs/reviews/workplan.md†L139-L148】

**References**: `tools/reference_build/build_jwst_quicklook.py`, `docs/dev/reference_build.md`, `docs/user/reference_data.md`, `docs/reviews/workplan.md`.

---

## 2025-10-15 07:05 – Reference Plotting & Multi-Import Workflow

**Author**: agent

**Context**: Inspector plot integration and batch ingest UX.

**Summary**: Ensured the Reference tab renders hydrogen bars, IR bands, and JWST curves inside an embedded plot while enabling File → Open to select multiple spectra in one pass; overlay toggles now mirror the active dataset without desynchronising the preview.【F:app/main.py†L900-L1040】 The smoke workflow regression covers the end-to-end path—instantiating the docs tab, plotting reference datasets, toggling overlays, and exporting manifests—which we’ll tie back to refreshed planning docs when available.【F:tests/test_smoke_workflow.py†L30-L142】【F:docs/reviews/workplan.md†L155-L160】

**References**: `app/main.py`, `tests/test_smoke_workflow.py`, `docs/reviews/workplan.md`.

---

## 2025-10-15 07:18 – Reference Overlay Fixes

**Author**: agent

**Context**: Overlay toggle persistence and documentation updates.

**Summary**: Patched the Reference inspector so combo-box selections stick, JWST datasets draw their sampled spectra, and overlay toggles follow the active dataset rather than the first entry, keeping the main plot and preview in sync.【F:app/main.py†L953-L1074】 Updated the reference guide to explain the synchronized overlay workflow and queued doc screenshot refreshes in the workplan backlog—link to be backfilled post-update.【F:docs/user/reference_data.md†L64-L77】【F:docs/reviews/workplan.md†L10-L14】

**References**: `app/main.py`, `docs/user/reference_data.md`, `docs/reviews/workplan.md`.

---

## 2025-10-15 07:45 – Reference Plotting & Importer Profile Swap

**Author**: agent

**Context**: Session persistence for reference selection and importer safeguards.

**Summary**: Persisted reference combo selections across sessions so JWST targets and IR overlays stay active after restarts while bolstering the importer’s profile-based safeguards that prevent jittery axes from being overwritten by monotonic intensity exports.【F:app/main.py†L961-L1040】【F:app/services/importers/csv_importer.py†L193-L200】 Regression coverage keeps combo changes, overlay payload swaps, and importer rationale in check; roadmap/workplan link will be backfilled once refreshed.【F:tests/test_smoke_workflow.py†L72-L96】【F:tests/test_csv_importer.py†L66-L133】【F:docs/reviews/workplan.md†L24-L32】

**References**: `app/main.py`, `app/services/importers/csv_importer.py`, `tests/test_smoke_workflow.py`, `tests/test_csv_importer.py`, `docs/reviews/workplan.md`.

---

## 2025-10-16 23:58 – Remote catalogue hinting & query translation

**Author**: agent

**Context**: Remote catalogue search ergonomics and MAST adapter resilience.

**Summary**: Wired provider-specific hints into the Remote Data dialog so users see
which query styles NIST and MAST accept while typing, translated the MAST free-text
field into `target_name` arguments both in the UI and the service layer, and added
regression coverage that exercises the astroquery stub with the rewritten kwargs.
Documentation now calls out the hint banner alongside the existing search
instructions.【F:app/ui/remote_data_dialog.py†L17-L27】【F:app/ui/remote_data_dialog.py†L58-L131】【F:app/services/remote_data_service.py†L222-L279】【F:tests/test_remote_data_service.py†L169-L229】【F:docs/user/remote_data.md†L24-L33】

**References**: `app/ui/remote_data_dialog.py`, `app/services/remote_data_service.py`,
`tests/test_remote_data_service.py`, `docs/user/remote_data.md`.

---

## 2025-10-16 21:45 – Knowledge Log Automation

**Author**: agent

**Context**: KnowledgeLogService instrumentation and in-app history browser.

**Summary**: Built a reusable KnowledgeLogService that appends structured, provenance-ready events to the consolidated log (or a redirected runtime file), added filters/export helpers, and instrumented imports, overlays, exports, and math operations so SpectraMainWindow records session activity automatically. Surfaced the new History dock with search/filter controls and backed the flow with unit plus integration coverage.

**References**: `app/services/knowledge_log_service.py`, `app/main.py`, `tests/test_knowledge_log_service.py`, `tests/test_smoke_workflow.py`, `docs/history/PATCH_NOTES.md`.

---

## 2025-10-15 08:18 – Raw Intensity Defaults & Overlay Label Stacking

**Author**: agent

**Context**: Plot unit defaults and IR overlay readability.

**Summary**: Restored plot traces to display their source intensity units by default so `%T`, absorbance, and transmittance series remain untouched until operators choose normalization, with the plot pane wiring conversions accordingly.【F:app/ui/plot_pane.py†L258-L303】 Tightened overlay application so IR bands reuse the active dataset payload and stack labels within the band bounds, preventing collisions when multiple functional groups align.【F:app/main.py†L1496-L1686】 Tests assert raw unit preservation and stacked label spacing; the reference guide highlights the behaviour while awaiting updated roadmap/workplan links for documentation follow-ups.【F:tests/test_smoke_workflow.py†L144-L164】【F:tests/test_reference_ui.py†L62-L139】【F:docs/user/reference_data.md†L26-L37】【F:docs/reviews/workplan.md†L4-L8】

**References**: `app/ui/plot_pane.py`, `app/main.py`, `tests/test_smoke_workflow.py`, `tests/test_reference_ui.py`, `docs/user/reference_data.md`, `docs/reviews/workplan.md`.

---

## 2025-10-15 08:42 – Reference Selection & Importer Layout Cache

**Author**: agent

**Context**: Reference inspector state management and importer caching.

**Summary**: Fixed the Reference inspector so combo changes drive both the preview plot and overlay payloads, eliminating stale datasets when switching between hydrogen, IR, and JWST entries.【F:app/main.py†L953-L1074】 Added a session layout cache to the CSV importer so previously classified header arrangements reuse their confirmed column order while still validating cache hits before applying them.【F:app/services/importers/csv_importer.py†L163-L185】 Regression coverage locks in cache behaviour and overlay anchoring; roadmap/workplan linkage will be filled in once the updated planning doc lands.【F:tests/test_csv_importer.py†L92-L134】【F:tests/test_reference_ui.py†L90-L200】【F:docs/reviews/workplan.md†L6-L9】

**References**: `app/main.py`, `app/services/importers/csv_importer.py`, `tests/test_csv_importer.py`, `tests/test_reference_ui.py`, `docs/reviews/workplan.md`.

---

## 2025-10-15 09:10 – Importing Guide Provenance Appendix

**Author**: agent

**Context**: User documentation for export bundles.

**Summary**: Expanded the importing guide with a provenance export appendix that walks through manifest contents, canonical CSVs, copied sources, and log expectations, reinforcing the bundle hardening captured earlier.【F:docs/user/importing.md†L92-L111】 Will backfill direct roadmap/workplan links to this documentation sprint once the refreshed planning artifacts are available.【F:docs/reviews/workplan.md†L11-L14】

**References**: `docs/user/importing.md`, `docs/reviews/workplan.md`.

---

## 2025-10-15 18:45 – Reference Overlay Crash Fixes

**Author**: agent

**Context**: Startup stability and overlay resilience.

**Summary**: Deferred unit toolbar initialization and hardened overlay refresh logic so the Reference tab no longer crashes during startup, handles Unicode wavenumber tokens, and keeps the main plot responsive while default samples load.【F:app/main.py†L144-L156】【F:app/main.py†L1496-L1551】 The smoke test exercises launch plus overlay toggles to confirm clean startup; I’ll append roadmap/workplan links documenting this stabilization once those updates are published.【F:tests/test_smoke_workflow.py†L30-L101】【F:docs/reviews/workplan.md†L6-L9】

**References**: `app/main.py`, `tests/test_smoke_workflow.py`, `docs/reviews/workplan.md`.

---

## 2025-10-16 13:50 – Reference UI Overlay State

**Author**: agent

**Context**: Reference inspector overlay cleanup and regression coverage.

**Summary**: Collapsed duplicate overlay attribute initialisation in the preview shell and introduced `_reset_reference_overlay_state()` so every clear path shares a single bookkeeping helper, keeping the payload dictionary and annotation list stable across toggles.【F:app/main.py†L60-L75】【F:app/main.py†L174-L192】【F:app/main.py†L229-L244】 Added a GUI regression test that flips the overlay checkbox to assert the payload object survives clears, preventing future refactors from dropping labels mid-session.【F:tests/test_reference_ui.py†L8-L118】 Updated the plotting guide and patch notes to call out the single-source overlay state for operators tracking behaviour changes.【F:docs/user/plot_tools.md†L58-L74】【F:docs/history/PATCH_NOTES.md†L1-L12】

**References**: `app/main.py`, `tests/test_reference_ui.py`, `docs/user/plot_tools.md`, `docs/history/PATCH_NOTES.md`.

---

## 2025-10-16 14:30 – Local Cache Integration

**Author**: agent

**Context**: Automatic LocalStore writes and persistence controls for ingest.

**Summary**: Updated the ingest pipeline to accept a shared `LocalStore`,
recording canonical-unit provenance for every import and annotating spectra with
cache metadata so repeated loads reuse prior manifests.【F:app/services/data_ingest_service.py†L11-L72】 Wired the preview shell
to construct the store, expose an environment override and menu toggle for
persistence, and feed the instance into manual and sample ingest paths.【F:app/main.py†L1-L131】 Regression coverage now mocks the
store to confirm `record` invocations and metadata reuse, and the importing guide
and patch notes document the automatic caching behaviour and opt-out flow.【F:tests/test_cache_index.py†L1-L123】【F:docs/user/importing.md†L7-L38】【F:docs/history/PATCH_NOTES.md†L1-L10】

**References**: `app/services/data_ingest_service.py`, `app/main.py`,
`tests/test_cache_index.py`, `docs/user/importing.md`, `docs/history/PATCH_NOTES.md`.

---
## 2025-10-15 23:41 – Import

**Author**: automation

**Context**: Spectra Desktop Session

**Summary**: Ingested sample_reference (d060391c-d6fd-4a89-9f30-256489984855) via CsvImporter from sample_reference.csv.

**References**:
- C:\Code\spectra-app-beta\samples\sample_reference.csv
- d060391c-d6fd-4a89-9f30-256489984855
- 76a5a1d2fdaaee20d3a89ac3af382df9f42c2727a01afde5462688e9a2633425

---
## 2025-10-15 23:41 – Import

**Author**: automation

**Context**: Spectra Desktop Session

**Summary**: Ingested sample_spectrum (3e8147af-ca4e-40ff-befc-9c84631e9fd6) via CsvImporter from sample_spectrum.csv.

**References**:
- C:\Code\spectra-app-beta\samples\sample_spectrum.csv
- 3e8147af-ca4e-40ff-befc-9c84631e9fd6
- b0cf809fb461459e6fae989a24e45ffb65fbc797884b69edf2bf3c44a4acfeac

---
## 2025-10-15 23:41 – Import

**Author**: automation

**Context**: Spectra Desktop Session

**Summary**: Ingested sample_transmittance (35dabeb1-39e5-468a-8c67-0bea2cc1d353) via CsvImporter from sample_transmittance.csv.

**References**:
- C:\Code\spectra-app-beta\samples\sample_transmittance.csv
- 35dabeb1-39e5-468a-8c67-0bea2cc1d353
- 9e7be442cbab35d2ba254c8a90bbaa994fb8d734af9de203453a283476618260

---
## 2025-10-15 23:41 – Overlay

**Author**: automation

**Context**: Spectra Desktop Session

**Summary**: Enabled reference overlay reference::jwst::jwst_wasp96b_nirspec_prism.

**References**:
- reference::jwst::jwst_wasp96b_nirspec_prism

---
## 2025-10-15 23:46 – Import

**Author**: automation

**Context**: Spectra Desktop Session

**Summary**: Ingested 10.8 Test 1 (c6cc7a5d-27f9-47b5-afbc-0bb94790758b) via CsvImporter from 10.8 Test 1.csv.

**References**:
- C:\Users\brett\OneDrive - Georgia Gwinnett College\---  SCHOOL ---\Anfuso_Bell STEC Research (Fall 2025) - Documents\General\Data\DATA\IR - CO2\10.8 Test 1.csv
- c6cc7a5d-27f9-47b5-afbc-0bb94790758b
- cfc395d30fa942ad7635a5c86fe7a66cae623431f2030fe7ae9cadde7593df6a

---
## 2025-10-15 23:46 – Import

**Author**: automation

**Context**: Spectra Desktop Session

**Summary**: Ingested 10.8 Test 2 (354f5bcd-e17f-4b06-9262-e517c6dc2073) via CsvImporter from 10.8 Test 2.csv.

**References**:
- C:\Users\brett\OneDrive - Georgia Gwinnett College\---  SCHOOL ---\Anfuso_Bell STEC Research (Fall 2025) - Documents\General\Data\DATA\IR - CO2\10.8 Test 2.csv
- 354f5bcd-e17f-4b06-9262-e517c6dc2073
- 902c970295e926b624a3c88e546522d98b332dd27c14247cd5005421e9caec19

---
## 2025-10-15 23:46 – Import

**Author**: automation

**Context**: Spectra Desktop Session

**Summary**: Ingested bckgr (b2c6802b-1704-40dc-89c8-174b6b61f112) via CsvImporter from bckgr.csv.

**References**:
- C:\Users\brett\OneDrive - Georgia Gwinnett College\---  SCHOOL ---\Anfuso_Bell STEC Research (Fall 2025) - Documents\General\Data\DATA\IR - CO2\bckgr.csv
- b2c6802b-1704-40dc-89c8-174b6b61f112
- 042361f17459ddde4a54b3bb206d5156aa4263f0c0aacc645eb730c456b753dd

---
## 2025-10-15 23:46 – Import

**Author**: automation

**Context**: Spectra Desktop Session

**Summary**: Ingested bkgrd A (819348eb-6f8f-4f3e-807a-645d4b7f7d0c) via CsvImporter from bkgrd A.csv.

**References**:
- C:\Users\brett\OneDrive - Georgia Gwinnett College\---  SCHOOL ---\Anfuso_Bell STEC Research (Fall 2025) - Documents\General\Data\DATA\IR - CO2\bkgrd A.csv
- 819348eb-6f8f-4f3e-807a-645d4b7f7d0c
- ef5fc5dcaf2c111311bc4cae0aa13f185ebd43c1aa8853c23e812624f666f904

---
## 2025-10-15 23:46 – Import

**Author**: automation

**Context**: Spectra Desktop Session

**Summary**: Ingested bkgrd (68dd778b-5ef9-4388-a6b4-1541397e7d3e) via CsvImporter from bkgrd.csv.

**References**:
- C:\Users\brett\OneDrive - Georgia Gwinnett College\---  SCHOOL ---\Anfuso_Bell STEC Research (Fall 2025) - Documents\General\Data\DATA\IR - CO2\bkgrd.csv
- 68dd778b-5ef9-4388-a6b4-1541397e7d3e
- 4e1b11d3f87b90a783af0041076ab1cdb93acb2f651c380891a081383eb00b4a

---
## 2025-10-15 23:46 – Import

**Author**: automation

**Context**: Spectra Desktop Session

**Summary**: Ingested CO2 - 300 torr A (502cc0c1-427f-466b-b483-792482b12054) via CsvImporter from CO2 - 300 torr A.csv.

**References**:
- C:\Users\brett\OneDrive - Georgia Gwinnett College\---  SCHOOL ---\Anfuso_Bell STEC Research (Fall 2025) - Documents\General\Data\DATA\IR - CO2\CO2 - 300 torr A.csv
- 502cc0c1-427f-466b-b483-792482b12054
- 00a3a8e11206a00aed9b71257bb11fcb417f881777f32cee462a83901a809d83

---
## 2025-10-15 23:46 – Import

**Author**: automation

**Context**: Spectra Desktop Session

**Summary**: Ingested CO2 - 300 torr (4598867a-2e29-4246-a781-2c9996e936f6) via CsvImporter from CO2 - 300 torr.csv.

**References**:
- C:\Users\brett\OneDrive - Georgia Gwinnett College\---  SCHOOL ---\Anfuso_Bell STEC Research (Fall 2025) - Documents\General\Data\DATA\IR - CO2\CO2 - 300 torr.csv
- 4598867a-2e29-4246-a781-2c9996e936f6
- e1faaf0ab4753f05a8ebcb1fc55dcf1b747e0d46f5e6bb0883d003fe85977e02

---
## 2025-10-15 23:46 – Import

**Author**: automation

**Context**: Spectra Desktop Session

**Summary**: Ingested CO2 - 500 torr A (ac216301-6cd5-4640-8148-20502f85268a) via CsvImporter from CO2 - 500 torr A.csv.

**References**:
- C:\Users\brett\OneDrive - Georgia Gwinnett College\---  SCHOOL ---\Anfuso_Bell STEC Research (Fall 2025) - Documents\General\Data\DATA\IR - CO2\CO2 - 500 torr A.csv
- ac216301-6cd5-4640-8148-20502f85268a
- 6df2ac3618a5de6e47c64418efebc237b0ecfacb35fa72bc6315babfca95331c

---
## 2025-10-15 23:46 – Import

**Author**: automation

**Context**: Spectra Desktop Session

**Summary**: Ingested CO2 - 500 torr (5f51fabc-da4b-4b6f-b2a5-e07142ccb5bd) via CsvImporter from CO2 - 500 torr.csv.

**References**:
- C:\Users\brett\OneDrive - Georgia Gwinnett College\---  SCHOOL ---\Anfuso_Bell STEC Research (Fall 2025) - Documents\General\Data\DATA\IR - CO2\CO2 - 500 torr.csv
- 5f51fabc-da4b-4b6f-b2a5-e07142ccb5bd
- 7ee9228c5b4561d33a03ce5469d0824905fa0f62354ee5e482eb42e86ea53e1d

---
## 2025-10-15 23:46 – Import

**Author**: automation

**Context**: Spectra Desktop Session

**Summary**: Ingested open air A (8d10f837-77d3-4308-9b02-0071cd5c3d28) via CsvImporter from open air A.csv.

**References**:
- C:\Users\brett\OneDrive - Georgia Gwinnett College\---  SCHOOL ---\Anfuso_Bell STEC Research (Fall 2025) - Documents\General\Data\DATA\IR - CO2\open air A.csv
- 8d10f837-77d3-4308-9b02-0071cd5c3d28
- 50a551cffc313ec16b1e2d49bbfda4322536a1ab46d7d6697d69e5be63adfe29

---
## 2025-10-15 23:46 – Import

**Author**: automation

**Context**: Spectra Desktop Session

**Summary**: Ingested open air (d245016c-72cc-459b-8972-4a3606a81ed4) via CsvImporter from open air.csv.

**References**:
- C:\Users\brett\OneDrive - Georgia Gwinnett College\---  SCHOOL ---\Anfuso_Bell STEC Research (Fall 2025) - Documents\General\Data\DATA\IR - CO2\open air.csv
- d245016c-72cc-459b-8972-4a3606a81ed4
- e346732d62d0ae4a677fef7aa314486e6df0437e76ac5dd7a4ee80d892a23af3

---
## 2025-10-15 23:46 – Import

**Author**: automation

**Context**: Spectra Desktop Session

**Summary**: Ingested Run1 no co2 (59fdfb18-84dc-4073-9364-ea7c33804d66) via CsvImporter from Run1 no co2.csv.

**References**:
- C:\Users\brett\OneDrive - Georgia Gwinnett College\---  SCHOOL ---\Anfuso_Bell STEC Research (Fall 2025) - Documents\General\Data\DATA\IR - CO2\Run1 no co2.csv
- 59fdfb18-84dc-4073-9364-ea7c33804d66
- 914eb7f9f1715e8794cf61a1e7be53c89e76f545146e2189cf745c4972386b8c

---
## 2025-10-15 23:46 – Import

**Author**: automation

**Context**: Spectra Desktop Session

**Summary**: Ingested run2 (17b4117d-8186-4a24-9073-f3d6a8c931c4) via CsvImporter from run2.csv.

**References**:
- C:\Users\brett\OneDrive - Georgia Gwinnett College\---  SCHOOL ---\Anfuso_Bell STEC Research (Fall 2025) - Documents\General\Data\DATA\IR - CO2\run2.csv
- 17b4117d-8186-4a24-9073-f3d6a8c931c4
- 169dbf5375303ef621a33643b74917d6ebdbf0236b253b4f70ed81cb4d743103

---
## 2025-10-15 23:46 – Import

**Author**: automation

**Context**: Spectra Desktop Session

**Summary**: Ingested run4 (c8ad13d7-f899-40ae-9457-e7fe228bd37f) via CsvImporter from run4.csv.

**References**:
- C:\Users\brett\OneDrive - Georgia Gwinnett College\---  SCHOOL ---\Anfuso_Bell STEC Research (Fall 2025) - Documents\General\Data\DATA\IR - CO2\run4.csv
- c8ad13d7-f899-40ae-9457-e7fe228bd37f
- 5068b4acfbcc9ef7ac3ea7585b1f56d3197b489a2c0968c01de2efcedb6f9395

## 2025-10-16 23:55 – Plot LOD Preference Control

**Author**: agent

**Context**: User-configurable downsampling budget for the plot pane.

**Summary**: Added a persisted "LOD point budget" spinner to the Inspector Style tab so analysts can adjust the downsampling envelope between 1k and 1M samples without leaving the session; the control writes through `QSettings` and immediately refreshes visible traces.【F:app/main.py†L76-L116】【F:app/main.py†L214-L275】【F:app/main.py†L410-L520】 Updated `PlotPane` to accept a constructor-provided limit, clamp invalid values, and expose a setter that re-renders existing traces on change.【F:app/ui/plot_pane.py†L35-L304】 Extended the plot performance stub to assert overrides and clamping, keeping the peak-envelope decimator aligned with the configured budget.【F:tests/test_plot_perf_stub.py†L14-L63】 Documented the new preference in the plotting guide and patch notes for operator awareness.【F:docs/user/plot_tools.md†L56-L65】【F:docs/history/PATCH_NOTES.md†L3-L8】

**References**: `app/main.py`, `app/ui/plot_pane.py`, `tests/test_plot_perf_stub.py`, `docs/user/plot_tools.md`, `docs/history/PATCH_NOTES.md`.

---
<<<<<<< HEAD

## 2025-10-17 02:30 – Remote Data & Documentation Map

**Author**: agent

**Context**: Remote catalogue UX hardening and documentation continuity.

**Summary**: Fixed the Remote Data dialog crash triggered by an undefined provider-change slot, enforced spectroscopic defaults for MAST searches (`dataproduct_type="spectrum"`, `intentType="SCIENCE"`, `calib_level=[2, 3]`), and filtered out imaging products via `_is_spectroscopic` so remote results stay aligned with laboratory comparisons.【F:app/ui/remote_data_dialog.py†L30-L219】【F:app/services/remote_data_service.py†L111-L212】 Added a Qt smoke test plus extended regression coverage to assert the injected filters, refreshed the remote-data user guide with the new hints, and published a developer documentation map so future agents can locate the operating manual, link collection, and workplan without guesswork.【F:tests/test_remote_data_dialog.py†L1-L75】【F:tests/test_remote_data_service.py†L1-L125】【F:docs/user/remote_data.md†L1-L99】【F:docs/developer_notes.md†L1-L42】【F:docs/history/PATCH_NOTES.md†L1-L17】

**References**: `app/ui/remote_data_dialog.py`, `app/services/remote_data_service.py`, `tests/test_remote_data_dialog.py`, `tests/test_remote_data_service.py`, `docs/user/remote_data.md`, `docs/developer_notes.md`, `docs/history/PATCH_NOTES.md`.
=======
## 2025-10-15 23:53 – Import

**Author**: automation

**Context**: Spectra Desktop Session

**Summary**: Ingested sample_reference (4e4dc3bc-9b13-4e25-bbde-91d0edb4fd07) via CsvImporter from sample_reference.csv.

**References**:
- C:\Code\spectra-app-beta\samples\sample_reference.csv
- 4e4dc3bc-9b13-4e25-bbde-91d0edb4fd07
- 76a5a1d2fdaaee20d3a89ac3af382df9f42c2727a01afde5462688e9a2633425

---
## 2025-10-15 23:53 – Import

**Author**: automation

**Context**: Spectra Desktop Session

**Summary**: Ingested sample_spectrum (a79133e1-42a4-4120-bb44-c3642ef1abee) via CsvImporter from sample_spectrum.csv.

**References**:
- C:\Code\spectra-app-beta\samples\sample_spectrum.csv
- a79133e1-42a4-4120-bb44-c3642ef1abee
- b0cf809fb461459e6fae989a24e45ffb65fbc797884b69edf2bf3c44a4acfeac

---
## 2025-10-15 23:53 – Import

**Author**: automation

**Context**: Spectra Desktop Session

**Summary**: Ingested sample_transmittance (ee1de311-1457-497e-be4a-a74c77af1fd2) via CsvImporter from sample_transmittance.csv.

**References**:
- C:\Code\spectra-app-beta\samples\sample_transmittance.csv
- ee1de311-1457-497e-be4a-a74c77af1fd2
- 9e7be442cbab35d2ba254c8a90bbaa994fb8d734af9de203453a283476618260

---
## 2025-10-15 23:55 – Import

**Author**: automation

**Context**: Spectra Desktop Session

**Summary**: Ingested sample_reference (594a8105-9884-4b86-a939-303cf078678c) via CsvImporter from sample_reference.csv.

**References**:
- C:\Code\spectra-app-beta\samples\sample_reference.csv
- 594a8105-9884-4b86-a939-303cf078678c
- 76a5a1d2fdaaee20d3a89ac3af382df9f42c2727a01afde5462688e9a2633425

---
## 2025-10-15 23:55 – Import

**Author**: automation

**Context**: Spectra Desktop Session

**Summary**: Ingested sample_spectrum (721b881e-1746-4284-b10d-2377c30a2756) via CsvImporter from sample_spectrum.csv.

**References**:
- C:\Code\spectra-app-beta\samples\sample_spectrum.csv
- 721b881e-1746-4284-b10d-2377c30a2756
- b0cf809fb461459e6fae989a24e45ffb65fbc797884b69edf2bf3c44a4acfeac

---
## 2025-10-15 23:55 – Import

**Author**: automation

**Context**: Spectra Desktop Session

**Summary**: Ingested sample_transmittance (67d7c558-61dc-4e70-b14b-507fe301ff2b) via CsvImporter from sample_transmittance.csv.

**References**:
- C:\Code\spectra-app-beta\samples\sample_transmittance.csv
- 67d7c558-61dc-4e70-b14b-507fe301ff2b
- 9e7be442cbab35d2ba254c8a90bbaa994fb8d734af9de203453a283476618260

---
## 2025-10-16 10:57 – Import

**Author**: automation

**Context**: Spectra Desktop Session

**Summary**: Ingested sample_reference (90717cd0-75ac-4e7e-bad4-911f0c2a0e5f) via CsvImporter from sample_reference.csv.

**References**:
- C:\Code\spectra-app-beta\samples\sample_reference.csv
- 90717cd0-75ac-4e7e-bad4-911f0c2a0e5f
- 76a5a1d2fdaaee20d3a89ac3af382df9f42c2727a01afde5462688e9a2633425

---
## 2025-10-16 10:57 – Import

**Author**: automation

**Context**: Spectra Desktop Session

**Summary**: Ingested sample_spectrum (2afaca74-0e78-4426-a2ea-fdaff59c1ab1) via CsvImporter from sample_spectrum.csv.

**References**:
- C:\Code\spectra-app-beta\samples\sample_spectrum.csv
- 2afaca74-0e78-4426-a2ea-fdaff59c1ab1
- b0cf809fb461459e6fae989a24e45ffb65fbc797884b69edf2bf3c44a4acfeac

---
## 2025-10-16 10:57 – Import

**Author**: automation

**Context**: Spectra Desktop Session

**Summary**: Ingested sample_transmittance (fdd91df4-6481-4d23-aaec-e777e5523d0d) via CsvImporter from sample_transmittance.csv.

**References**:
- C:\Code\spectra-app-beta\samples\sample_transmittance.csv
- fdd91df4-6481-4d23-aaec-e777e5523d0d
- 9e7be442cbab35d2ba254c8a90bbaa994fb8d734af9de203453a283476618260

---
## 2025-10-16 10:58 – Import

**Author**: automation

**Context**: Spectra Desktop Session

**Summary**: Ingested Good Sun reading (65395b8b-691e-4b00-856b-40cba70b60ec) via CsvImporter from Good Sun reading.txt.

**References**:
- C:\Users\brett\OneDrive - Georgia Gwinnett College\---  SCHOOL ---\STEC\DATA\Sun\Good Sun reading.txt
- 65395b8b-691e-4b00-856b-40cba70b60ec
- 283417d0db257f60e458765472c01550f5af2dfdfd2daf0f151c7e6710d7bf52

---
## 2025-10-16 10:58 – Overlay

**Author**: automation

**Context**: Spectra Desktop Session

**Summary**: Enabled reference overlay reference::hydrogen_lines.

**References**:
- reference::hydrogen_lines

---
## 2025-10-16 10:59 – Import

**Author**: automation

**Context**: Spectra Desktop Session

**Summary**: Ingested CO2 - 500 torr (d4317dab-5054-4467-8834-a9b53309b846) via CsvImporter from CO2 - 500 torr.csv.

**References**:
- C:\Users\brett\OneDrive - Georgia Gwinnett College\---  SCHOOL ---\Anfuso_Bell STEC Research (Fall 2025) - Documents\General\Data\DATA\IR - CO2\CO2 - 500 torr.csv
- d4317dab-5054-4467-8834-a9b53309b846
- 7ee9228c5b4561d33a03ce5469d0824905fa0f62354ee5e482eb42e86ea53e1d

---
## 2025-10-16 10:59 – Overlay

**Author**: automation

**Context**: Spectra Desktop Session

**Summary**: Enabled reference overlay reference::ir_groups.

**References**:
- reference::ir_groups

---
## 2025-10-16 10:59 – Import

**Author**: automation

**Context**: Spectra Desktop Session

**Summary**: Ingested CO2 - 300 torr (817126e1-f338-4210-a656-a5445fab1450) via CsvImporter from CO2 - 300 torr.csv.

**References**:
- C:\Code\spectra-app-beta\samples\CO2 - 300 torr.csv
- 817126e1-f338-4210-a656-a5445fab1450
- e1faaf0ab4753f05a8ebcb1fc55dcf1b747e0d46f5e6bb0883d003fe85977e02

---
## 2025-10-16 14:30 – Documentation

**Author**: agent

**Context**: Curated resource catalogue

**Summary**: Restored the JWST and Astropy link collection into `docs/link_collection.md` with preserved annotations and added a developer note pointing to the catalogue for future reference.

**References**:
- docs/link_collection.md
- docs/developer_notes.md

---
## 2025-10-16 13:03 – Import

**Author**: automation

**Context**: Spectra Desktop Session

**Summary**: Ingested CO2 - 500 torr (b6c0342c-37b2-4a95-a263-0c5d2dfe7511) via CsvImporter from CO2 - 500 torr.csv.

**References**:
- C:\Code\spectra-app-beta\samples\CO2 - 500 torr.csv
- b6c0342c-37b2-4a95-a263-0c5d2dfe7511
- 7ee9228c5b4561d33a03ce5469d0824905fa0f62354ee5e482eb42e86ea53e1d

---
## 2025-10-16 13:03 – Import

**Author**: automation

**Context**: Spectra Desktop Session

**Summary**: Ingested bckgr (1a631fd4-94b4-4405-9dfe-d2b3c260c4ae) via CsvImporter from bckgr.csv.

**References**:
- C:\Users\brett\OneDrive - Georgia Gwinnett College\---  SCHOOL ---\Anfuso_Bell STEC Research (Fall 2025) - Documents\General\Data\DATA\IR - CO2\bckgr.csv
- 1a631fd4-94b4-4405-9dfe-d2b3c260c4ae
- 042361f17459ddde4a54b3bb206d5156aa4263f0c0aacc645eb730c456b753dd

---
## 2025-10-16 13:03 – Import

**Author**: automation

**Context**: Spectra Desktop Session

**Summary**: Ingested CO2 - 300 torr (84b85db7-b2c4-42da-b52d-939172a05e22) via CsvImporter from CO2 - 300 torr.csv.

**References**:
- C:\Users\brett\OneDrive - Georgia Gwinnett College\---  SCHOOL ---\Anfuso_Bell STEC Research (Fall 2025) - Documents\General\Data\DATA\IR - CO2\CO2 - 300 torr.csv
- 84b85db7-b2c4-42da-b52d-939172a05e22
- e1faaf0ab4753f05a8ebcb1fc55dcf1b747e0d46f5e6bb0883d003fe85977e02

---
## 2025-10-16 13:03 – Import

**Author**: automation

**Context**: Spectra Desktop Session

**Summary**: Ingested open air (e02fa452-f4f0-4749-a2a7-e43971b7c642) via CsvImporter from open air.csv.

**References**:
- C:\Users\brett\OneDrive - Georgia Gwinnett College\---  SCHOOL ---\Anfuso_Bell STEC Research (Fall 2025) - Documents\General\Data\DATA\IR - CO2\open air.csv
- e02fa452-f4f0-4749-a2a7-e43971b7c642
- e346732d62d0ae4a677fef7aa314486e6df0437e76ac5dd7a4ee80d892a23af3

---
## 2025-10-16 13:03 – Import

**Author**: automation

**Context**: Spectra Desktop Session

**Summary**: Ingested Run1 no co2 (35d9fd51-1bb7-4897-8c5e-5977c7688836) via CsvImporter from Run1 no co2.csv.

**References**:
- C:\Users\brett\OneDrive - Georgia Gwinnett College\---  SCHOOL ---\Anfuso_Bell STEC Research (Fall 2025) - Documents\General\Data\DATA\IR - CO2\Run1 no co2.csv
- 35d9fd51-1bb7-4897-8c5e-5977c7688836
- 914eb7f9f1715e8794cf61a1e7be53c89e76f545146e2189cf745c4972386b8c

---
## 2025-10-16 13:03 – Import

**Author**: automation

**Context**: Spectra Desktop Session

**Summary**: Ingested run2 (8a4f5c84-706f-47df-898b-20054644743d) via CsvImporter from run2.csv.

**References**:
- C:\Users\brett\OneDrive - Georgia Gwinnett College\---  SCHOOL ---\Anfuso_Bell STEC Research (Fall 2025) - Documents\General\Data\DATA\IR - CO2\run2.csv
- 8a4f5c84-706f-47df-898b-20054644743d
- 169dbf5375303ef621a33643b74917d6ebdbf0236b253b4f70ed81cb4d743103

---
## 2025-10-16 13:03 – Import

**Author**: automation

**Context**: Spectra Desktop Session

**Summary**: Ingested run4 (1c093cee-eb95-45f4-a210-2bd8188152eb) via CsvImporter from run4.csv.

**References**:
- C:\Users\brett\OneDrive - Georgia Gwinnett College\---  SCHOOL ---\Anfuso_Bell STEC Research (Fall 2025) - Documents\General\Data\DATA\IR - CO2\run4.csv
- 1c093cee-eb95-45f4-a210-2bd8188152eb
- 5068b4acfbcc9ef7ac3ea7585b1f56d3197b489a2c0968c01de2efcedb6f9395

---
## 2025-10-16 17:04 – Import

**Author**: automation

**Context**: Spectra Desktop Session

**Summary**: Ingested sample_reference (e259a2d3-8ac5-4a1c-b2f0-8cd5df0685ce) via CsvImporter from sample_reference.csv.

**References**:
- C:\Code\spectra-app-beta\samples\sample_reference.csv
- e259a2d3-8ac5-4a1c-b2f0-8cd5df0685ce
- 76a5a1d2fdaaee20d3a89ac3af382df9f42c2727a01afde5462688e9a2633425

---
## 2025-10-16 17:04 – Import

**Author**: automation

**Context**: Spectra Desktop Session

**Summary**: Ingested sample_spectrum (a14e2d2e-784c-4d40-8331-2a7a6d1facbf) via CsvImporter from sample_spectrum.csv.

**References**:
- C:\Code\spectra-app-beta\samples\sample_spectrum.csv
- a14e2d2e-784c-4d40-8331-2a7a6d1facbf
- b0cf809fb461459e6fae989a24e45ffb65fbc797884b69edf2bf3c44a4acfeac

---
## 2025-10-16 17:04 – Import

**Author**: automation

**Context**: Spectra Desktop Session

**Summary**: Ingested sample_transmittance (4cc1cb54-d554-4b6f-9bb0-521d72c82c9c) via CsvImporter from sample_transmittance.csv.

**References**:
- C:\Code\spectra-app-beta\samples\sample_transmittance.csv
- 4cc1cb54-d554-4b6f-9bb0-521d72c82c9c
- 9e7be442cbab35d2ba254c8a90bbaa994fb8d734af9de203453a283476618260

---
## 2025-10-16 17:04 – Import

**Author**: automation

**Context**: Spectra Desktop Session

**Summary**: Ingested _880torr~ w low vol h2o vapor (668d8b21-9eae-443b-aff2-8b37175ec028) via CsvImporter from _880torr~ w low vol h2o vapor.csv.

**References**:
- C:\Users\brett\OneDrive - Georgia Gwinnett College\---  SCHOOL ---\Anfuso_Bell STEC Research (Fall 2025) - Documents\General\Data\DATA\IR H2O\_880torr~ w low vol h2o vapor.csv
- 668d8b21-9eae-443b-aff2-8b37175ec028
- 9063b49153cc13c5b19d9a1b302ef31256cc1bf8d970f2724b7a204878afa95e

---
## 2025-10-16 17:04 – Import

**Author**: automation

**Context**: Spectra Desktop Session

**Summary**: Ingested 7ish torr w h2o vapor (76c7b1ca-d402-45f4-a100-1bda9de7a342) via CsvImporter from 7ish torr w h2o vapor.csv.

**References**:
- C:\Users\brett\OneDrive - Georgia Gwinnett College\---  SCHOOL ---\Anfuso_Bell STEC Research (Fall 2025) - Documents\General\Data\DATA\IR H2O\7ish torr w h2o vapor.csv
- 76c7b1ca-d402-45f4-a100-1bda9de7a342
- d842557e38f3791ea2d3ef6b56818f935ef9905e6fa12e7b031ef35877b935bd

---
## 2025-10-16 17:04 – Import

**Author**: automation

**Context**: Spectra Desktop Session

**Summary**: Ingested bkgrd 10 16 VAC (22991d9f-1d8b-47a3-8117-ee5f3195f4d6) via CsvImporter from bkgrd 10 16 VAC.csv.

**References**:
- C:\Users\brett\OneDrive - Georgia Gwinnett College\---  SCHOOL ---\Anfuso_Bell STEC Research (Fall 2025) - Documents\General\Data\DATA\IR H2O\bkgrd 10 16 VAC.csv
- 22991d9f-1d8b-47a3-8117-ee5f3195f4d6
- 0d009a84cb100ae69a8646e2d5458edce811eb6888dcd22f0f4d1d1275cabd09

---
## 2025-10-16 17:04 – Import

**Author**: automation

**Context**: Spectra Desktop Session

**Summary**: Ingested goodo vapor run i think (a62e29c4-7414-4147-93e3-d553932a7677) via CsvImporter from goodo vapor run i think.csv.

**References**:
- C:\Users\brett\OneDrive - Georgia Gwinnett College\---  SCHOOL ---\Anfuso_Bell STEC Research (Fall 2025) - Documents\General\Data\DATA\IR H2O\goodo vapor run i think.csv
- a62e29c4-7414-4147-93e3-d553932a7677
- 2ee82812af376d8b3333a00511afb32bc31f755382e3dc046f964929f6e00ac9

---
## 2025-10-16 17:04 – Import

**Author**: automation

**Context**: Spectra Desktop Session

**Summary**: Ingested i froze h2o in the schlenk line oopsie (be222741-562a-444a-b4bf-d839f5915ec9) via CsvImporter from i froze h2o in the schlenk line oopsie.csv.

**References**:
- C:\Users\brett\OneDrive - Georgia Gwinnett College\---  SCHOOL ---\Anfuso_Bell STEC Research (Fall 2025) - Documents\General\Data\DATA\IR H2O\i froze h2o in the schlenk line oopsie.csv
- be222741-562a-444a-b4bf-d839f5915ec9
- b08067c1ec6748f9b53d4f161d52e4d06d2badf568542fe1295dea521ea9dd42

---
## 2025-10-16 17:04 – Import

**Author**: automation

**Context**: Spectra Desktop Session

**Summary**: Ingested low vapor for the road (32d0b41d-a502-4929-b612-0422b0a082ac) via CsvImporter from low vapor for the road.csv.

**References**:
- C:\Users\brett\OneDrive - Georgia Gwinnett College\---  SCHOOL ---\Anfuso_Bell STEC Research (Fall 2025) - Documents\General\Data\DATA\IR H2O\low vapor for the road.csv
- 32d0b41d-a502-4929-b612-0422b0a082ac
- 9c79b67b8fb610f94ac91a25da169f3f9fb98d9c7b601e23dd256f37c19ed39f

---
## 2025-10-16 17:04 – Import

**Author**: automation

**Context**: Spectra Desktop Session

**Summary**: Ingested sketchy vapor test (465ddcab-9323-4e99-a563-8235847aa7bc) via CsvImporter from sketchy vapor test.csv.

**References**:
- C:\Users\brett\OneDrive - Georgia Gwinnett College\---  SCHOOL ---\Anfuso_Bell STEC Research (Fall 2025) - Documents\General\Data\DATA\IR H2O\sketchy vapor test.csv
- 465ddcab-9323-4e99-a563-8235847aa7bc
- 91dfb5f812ab30bc48495e2abf36a57b25b76a40592bd2ccb2550cd91eafa925

---
## 2025-10-16 17:04 – Import

**Author**: automation

**Context**: Spectra Desktop Session

**Summary**: Ingested vacc'd again 244 pm (c5f416d9-2529-4f35-8eb3-e830ac87294e) via CsvImporter from vacc'd again 244 pm.csv.

**References**:
- C:\Users\brett\OneDrive - Georgia Gwinnett College\---  SCHOOL ---\Anfuso_Bell STEC Research (Fall 2025) - Documents\General\Data\DATA\IR H2O\vacc'd again 244 pm.csv
- c5f416d9-2529-4f35-8eb3-e830ac87294e
- 92ccfb93f980247c37ec03fd32174f919bc3b1e5c07eb1d8f7eab077749f5cc6

---
## 2025-10-16 17:13 – Overlay

**Author**: automation

**Context**: Spectra Desktop Session

**Summary**: Enabled reference overlay reference::ir_groups.

**References**:
- reference::ir_groups

---
## 2025-10-16 17:15 – Overlay

**Author**: automation

**Context**: Spectra Desktop Session

**Summary**: Reference overlay cleared.

**References**:
- reference::ir_groups

---
## 2025-10-16 17:15 – Overlay

**Author**: automation

**Context**: Spectra Desktop Session

**Summary**: Enabled reference overlay reference::hydrogen_lines.

**References**:
- reference::hydrogen_lines

---
## 2025-10-16 17:16 – Overlay

**Author**: automation

**Context**: Spectra Desktop Session

**Summary**: Reference overlay cleared.

**References**:
- reference::hydrogen_lines

---
## 2025-10-16 17:17 – Math

**Author**: automation

**Context**: Spectra Desktop Session

**Summary**: Computed goodo vapor run i think − bkgrd 10 16 VAC; created goodo vapor run i think - bkgrd 10 16 VAC (3f33b3cb-2e66-49f7-9372-d174cfddb688).

**References**:
- a62e29c4-7414-4147-93e3-d553932a7677
- 22991d9f-1d8b-47a3-8117-ee5f3195f4d6
- 3f33b3cb-2e66-49f7-9372-d174cfddb688

---
## 2025-10-16 17:34 – Import

**Author**: automation

**Context**: Spectra Desktop Session

**Summary**: Ingested sample_reference (6385ebff-972c-497d-a4dc-3501f79897f3) via CsvImporter from sample_reference.csv.

**References**:
- C:\Code\spectra-app-beta\samples\sample_reference.csv
- 6385ebff-972c-497d-a4dc-3501f79897f3
- 76a5a1d2fdaaee20d3a89ac3af382df9f42c2727a01afde5462688e9a2633425

---
## 2025-10-16 17:34 – Import

**Author**: automation

**Context**: Spectra Desktop Session

**Summary**: Ingested sample_spectrum (22ef4fea-a533-419d-a483-df0fe4115868) via CsvImporter from sample_spectrum.csv.

**References**:
- C:\Code\spectra-app-beta\samples\sample_spectrum.csv
- 22ef4fea-a533-419d-a483-df0fe4115868
- b0cf809fb461459e6fae989a24e45ffb65fbc797884b69edf2bf3c44a4acfeac

---
## 2025-10-16 17:34 – Import

**Author**: automation

**Context**: Spectra Desktop Session

**Summary**: Ingested sample_transmittance (c9405742-6916-4507-a922-98c7efe4597d) via CsvImporter from sample_transmittance.csv.

**References**:
- C:\Code\spectra-app-beta\samples\sample_transmittance.csv
- c9405742-6916-4507-a922-98c7efe4597d
- 9e7be442cbab35d2ba254c8a90bbaa994fb8d734af9de203453a283476618260

---
## 2025-10-16 17:35 – Import

**Author**: automation

**Context**: Spectra Desktop Session

**Summary**: Ingested CO2 - 500 torr (af97eb02-0779-4580-b000-e46ecc5b8729) via CsvImporter from CO2 - 500 torr.csv.

**References**:
- C:\Users\brett\OneDrive - Georgia Gwinnett College\---  SCHOOL ---\Anfuso_Bell STEC Research (Fall 2025) - Documents\General\Data\DATA\IR - CO2\CO2 - 500 torr.csv
- af97eb02-0779-4580-b000-e46ecc5b8729
- 7ee9228c5b4561d33a03ce5469d0824905fa0f62354ee5e482eb42e86ea53e1d

---
## 2025-10-16 17:36 – Import

**Author**: automation

**Context**: Spectra Desktop Session

**Summary**: Ingested run4 (8784a23c-80c4-4724-abdb-3d92da6f50dd) via CsvImporter from run4.csv.

**References**:
- C:\Users\brett\OneDrive - Georgia Gwinnett College\---  SCHOOL ---\Anfuso_Bell STEC Research (Fall 2025) - Documents\General\Data\DATA\IR - CO2\run4.csv
- 8784a23c-80c4-4724-abdb-3d92da6f50dd
- 5068b4acfbcc9ef7ac3ea7585b1f56d3197b489a2c0968c01de2efcedb6f9395

---
## 2025-10-16 17:36 – Import

**Author**: automation

**Context**: Spectra Desktop Session

**Summary**: Ingested run2 (46878262-450f-424c-8ea4-c2f165737234) via CsvImporter from run2.csv.

**References**:
- C:\Users\brett\OneDrive - Georgia Gwinnett College\---  SCHOOL ---\Anfuso_Bell STEC Research (Fall 2025) - Documents\General\Data\DATA\IR - CO2\run2.csv
- 46878262-450f-424c-8ea4-c2f165737234
- 169dbf5375303ef621a33643b74917d6ebdbf0236b253b4f70ed81cb4d743103

---
## 2025-10-16 17:36 – Import

**Author**: automation

**Context**: Spectra Desktop Session

**Summary**: Ingested Run1 no co2 (91ac197a-3dae-4cc3-8075-61ddef55ac72) via CsvImporter from Run1 no co2.csv.

**References**:
- C:\Users\brett\OneDrive - Georgia Gwinnett College\---  SCHOOL ---\Anfuso_Bell STEC Research (Fall 2025) - Documents\General\Data\DATA\IR - CO2\Run1 no co2.csv
- 91ac197a-3dae-4cc3-8075-61ddef55ac72
- 914eb7f9f1715e8794cf61a1e7be53c89e76f545146e2189cf745c4972386b8c

---
## 2025-10-16 17:36 – Import

**Author**: automation

**Context**: Spectra Desktop Session

**Summary**: Ingested open air (8769f3c1-663b-47be-ae99-b6cccb9c4500) via CsvImporter from open air.csv.

**References**:
- C:\Users\brett\OneDrive - Georgia Gwinnett College\---  SCHOOL ---\Anfuso_Bell STEC Research (Fall 2025) - Documents\General\Data\DATA\IR - CO2\open air.csv
- 8769f3c1-663b-47be-ae99-b6cccb9c4500
- e346732d62d0ae4a677fef7aa314486e6df0437e76ac5dd7a4ee80d892a23af3

---
## 2025-10-16 17:36 – Import

**Author**: automation

**Context**: Spectra Desktop Session

**Summary**: Ingested open air A (162d3710-f62c-4bd7-a9f8-4fe33af98cd3) via CsvImporter from open air A.csv.

**References**:
- C:\Users\brett\OneDrive - Georgia Gwinnett College\---  SCHOOL ---\Anfuso_Bell STEC Research (Fall 2025) - Documents\General\Data\DATA\IR - CO2\open air A.csv
- 162d3710-f62c-4bd7-a9f8-4fe33af98cd3
- 50a551cffc313ec16b1e2d49bbfda4322536a1ab46d7d6697d69e5be63adfe29

---
## 2025-10-16 17:36 – Import

**Author**: automation

**Context**: Spectra Desktop Session

**Summary**: Ingested CO2 - 500 torr (d9a3b2d5-30c3-4537-aefa-634b529df8d7) via CsvImporter from CO2 - 500 torr.csv.

**References**:
- C:\Users\brett\OneDrive - Georgia Gwinnett College\---  SCHOOL ---\Anfuso_Bell STEC Research (Fall 2025) - Documents\General\Data\DATA\IR - CO2\CO2 - 500 torr.csv
- d9a3b2d5-30c3-4537-aefa-634b529df8d7
- 7ee9228c5b4561d33a03ce5469d0824905fa0f62354ee5e482eb42e86ea53e1d

---
## 2025-10-16 17:36 – Import

**Author**: automation

**Context**: Spectra Desktop Session

**Summary**: Ingested CO2 - 500 torr A (6e770b22-1af8-4870-8e45-e9b79c79decb) via CsvImporter from CO2 - 500 torr A.csv.

**References**:
- C:\Users\brett\OneDrive - Georgia Gwinnett College\---  SCHOOL ---\Anfuso_Bell STEC Research (Fall 2025) - Documents\General\Data\DATA\IR - CO2\CO2 - 500 torr A.csv
- 6e770b22-1af8-4870-8e45-e9b79c79decb
- 6df2ac3618a5de6e47c64418efebc237b0ecfacb35fa72bc6315babfca95331c

---
## 2025-10-16 17:36 – Import

**Author**: automation

**Context**: Spectra Desktop Session

**Summary**: Ingested CO2 - 300 torr (bfc158cc-afa3-4152-97d7-b8df82739653) via CsvImporter from CO2 - 300 torr.csv.

**References**:
- C:\Users\brett\OneDrive - Georgia Gwinnett College\---  SCHOOL ---\Anfuso_Bell STEC Research (Fall 2025) - Documents\General\Data\DATA\IR - CO2\CO2 - 300 torr.csv
- bfc158cc-afa3-4152-97d7-b8df82739653
- e1faaf0ab4753f05a8ebcb1fc55dcf1b747e0d46f5e6bb0883d003fe85977e02

---
## 2025-10-16 17:36 – Import

**Author**: automation

**Context**: Spectra Desktop Session

**Summary**: Ingested CO2 - 300 torr A (411f4f7c-c75d-4da5-9554-1a0cd07533ca) via CsvImporter from CO2 - 300 torr A.csv.

**References**:
- C:\Users\brett\OneDrive - Georgia Gwinnett College\---  SCHOOL ---\Anfuso_Bell STEC Research (Fall 2025) - Documents\General\Data\DATA\IR - CO2\CO2 - 300 torr A.csv
- 411f4f7c-c75d-4da5-9554-1a0cd07533ca
- 00a3a8e11206a00aed9b71257bb11fcb417f881777f32cee462a83901a809d83

---
## 2025-10-16 17:36 – Import

**Author**: automation

**Context**: Spectra Desktop Session

**Summary**: Ingested bkgrd (04e7cb71-739f-4a33-8ecf-4688ac6cc600) via CsvImporter from bkgrd.csv.

**References**:
- C:\Users\brett\OneDrive - Georgia Gwinnett College\---  SCHOOL ---\Anfuso_Bell STEC Research (Fall 2025) - Documents\General\Data\DATA\IR - CO2\bkgrd.csv
- 04e7cb71-739f-4a33-8ecf-4688ac6cc600
- 4e1b11d3f87b90a783af0041076ab1cdb93acb2f651c380891a081383eb00b4a

---
## 2025-10-16 17:36 – Import

**Author**: automation

**Context**: Spectra Desktop Session

**Summary**: Ingested bkgrd A (8336661d-c31f-4f82-a00f-6743aba87c45) via CsvImporter from bkgrd A.csv.

**References**:
- C:\Users\brett\OneDrive - Georgia Gwinnett College\---  SCHOOL ---\Anfuso_Bell STEC Research (Fall 2025) - Documents\General\Data\DATA\IR - CO2\bkgrd A.csv
- 8336661d-c31f-4f82-a00f-6743aba87c45
- ef5fc5dcaf2c111311bc4cae0aa13f185ebd43c1aa8853c23e812624f666f904

---
## 2025-10-16 17:36 – Import

**Author**: automation

**Context**: Spectra Desktop Session

**Summary**: Ingested bckgr (763bcd20-ecd7-4ac3-9014-cf14a2475a62) via CsvImporter from bckgr.csv.

**References**:
- C:\Users\brett\OneDrive - Georgia Gwinnett College\---  SCHOOL ---\Anfuso_Bell STEC Research (Fall 2025) - Documents\General\Data\DATA\IR - CO2\bckgr.csv
- 763bcd20-ecd7-4ac3-9014-cf14a2475a62
- 042361f17459ddde4a54b3bb206d5156aa4263f0c0aacc645eb730c456b753dd

---
## 2025-10-16 17:36 – Import

**Author**: automation

**Context**: Spectra Desktop Session

**Summary**: Ingested 10.8 Test 2 (7cf2007c-f6c2-4be3-97e2-ec096f10bda0) via CsvImporter from 10.8 Test 2.csv.

**References**:
- C:\Users\brett\OneDrive - Georgia Gwinnett College\---  SCHOOL ---\Anfuso_Bell STEC Research (Fall 2025) - Documents\General\Data\DATA\IR - CO2\10.8 Test 2.csv
- 7cf2007c-f6c2-4be3-97e2-ec096f10bda0
- 902c970295e926b624a3c88e546522d98b332dd27c14247cd5005421e9caec19

---
## 2025-10-16 17:36 – Import

**Author**: automation

**Context**: Spectra Desktop Session

**Summary**: Ingested 10.8 Test 1 (0633b10f-c3a7-42c8-8ddf-3c0fbd8f451b) via CsvImporter from 10.8 Test 1.csv.

**References**:
- C:\Users\brett\OneDrive - Georgia Gwinnett College\---  SCHOOL ---\Anfuso_Bell STEC Research (Fall 2025) - Documents\General\Data\DATA\IR - CO2\10.8 Test 1.csv
- 0633b10f-c3a7-42c8-8ddf-3c0fbd8f451b
- cfc395d30fa942ad7635a5c86fe7a66cae623431f2030fe7ae9cadde7593df6a

---
## 2025-10-16 17:38 – Overlay

**Author**: automation

**Context**: Spectra Desktop Session

**Summary**: Enabled reference overlay reference::ir_groups.

**References**:
- reference::ir_groups

---
## 2025-10-16 17:40 – Overlay

**Author**: automation

**Context**: Spectra Desktop Session

**Summary**: Reference overlay cleared.

**References**:
- reference::ir_groups

---
## 2025-10-16 17:41 – Import

**Author**: automation

**Context**: Spectra Desktop Session

**Summary**: Ingested okay sun file (cac011c6-7b92-4ec6-8a76-f75f99f290cf) via CsvImporter from okay sun file.csv.

**References**:
- C:\Users\brett\OneDrive - Georgia Gwinnett College\---  SCHOOL ---\STEC\DATA\Sun\okay sun file.csv
- cac011c6-7b92-4ec6-8a76-f75f99f290cf
- a39c5b38ba14f61b01eba899e1b953ea9b458838f5a94ce4bc0a059fd41b3337

---
## 2025-10-16 17:42 – Overlay

**Author**: automation

**Context**: Spectra Desktop Session

**Summary**: Enabled reference overlay reference::hydrogen_lines.

**References**:
- reference::hydrogen_lines

---
## 2025-10-17 09:30 – Remote data ingestion

**Author**: documentation

**Context**: RemoteDataService

**Summary**: Updated the MAST download flow to use astroquery for provenance, record the normalised path in the cache, and refreshed user docs plus regression tests.

**References**:
- app/services/remote_data_service.py
- tests/test_remote_data_service.py
- docs/user/remote_data.md

---
## 2025-10-17 11:15 – Remote data search hints

**Author**: documentation

**Context**: RemoteDataService

**Summary**: Routed the Remote Data dialog's free-text searches through provider-specific keywords, added a legacy `text` safeguard for MAST, expanded regression coverage, and refreshed the user docs plus patch notes.

**References**:
- app/ui/remote_data_dialog.py
- app/services/remote_data_service.py
- tests/test_remote_data_service.py
- docs/user/remote_data.md
- docs/history/PATCH_NOTES.md

---
## 2025-10-16 22:32 – Overlay

**Author**: automation

**Context**: Spectra Desktop Session

**Summary**: Enabled reference overlay reference::jwst::jwst_wasp96b_nirspec_prism.

**References**:
- reference::jwst::jwst_wasp96b_nirspec_prism
>>>>>>> 0682d07b

---<|MERGE_RESOLUTION|>--- conflicted
+++ resolved
@@ -371,48 +371,6 @@
 `tests/test_cache_index.py`, `docs/user/importing.md`, `docs/history/PATCH_NOTES.md`.
 
 ---
-## 2025-10-15 23:41 – Import
-
-**Author**: automation
-
-**Context**: Spectra Desktop Session
-
-**Summary**: Ingested sample_reference (d060391c-d6fd-4a89-9f30-256489984855) via CsvImporter from sample_reference.csv.
-
-**References**:
-- C:\Code\spectra-app-beta\samples\sample_reference.csv
-- d060391c-d6fd-4a89-9f30-256489984855
-- 76a5a1d2fdaaee20d3a89ac3af382df9f42c2727a01afde5462688e9a2633425
-
----
-## 2025-10-15 23:41 – Import
-
-**Author**: automation
-
-**Context**: Spectra Desktop Session
-
-**Summary**: Ingested sample_spectrum (3e8147af-ca4e-40ff-befc-9c84631e9fd6) via CsvImporter from sample_spectrum.csv.
-
-**References**:
-- C:\Code\spectra-app-beta\samples\sample_spectrum.csv
-- 3e8147af-ca4e-40ff-befc-9c84631e9fd6
-- b0cf809fb461459e6fae989a24e45ffb65fbc797884b69edf2bf3c44a4acfeac
-
----
-## 2025-10-15 23:41 – Import
-
-**Author**: automation
-
-**Context**: Spectra Desktop Session
-
-**Summary**: Ingested sample_transmittance (35dabeb1-39e5-468a-8c67-0bea2cc1d353) via CsvImporter from sample_transmittance.csv.
-
-**References**:
-- C:\Code\spectra-app-beta\samples\sample_transmittance.csv
-- 35dabeb1-39e5-468a-8c67-0bea2cc1d353
-- 9e7be442cbab35d2ba254c8a90bbaa994fb8d734af9de203453a283476618260
-
----
 ## 2025-10-15 23:41 – Overlay
 
 **Author**: automation
@@ -425,201 +383,6 @@
 - reference::jwst::jwst_wasp96b_nirspec_prism
 
 ---
-## 2025-10-15 23:46 – Import
-
-**Author**: automation
-
-**Context**: Spectra Desktop Session
-
-**Summary**: Ingested 10.8 Test 1 (c6cc7a5d-27f9-47b5-afbc-0bb94790758b) via CsvImporter from 10.8 Test 1.csv.
-
-**References**:
-- C:\Users\brett\OneDrive - Georgia Gwinnett College\---  SCHOOL ---\Anfuso_Bell STEC Research (Fall 2025) - Documents\General\Data\DATA\IR - CO2\10.8 Test 1.csv
-- c6cc7a5d-27f9-47b5-afbc-0bb94790758b
-- cfc395d30fa942ad7635a5c86fe7a66cae623431f2030fe7ae9cadde7593df6a
-
----
-## 2025-10-15 23:46 – Import
-
-**Author**: automation
-
-**Context**: Spectra Desktop Session
-
-**Summary**: Ingested 10.8 Test 2 (354f5bcd-e17f-4b06-9262-e517c6dc2073) via CsvImporter from 10.8 Test 2.csv.
-
-**References**:
-- C:\Users\brett\OneDrive - Georgia Gwinnett College\---  SCHOOL ---\Anfuso_Bell STEC Research (Fall 2025) - Documents\General\Data\DATA\IR - CO2\10.8 Test 2.csv
-- 354f5bcd-e17f-4b06-9262-e517c6dc2073
-- 902c970295e926b624a3c88e546522d98b332dd27c14247cd5005421e9caec19
-
----
-## 2025-10-15 23:46 – Import
-
-**Author**: automation
-
-**Context**: Spectra Desktop Session
-
-**Summary**: Ingested bckgr (b2c6802b-1704-40dc-89c8-174b6b61f112) via CsvImporter from bckgr.csv.
-
-**References**:
-- C:\Users\brett\OneDrive - Georgia Gwinnett College\---  SCHOOL ---\Anfuso_Bell STEC Research (Fall 2025) - Documents\General\Data\DATA\IR - CO2\bckgr.csv
-- b2c6802b-1704-40dc-89c8-174b6b61f112
-- 042361f17459ddde4a54b3bb206d5156aa4263f0c0aacc645eb730c456b753dd
-
----
-## 2025-10-15 23:46 – Import
-
-**Author**: automation
-
-**Context**: Spectra Desktop Session
-
-**Summary**: Ingested bkgrd A (819348eb-6f8f-4f3e-807a-645d4b7f7d0c) via CsvImporter from bkgrd A.csv.
-
-**References**:
-- C:\Users\brett\OneDrive - Georgia Gwinnett College\---  SCHOOL ---\Anfuso_Bell STEC Research (Fall 2025) - Documents\General\Data\DATA\IR - CO2\bkgrd A.csv
-- 819348eb-6f8f-4f3e-807a-645d4b7f7d0c
-- ef5fc5dcaf2c111311bc4cae0aa13f185ebd43c1aa8853c23e812624f666f904
-
----
-## 2025-10-15 23:46 – Import
-
-**Author**: automation
-
-**Context**: Spectra Desktop Session
-
-**Summary**: Ingested bkgrd (68dd778b-5ef9-4388-a6b4-1541397e7d3e) via CsvImporter from bkgrd.csv.
-
-**References**:
-- C:\Users\brett\OneDrive - Georgia Gwinnett College\---  SCHOOL ---\Anfuso_Bell STEC Research (Fall 2025) - Documents\General\Data\DATA\IR - CO2\bkgrd.csv
-- 68dd778b-5ef9-4388-a6b4-1541397e7d3e
-- 4e1b11d3f87b90a783af0041076ab1cdb93acb2f651c380891a081383eb00b4a
-
----
-## 2025-10-15 23:46 – Import
-
-**Author**: automation
-
-**Context**: Spectra Desktop Session
-
-**Summary**: Ingested CO2 - 300 torr A (502cc0c1-427f-466b-b483-792482b12054) via CsvImporter from CO2 - 300 torr A.csv.
-
-**References**:
-- C:\Users\brett\OneDrive - Georgia Gwinnett College\---  SCHOOL ---\Anfuso_Bell STEC Research (Fall 2025) - Documents\General\Data\DATA\IR - CO2\CO2 - 300 torr A.csv
-- 502cc0c1-427f-466b-b483-792482b12054
-- 00a3a8e11206a00aed9b71257bb11fcb417f881777f32cee462a83901a809d83
-
----
-## 2025-10-15 23:46 – Import
-
-**Author**: automation
-
-**Context**: Spectra Desktop Session
-
-**Summary**: Ingested CO2 - 300 torr (4598867a-2e29-4246-a781-2c9996e936f6) via CsvImporter from CO2 - 300 torr.csv.
-
-**References**:
-- C:\Users\brett\OneDrive - Georgia Gwinnett College\---  SCHOOL ---\Anfuso_Bell STEC Research (Fall 2025) - Documents\General\Data\DATA\IR - CO2\CO2 - 300 torr.csv
-- 4598867a-2e29-4246-a781-2c9996e936f6
-- e1faaf0ab4753f05a8ebcb1fc55dcf1b747e0d46f5e6bb0883d003fe85977e02
-
----
-## 2025-10-15 23:46 – Import
-
-**Author**: automation
-
-**Context**: Spectra Desktop Session
-
-**Summary**: Ingested CO2 - 500 torr A (ac216301-6cd5-4640-8148-20502f85268a) via CsvImporter from CO2 - 500 torr A.csv.
-
-**References**:
-- C:\Users\brett\OneDrive - Georgia Gwinnett College\---  SCHOOL ---\Anfuso_Bell STEC Research (Fall 2025) - Documents\General\Data\DATA\IR - CO2\CO2 - 500 torr A.csv
-- ac216301-6cd5-4640-8148-20502f85268a
-- 6df2ac3618a5de6e47c64418efebc237b0ecfacb35fa72bc6315babfca95331c
-
----
-## 2025-10-15 23:46 – Import
-
-**Author**: automation
-
-**Context**: Spectra Desktop Session
-
-**Summary**: Ingested CO2 - 500 torr (5f51fabc-da4b-4b6f-b2a5-e07142ccb5bd) via CsvImporter from CO2 - 500 torr.csv.
-
-**References**:
-- C:\Users\brett\OneDrive - Georgia Gwinnett College\---  SCHOOL ---\Anfuso_Bell STEC Research (Fall 2025) - Documents\General\Data\DATA\IR - CO2\CO2 - 500 torr.csv
-- 5f51fabc-da4b-4b6f-b2a5-e07142ccb5bd
-- 7ee9228c5b4561d33a03ce5469d0824905fa0f62354ee5e482eb42e86ea53e1d
-
----
-## 2025-10-15 23:46 – Import
-
-**Author**: automation
-
-**Context**: Spectra Desktop Session
-
-**Summary**: Ingested open air A (8d10f837-77d3-4308-9b02-0071cd5c3d28) via CsvImporter from open air A.csv.
-
-**References**:
-- C:\Users\brett\OneDrive - Georgia Gwinnett College\---  SCHOOL ---\Anfuso_Bell STEC Research (Fall 2025) - Documents\General\Data\DATA\IR - CO2\open air A.csv
-- 8d10f837-77d3-4308-9b02-0071cd5c3d28
-- 50a551cffc313ec16b1e2d49bbfda4322536a1ab46d7d6697d69e5be63adfe29
-
----
-## 2025-10-15 23:46 – Import
-
-**Author**: automation
-
-**Context**: Spectra Desktop Session
-
-**Summary**: Ingested open air (d245016c-72cc-459b-8972-4a3606a81ed4) via CsvImporter from open air.csv.
-
-**References**:
-- C:\Users\brett\OneDrive - Georgia Gwinnett College\---  SCHOOL ---\Anfuso_Bell STEC Research (Fall 2025) - Documents\General\Data\DATA\IR - CO2\open air.csv
-- d245016c-72cc-459b-8972-4a3606a81ed4
-- e346732d62d0ae4a677fef7aa314486e6df0437e76ac5dd7a4ee80d892a23af3
-
----
-## 2025-10-15 23:46 – Import
-
-**Author**: automation
-
-**Context**: Spectra Desktop Session
-
-**Summary**: Ingested Run1 no co2 (59fdfb18-84dc-4073-9364-ea7c33804d66) via CsvImporter from Run1 no co2.csv.
-
-**References**:
-- C:\Users\brett\OneDrive - Georgia Gwinnett College\---  SCHOOL ---\Anfuso_Bell STEC Research (Fall 2025) - Documents\General\Data\DATA\IR - CO2\Run1 no co2.csv
-- 59fdfb18-84dc-4073-9364-ea7c33804d66
-- 914eb7f9f1715e8794cf61a1e7be53c89e76f545146e2189cf745c4972386b8c
-
----
-## 2025-10-15 23:46 – Import
-
-**Author**: automation
-
-**Context**: Spectra Desktop Session
-
-**Summary**: Ingested run2 (17b4117d-8186-4a24-9073-f3d6a8c931c4) via CsvImporter from run2.csv.
-
-**References**:
-- C:\Users\brett\OneDrive - Georgia Gwinnett College\---  SCHOOL ---\Anfuso_Bell STEC Research (Fall 2025) - Documents\General\Data\DATA\IR - CO2\run2.csv
-- 17b4117d-8186-4a24-9073-f3d6a8c931c4
-- 169dbf5375303ef621a33643b74917d6ebdbf0236b253b4f70ed81cb4d743103
-
----
-## 2025-10-15 23:46 – Import
-
-**Author**: automation
-
-**Context**: Spectra Desktop Session
-
-**Summary**: Ingested run4 (c8ad13d7-f899-40ae-9457-e7fe228bd37f) via CsvImporter from run4.csv.
-
-**References**:
-- C:\Users\brett\OneDrive - Georgia Gwinnett College\---  SCHOOL ---\Anfuso_Bell STEC Research (Fall 2025) - Documents\General\Data\DATA\IR - CO2\run4.csv
-- c8ad13d7-f899-40ae-9457-e7fe228bd37f
-- 5068b4acfbcc9ef7ac3ea7585b1f56d3197b489a2c0968c01de2efcedb6f9395
-
 ## 2025-10-16 23:55 – Plot LOD Preference Control
 
 **Author**: agent
@@ -631,7 +394,6 @@
 **References**: `app/main.py`, `app/ui/plot_pane.py`, `tests/test_plot_perf_stub.py`, `docs/user/plot_tools.md`, `docs/history/PATCH_NOTES.md`.
 
 ---
-<<<<<<< HEAD
 
 ## 2025-10-17 02:30 – Remote Data & Documentation Map
 
@@ -642,868 +404,5 @@
 **Summary**: Fixed the Remote Data dialog crash triggered by an undefined provider-change slot, enforced spectroscopic defaults for MAST searches (`dataproduct_type="spectrum"`, `intentType="SCIENCE"`, `calib_level=[2, 3]`), and filtered out imaging products via `_is_spectroscopic` so remote results stay aligned with laboratory comparisons.【F:app/ui/remote_data_dialog.py†L30-L219】【F:app/services/remote_data_service.py†L111-L212】 Added a Qt smoke test plus extended regression coverage to assert the injected filters, refreshed the remote-data user guide with the new hints, and published a developer documentation map so future agents can locate the operating manual, link collection, and workplan without guesswork.【F:tests/test_remote_data_dialog.py†L1-L75】【F:tests/test_remote_data_service.py†L1-L125】【F:docs/user/remote_data.md†L1-L99】【F:docs/developer_notes.md†L1-L42】【F:docs/history/PATCH_NOTES.md†L1-L17】
 
 **References**: `app/ui/remote_data_dialog.py`, `app/services/remote_data_service.py`, `tests/test_remote_data_dialog.py`, `tests/test_remote_data_service.py`, `docs/user/remote_data.md`, `docs/developer_notes.md`, `docs/history/PATCH_NOTES.md`.
-=======
-## 2025-10-15 23:53 – Import
-
-**Author**: automation
-
-**Context**: Spectra Desktop Session
-
-**Summary**: Ingested sample_reference (4e4dc3bc-9b13-4e25-bbde-91d0edb4fd07) via CsvImporter from sample_reference.csv.
-
-**References**:
-- C:\Code\spectra-app-beta\samples\sample_reference.csv
-- 4e4dc3bc-9b13-4e25-bbde-91d0edb4fd07
-- 76a5a1d2fdaaee20d3a89ac3af382df9f42c2727a01afde5462688e9a2633425
-
----
-## 2025-10-15 23:53 – Import
-
-**Author**: automation
-
-**Context**: Spectra Desktop Session
-
-**Summary**: Ingested sample_spectrum (a79133e1-42a4-4120-bb44-c3642ef1abee) via CsvImporter from sample_spectrum.csv.
-
-**References**:
-- C:\Code\spectra-app-beta\samples\sample_spectrum.csv
-- a79133e1-42a4-4120-bb44-c3642ef1abee
-- b0cf809fb461459e6fae989a24e45ffb65fbc797884b69edf2bf3c44a4acfeac
-
----
-## 2025-10-15 23:53 – Import
-
-**Author**: automation
-
-**Context**: Spectra Desktop Session
-
-**Summary**: Ingested sample_transmittance (ee1de311-1457-497e-be4a-a74c77af1fd2) via CsvImporter from sample_transmittance.csv.
-
-**References**:
-- C:\Code\spectra-app-beta\samples\sample_transmittance.csv
-- ee1de311-1457-497e-be4a-a74c77af1fd2
-- 9e7be442cbab35d2ba254c8a90bbaa994fb8d734af9de203453a283476618260
-
----
-## 2025-10-15 23:55 – Import
-
-**Author**: automation
-
-**Context**: Spectra Desktop Session
-
-**Summary**: Ingested sample_reference (594a8105-9884-4b86-a939-303cf078678c) via CsvImporter from sample_reference.csv.
-
-**References**:
-- C:\Code\spectra-app-beta\samples\sample_reference.csv
-- 594a8105-9884-4b86-a939-303cf078678c
-- 76a5a1d2fdaaee20d3a89ac3af382df9f42c2727a01afde5462688e9a2633425
-
----
-## 2025-10-15 23:55 – Import
-
-**Author**: automation
-
-**Context**: Spectra Desktop Session
-
-**Summary**: Ingested sample_spectrum (721b881e-1746-4284-b10d-2377c30a2756) via CsvImporter from sample_spectrum.csv.
-
-**References**:
-- C:\Code\spectra-app-beta\samples\sample_spectrum.csv
-- 721b881e-1746-4284-b10d-2377c30a2756
-- b0cf809fb461459e6fae989a24e45ffb65fbc797884b69edf2bf3c44a4acfeac
-
----
-## 2025-10-15 23:55 – Import
-
-**Author**: automation
-
-**Context**: Spectra Desktop Session
-
-**Summary**: Ingested sample_transmittance (67d7c558-61dc-4e70-b14b-507fe301ff2b) via CsvImporter from sample_transmittance.csv.
-
-**References**:
-- C:\Code\spectra-app-beta\samples\sample_transmittance.csv
-- 67d7c558-61dc-4e70-b14b-507fe301ff2b
-- 9e7be442cbab35d2ba254c8a90bbaa994fb8d734af9de203453a283476618260
-
----
-## 2025-10-16 10:57 – Import
-
-**Author**: automation
-
-**Context**: Spectra Desktop Session
-
-**Summary**: Ingested sample_reference (90717cd0-75ac-4e7e-bad4-911f0c2a0e5f) via CsvImporter from sample_reference.csv.
-
-**References**:
-- C:\Code\spectra-app-beta\samples\sample_reference.csv
-- 90717cd0-75ac-4e7e-bad4-911f0c2a0e5f
-- 76a5a1d2fdaaee20d3a89ac3af382df9f42c2727a01afde5462688e9a2633425
-
----
-## 2025-10-16 10:57 – Import
-
-**Author**: automation
-
-**Context**: Spectra Desktop Session
-
-**Summary**: Ingested sample_spectrum (2afaca74-0e78-4426-a2ea-fdaff59c1ab1) via CsvImporter from sample_spectrum.csv.
-
-**References**:
-- C:\Code\spectra-app-beta\samples\sample_spectrum.csv
-- 2afaca74-0e78-4426-a2ea-fdaff59c1ab1
-- b0cf809fb461459e6fae989a24e45ffb65fbc797884b69edf2bf3c44a4acfeac
-
----
-## 2025-10-16 10:57 – Import
-
-**Author**: automation
-
-**Context**: Spectra Desktop Session
-
-**Summary**: Ingested sample_transmittance (fdd91df4-6481-4d23-aaec-e777e5523d0d) via CsvImporter from sample_transmittance.csv.
-
-**References**:
-- C:\Code\spectra-app-beta\samples\sample_transmittance.csv
-- fdd91df4-6481-4d23-aaec-e777e5523d0d
-- 9e7be442cbab35d2ba254c8a90bbaa994fb8d734af9de203453a283476618260
-
----
-## 2025-10-16 10:58 – Import
-
-**Author**: automation
-
-**Context**: Spectra Desktop Session
-
-**Summary**: Ingested Good Sun reading (65395b8b-691e-4b00-856b-40cba70b60ec) via CsvImporter from Good Sun reading.txt.
-
-**References**:
-- C:\Users\brett\OneDrive - Georgia Gwinnett College\---  SCHOOL ---\STEC\DATA\Sun\Good Sun reading.txt
-- 65395b8b-691e-4b00-856b-40cba70b60ec
-- 283417d0db257f60e458765472c01550f5af2dfdfd2daf0f151c7e6710d7bf52
-
----
-## 2025-10-16 10:58 – Overlay
-
-**Author**: automation
-
-**Context**: Spectra Desktop Session
-
-**Summary**: Enabled reference overlay reference::hydrogen_lines.
-
-**References**:
-- reference::hydrogen_lines
-
----
-## 2025-10-16 10:59 – Import
-
-**Author**: automation
-
-**Context**: Spectra Desktop Session
-
-**Summary**: Ingested CO2 - 500 torr (d4317dab-5054-4467-8834-a9b53309b846) via CsvImporter from CO2 - 500 torr.csv.
-
-**References**:
-- C:\Users\brett\OneDrive - Georgia Gwinnett College\---  SCHOOL ---\Anfuso_Bell STEC Research (Fall 2025) - Documents\General\Data\DATA\IR - CO2\CO2 - 500 torr.csv
-- d4317dab-5054-4467-8834-a9b53309b846
-- 7ee9228c5b4561d33a03ce5469d0824905fa0f62354ee5e482eb42e86ea53e1d
-
----
-## 2025-10-16 10:59 – Overlay
-
-**Author**: automation
-
-**Context**: Spectra Desktop Session
-
-**Summary**: Enabled reference overlay reference::ir_groups.
-
-**References**:
-- reference::ir_groups
-
----
-## 2025-10-16 10:59 – Import
-
-**Author**: automation
-
-**Context**: Spectra Desktop Session
-
-**Summary**: Ingested CO2 - 300 torr (817126e1-f338-4210-a656-a5445fab1450) via CsvImporter from CO2 - 300 torr.csv.
-
-**References**:
-- C:\Code\spectra-app-beta\samples\CO2 - 300 torr.csv
-- 817126e1-f338-4210-a656-a5445fab1450
-- e1faaf0ab4753f05a8ebcb1fc55dcf1b747e0d46f5e6bb0883d003fe85977e02
-
----
-## 2025-10-16 14:30 – Documentation
-
-**Author**: agent
-
-**Context**: Curated resource catalogue
-
-**Summary**: Restored the JWST and Astropy link collection into `docs/link_collection.md` with preserved annotations and added a developer note pointing to the catalogue for future reference.
-
-**References**:
-- docs/link_collection.md
-- docs/developer_notes.md
-
----
-## 2025-10-16 13:03 – Import
-
-**Author**: automation
-
-**Context**: Spectra Desktop Session
-
-**Summary**: Ingested CO2 - 500 torr (b6c0342c-37b2-4a95-a263-0c5d2dfe7511) via CsvImporter from CO2 - 500 torr.csv.
-
-**References**:
-- C:\Code\spectra-app-beta\samples\CO2 - 500 torr.csv
-- b6c0342c-37b2-4a95-a263-0c5d2dfe7511
-- 7ee9228c5b4561d33a03ce5469d0824905fa0f62354ee5e482eb42e86ea53e1d
-
----
-## 2025-10-16 13:03 – Import
-
-**Author**: automation
-
-**Context**: Spectra Desktop Session
-
-**Summary**: Ingested bckgr (1a631fd4-94b4-4405-9dfe-d2b3c260c4ae) via CsvImporter from bckgr.csv.
-
-**References**:
-- C:\Users\brett\OneDrive - Georgia Gwinnett College\---  SCHOOL ---\Anfuso_Bell STEC Research (Fall 2025) - Documents\General\Data\DATA\IR - CO2\bckgr.csv
-- 1a631fd4-94b4-4405-9dfe-d2b3c260c4ae
-- 042361f17459ddde4a54b3bb206d5156aa4263f0c0aacc645eb730c456b753dd
-
----
-## 2025-10-16 13:03 – Import
-
-**Author**: automation
-
-**Context**: Spectra Desktop Session
-
-**Summary**: Ingested CO2 - 300 torr (84b85db7-b2c4-42da-b52d-939172a05e22) via CsvImporter from CO2 - 300 torr.csv.
-
-**References**:
-- C:\Users\brett\OneDrive - Georgia Gwinnett College\---  SCHOOL ---\Anfuso_Bell STEC Research (Fall 2025) - Documents\General\Data\DATA\IR - CO2\CO2 - 300 torr.csv
-- 84b85db7-b2c4-42da-b52d-939172a05e22
-- e1faaf0ab4753f05a8ebcb1fc55dcf1b747e0d46f5e6bb0883d003fe85977e02
-
----
-## 2025-10-16 13:03 – Import
-
-**Author**: automation
-
-**Context**: Spectra Desktop Session
-
-**Summary**: Ingested open air (e02fa452-f4f0-4749-a2a7-e43971b7c642) via CsvImporter from open air.csv.
-
-**References**:
-- C:\Users\brett\OneDrive - Georgia Gwinnett College\---  SCHOOL ---\Anfuso_Bell STEC Research (Fall 2025) - Documents\General\Data\DATA\IR - CO2\open air.csv
-- e02fa452-f4f0-4749-a2a7-e43971b7c642
-- e346732d62d0ae4a677fef7aa314486e6df0437e76ac5dd7a4ee80d892a23af3
-
----
-## 2025-10-16 13:03 – Import
-
-**Author**: automation
-
-**Context**: Spectra Desktop Session
-
-**Summary**: Ingested Run1 no co2 (35d9fd51-1bb7-4897-8c5e-5977c7688836) via CsvImporter from Run1 no co2.csv.
-
-**References**:
-- C:\Users\brett\OneDrive - Georgia Gwinnett College\---  SCHOOL ---\Anfuso_Bell STEC Research (Fall 2025) - Documents\General\Data\DATA\IR - CO2\Run1 no co2.csv
-- 35d9fd51-1bb7-4897-8c5e-5977c7688836
-- 914eb7f9f1715e8794cf61a1e7be53c89e76f545146e2189cf745c4972386b8c
-
----
-## 2025-10-16 13:03 – Import
-
-**Author**: automation
-
-**Context**: Spectra Desktop Session
-
-**Summary**: Ingested run2 (8a4f5c84-706f-47df-898b-20054644743d) via CsvImporter from run2.csv.
-
-**References**:
-- C:\Users\brett\OneDrive - Georgia Gwinnett College\---  SCHOOL ---\Anfuso_Bell STEC Research (Fall 2025) - Documents\General\Data\DATA\IR - CO2\run2.csv
-- 8a4f5c84-706f-47df-898b-20054644743d
-- 169dbf5375303ef621a33643b74917d6ebdbf0236b253b4f70ed81cb4d743103
-
----
-## 2025-10-16 13:03 – Import
-
-**Author**: automation
-
-**Context**: Spectra Desktop Session
-
-**Summary**: Ingested run4 (1c093cee-eb95-45f4-a210-2bd8188152eb) via CsvImporter from run4.csv.
-
-**References**:
-- C:\Users\brett\OneDrive - Georgia Gwinnett College\---  SCHOOL ---\Anfuso_Bell STEC Research (Fall 2025) - Documents\General\Data\DATA\IR - CO2\run4.csv
-- 1c093cee-eb95-45f4-a210-2bd8188152eb
-- 5068b4acfbcc9ef7ac3ea7585b1f56d3197b489a2c0968c01de2efcedb6f9395
-
----
-## 2025-10-16 17:04 – Import
-
-**Author**: automation
-
-**Context**: Spectra Desktop Session
-
-**Summary**: Ingested sample_reference (e259a2d3-8ac5-4a1c-b2f0-8cd5df0685ce) via CsvImporter from sample_reference.csv.
-
-**References**:
-- C:\Code\spectra-app-beta\samples\sample_reference.csv
-- e259a2d3-8ac5-4a1c-b2f0-8cd5df0685ce
-- 76a5a1d2fdaaee20d3a89ac3af382df9f42c2727a01afde5462688e9a2633425
-
----
-## 2025-10-16 17:04 – Import
-
-**Author**: automation
-
-**Context**: Spectra Desktop Session
-
-**Summary**: Ingested sample_spectrum (a14e2d2e-784c-4d40-8331-2a7a6d1facbf) via CsvImporter from sample_spectrum.csv.
-
-**References**:
-- C:\Code\spectra-app-beta\samples\sample_spectrum.csv
-- a14e2d2e-784c-4d40-8331-2a7a6d1facbf
-- b0cf809fb461459e6fae989a24e45ffb65fbc797884b69edf2bf3c44a4acfeac
-
----
-## 2025-10-16 17:04 – Import
-
-**Author**: automation
-
-**Context**: Spectra Desktop Session
-
-**Summary**: Ingested sample_transmittance (4cc1cb54-d554-4b6f-9bb0-521d72c82c9c) via CsvImporter from sample_transmittance.csv.
-
-**References**:
-- C:\Code\spectra-app-beta\samples\sample_transmittance.csv
-- 4cc1cb54-d554-4b6f-9bb0-521d72c82c9c
-- 9e7be442cbab35d2ba254c8a90bbaa994fb8d734af9de203453a283476618260
-
----
-## 2025-10-16 17:04 – Import
-
-**Author**: automation
-
-**Context**: Spectra Desktop Session
-
-**Summary**: Ingested _880torr~ w low vol h2o vapor (668d8b21-9eae-443b-aff2-8b37175ec028) via CsvImporter from _880torr~ w low vol h2o vapor.csv.
-
-**References**:
-- C:\Users\brett\OneDrive - Georgia Gwinnett College\---  SCHOOL ---\Anfuso_Bell STEC Research (Fall 2025) - Documents\General\Data\DATA\IR H2O\_880torr~ w low vol h2o vapor.csv
-- 668d8b21-9eae-443b-aff2-8b37175ec028
-- 9063b49153cc13c5b19d9a1b302ef31256cc1bf8d970f2724b7a204878afa95e
-
----
-## 2025-10-16 17:04 – Import
-
-**Author**: automation
-
-**Context**: Spectra Desktop Session
-
-**Summary**: Ingested 7ish torr w h2o vapor (76c7b1ca-d402-45f4-a100-1bda9de7a342) via CsvImporter from 7ish torr w h2o vapor.csv.
-
-**References**:
-- C:\Users\brett\OneDrive - Georgia Gwinnett College\---  SCHOOL ---\Anfuso_Bell STEC Research (Fall 2025) - Documents\General\Data\DATA\IR H2O\7ish torr w h2o vapor.csv
-- 76c7b1ca-d402-45f4-a100-1bda9de7a342
-- d842557e38f3791ea2d3ef6b56818f935ef9905e6fa12e7b031ef35877b935bd
-
----
-## 2025-10-16 17:04 – Import
-
-**Author**: automation
-
-**Context**: Spectra Desktop Session
-
-**Summary**: Ingested bkgrd 10 16 VAC (22991d9f-1d8b-47a3-8117-ee5f3195f4d6) via CsvImporter from bkgrd 10 16 VAC.csv.
-
-**References**:
-- C:\Users\brett\OneDrive - Georgia Gwinnett College\---  SCHOOL ---\Anfuso_Bell STEC Research (Fall 2025) - Documents\General\Data\DATA\IR H2O\bkgrd 10 16 VAC.csv
-- 22991d9f-1d8b-47a3-8117-ee5f3195f4d6
-- 0d009a84cb100ae69a8646e2d5458edce811eb6888dcd22f0f4d1d1275cabd09
-
----
-## 2025-10-16 17:04 – Import
-
-**Author**: automation
-
-**Context**: Spectra Desktop Session
-
-**Summary**: Ingested goodo vapor run i think (a62e29c4-7414-4147-93e3-d553932a7677) via CsvImporter from goodo vapor run i think.csv.
-
-**References**:
-- C:\Users\brett\OneDrive - Georgia Gwinnett College\---  SCHOOL ---\Anfuso_Bell STEC Research (Fall 2025) - Documents\General\Data\DATA\IR H2O\goodo vapor run i think.csv
-- a62e29c4-7414-4147-93e3-d553932a7677
-- 2ee82812af376d8b3333a00511afb32bc31f755382e3dc046f964929f6e00ac9
-
----
-## 2025-10-16 17:04 – Import
-
-**Author**: automation
-
-**Context**: Spectra Desktop Session
-
-**Summary**: Ingested i froze h2o in the schlenk line oopsie (be222741-562a-444a-b4bf-d839f5915ec9) via CsvImporter from i froze h2o in the schlenk line oopsie.csv.
-
-**References**:
-- C:\Users\brett\OneDrive - Georgia Gwinnett College\---  SCHOOL ---\Anfuso_Bell STEC Research (Fall 2025) - Documents\General\Data\DATA\IR H2O\i froze h2o in the schlenk line oopsie.csv
-- be222741-562a-444a-b4bf-d839f5915ec9
-- b08067c1ec6748f9b53d4f161d52e4d06d2badf568542fe1295dea521ea9dd42
-
----
-## 2025-10-16 17:04 – Import
-
-**Author**: automation
-
-**Context**: Spectra Desktop Session
-
-**Summary**: Ingested low vapor for the road (32d0b41d-a502-4929-b612-0422b0a082ac) via CsvImporter from low vapor for the road.csv.
-
-**References**:
-- C:\Users\brett\OneDrive - Georgia Gwinnett College\---  SCHOOL ---\Anfuso_Bell STEC Research (Fall 2025) - Documents\General\Data\DATA\IR H2O\low vapor for the road.csv
-- 32d0b41d-a502-4929-b612-0422b0a082ac
-- 9c79b67b8fb610f94ac91a25da169f3f9fb98d9c7b601e23dd256f37c19ed39f
-
----
-## 2025-10-16 17:04 – Import
-
-**Author**: automation
-
-**Context**: Spectra Desktop Session
-
-**Summary**: Ingested sketchy vapor test (465ddcab-9323-4e99-a563-8235847aa7bc) via CsvImporter from sketchy vapor test.csv.
-
-**References**:
-- C:\Users\brett\OneDrive - Georgia Gwinnett College\---  SCHOOL ---\Anfuso_Bell STEC Research (Fall 2025) - Documents\General\Data\DATA\IR H2O\sketchy vapor test.csv
-- 465ddcab-9323-4e99-a563-8235847aa7bc
-- 91dfb5f812ab30bc48495e2abf36a57b25b76a40592bd2ccb2550cd91eafa925
-
----
-## 2025-10-16 17:04 – Import
-
-**Author**: automation
-
-**Context**: Spectra Desktop Session
-
-**Summary**: Ingested vacc'd again 244 pm (c5f416d9-2529-4f35-8eb3-e830ac87294e) via CsvImporter from vacc'd again 244 pm.csv.
-
-**References**:
-- C:\Users\brett\OneDrive - Georgia Gwinnett College\---  SCHOOL ---\Anfuso_Bell STEC Research (Fall 2025) - Documents\General\Data\DATA\IR H2O\vacc'd again 244 pm.csv
-- c5f416d9-2529-4f35-8eb3-e830ac87294e
-- 92ccfb93f980247c37ec03fd32174f919bc3b1e5c07eb1d8f7eab077749f5cc6
-
----
-## 2025-10-16 17:13 – Overlay
-
-**Author**: automation
-
-**Context**: Spectra Desktop Session
-
-**Summary**: Enabled reference overlay reference::ir_groups.
-
-**References**:
-- reference::ir_groups
-
----
-## 2025-10-16 17:15 – Overlay
-
-**Author**: automation
-
-**Context**: Spectra Desktop Session
-
-**Summary**: Reference overlay cleared.
-
-**References**:
-- reference::ir_groups
-
----
-## 2025-10-16 17:15 – Overlay
-
-**Author**: automation
-
-**Context**: Spectra Desktop Session
-
-**Summary**: Enabled reference overlay reference::hydrogen_lines.
-
-**References**:
-- reference::hydrogen_lines
-
----
-## 2025-10-16 17:16 – Overlay
-
-**Author**: automation
-
-**Context**: Spectra Desktop Session
-
-**Summary**: Reference overlay cleared.
-
-**References**:
-- reference::hydrogen_lines
-
----
-## 2025-10-16 17:17 – Math
-
-**Author**: automation
-
-**Context**: Spectra Desktop Session
-
-**Summary**: Computed goodo vapor run i think − bkgrd 10 16 VAC; created goodo vapor run i think - bkgrd 10 16 VAC (3f33b3cb-2e66-49f7-9372-d174cfddb688).
-
-**References**:
-- a62e29c4-7414-4147-93e3-d553932a7677
-- 22991d9f-1d8b-47a3-8117-ee5f3195f4d6
-- 3f33b3cb-2e66-49f7-9372-d174cfddb688
-
----
-## 2025-10-16 17:34 – Import
-
-**Author**: automation
-
-**Context**: Spectra Desktop Session
-
-**Summary**: Ingested sample_reference (6385ebff-972c-497d-a4dc-3501f79897f3) via CsvImporter from sample_reference.csv.
-
-**References**:
-- C:\Code\spectra-app-beta\samples\sample_reference.csv
-- 6385ebff-972c-497d-a4dc-3501f79897f3
-- 76a5a1d2fdaaee20d3a89ac3af382df9f42c2727a01afde5462688e9a2633425
-
----
-## 2025-10-16 17:34 – Import
-
-**Author**: automation
-
-**Context**: Spectra Desktop Session
-
-**Summary**: Ingested sample_spectrum (22ef4fea-a533-419d-a483-df0fe4115868) via CsvImporter from sample_spectrum.csv.
-
-**References**:
-- C:\Code\spectra-app-beta\samples\sample_spectrum.csv
-- 22ef4fea-a533-419d-a483-df0fe4115868
-- b0cf809fb461459e6fae989a24e45ffb65fbc797884b69edf2bf3c44a4acfeac
-
----
-## 2025-10-16 17:34 – Import
-
-**Author**: automation
-
-**Context**: Spectra Desktop Session
-
-**Summary**: Ingested sample_transmittance (c9405742-6916-4507-a922-98c7efe4597d) via CsvImporter from sample_transmittance.csv.
-
-**References**:
-- C:\Code\spectra-app-beta\samples\sample_transmittance.csv
-- c9405742-6916-4507-a922-98c7efe4597d
-- 9e7be442cbab35d2ba254c8a90bbaa994fb8d734af9de203453a283476618260
-
----
-## 2025-10-16 17:35 – Import
-
-**Author**: automation
-
-**Context**: Spectra Desktop Session
-
-**Summary**: Ingested CO2 - 500 torr (af97eb02-0779-4580-b000-e46ecc5b8729) via CsvImporter from CO2 - 500 torr.csv.
-
-**References**:
-- C:\Users\brett\OneDrive - Georgia Gwinnett College\---  SCHOOL ---\Anfuso_Bell STEC Research (Fall 2025) - Documents\General\Data\DATA\IR - CO2\CO2 - 500 torr.csv
-- af97eb02-0779-4580-b000-e46ecc5b8729
-- 7ee9228c5b4561d33a03ce5469d0824905fa0f62354ee5e482eb42e86ea53e1d
-
----
-## 2025-10-16 17:36 – Import
-
-**Author**: automation
-
-**Context**: Spectra Desktop Session
-
-**Summary**: Ingested run4 (8784a23c-80c4-4724-abdb-3d92da6f50dd) via CsvImporter from run4.csv.
-
-**References**:
-- C:\Users\brett\OneDrive - Georgia Gwinnett College\---  SCHOOL ---\Anfuso_Bell STEC Research (Fall 2025) - Documents\General\Data\DATA\IR - CO2\run4.csv
-- 8784a23c-80c4-4724-abdb-3d92da6f50dd
-- 5068b4acfbcc9ef7ac3ea7585b1f56d3197b489a2c0968c01de2efcedb6f9395
-
----
-## 2025-10-16 17:36 – Import
-
-**Author**: automation
-
-**Context**: Spectra Desktop Session
-
-**Summary**: Ingested run2 (46878262-450f-424c-8ea4-c2f165737234) via CsvImporter from run2.csv.
-
-**References**:
-- C:\Users\brett\OneDrive - Georgia Gwinnett College\---  SCHOOL ---\Anfuso_Bell STEC Research (Fall 2025) - Documents\General\Data\DATA\IR - CO2\run2.csv
-- 46878262-450f-424c-8ea4-c2f165737234
-- 169dbf5375303ef621a33643b74917d6ebdbf0236b253b4f70ed81cb4d743103
-
----
-## 2025-10-16 17:36 – Import
-
-**Author**: automation
-
-**Context**: Spectra Desktop Session
-
-**Summary**: Ingested Run1 no co2 (91ac197a-3dae-4cc3-8075-61ddef55ac72) via CsvImporter from Run1 no co2.csv.
-
-**References**:
-- C:\Users\brett\OneDrive - Georgia Gwinnett College\---  SCHOOL ---\Anfuso_Bell STEC Research (Fall 2025) - Documents\General\Data\DATA\IR - CO2\Run1 no co2.csv
-- 91ac197a-3dae-4cc3-8075-61ddef55ac72
-- 914eb7f9f1715e8794cf61a1e7be53c89e76f545146e2189cf745c4972386b8c
-
----
-## 2025-10-16 17:36 – Import
-
-**Author**: automation
-
-**Context**: Spectra Desktop Session
-
-**Summary**: Ingested open air (8769f3c1-663b-47be-ae99-b6cccb9c4500) via CsvImporter from open air.csv.
-
-**References**:
-- C:\Users\brett\OneDrive - Georgia Gwinnett College\---  SCHOOL ---\Anfuso_Bell STEC Research (Fall 2025) - Documents\General\Data\DATA\IR - CO2\open air.csv
-- 8769f3c1-663b-47be-ae99-b6cccb9c4500
-- e346732d62d0ae4a677fef7aa314486e6df0437e76ac5dd7a4ee80d892a23af3
-
----
-## 2025-10-16 17:36 – Import
-
-**Author**: automation
-
-**Context**: Spectra Desktop Session
-
-**Summary**: Ingested open air A (162d3710-f62c-4bd7-a9f8-4fe33af98cd3) via CsvImporter from open air A.csv.
-
-**References**:
-- C:\Users\brett\OneDrive - Georgia Gwinnett College\---  SCHOOL ---\Anfuso_Bell STEC Research (Fall 2025) - Documents\General\Data\DATA\IR - CO2\open air A.csv
-- 162d3710-f62c-4bd7-a9f8-4fe33af98cd3
-- 50a551cffc313ec16b1e2d49bbfda4322536a1ab46d7d6697d69e5be63adfe29
-
----
-## 2025-10-16 17:36 – Import
-
-**Author**: automation
-
-**Context**: Spectra Desktop Session
-
-**Summary**: Ingested CO2 - 500 torr (d9a3b2d5-30c3-4537-aefa-634b529df8d7) via CsvImporter from CO2 - 500 torr.csv.
-
-**References**:
-- C:\Users\brett\OneDrive - Georgia Gwinnett College\---  SCHOOL ---\Anfuso_Bell STEC Research (Fall 2025) - Documents\General\Data\DATA\IR - CO2\CO2 - 500 torr.csv
-- d9a3b2d5-30c3-4537-aefa-634b529df8d7
-- 7ee9228c5b4561d33a03ce5469d0824905fa0f62354ee5e482eb42e86ea53e1d
-
----
-## 2025-10-16 17:36 – Import
-
-**Author**: automation
-
-**Context**: Spectra Desktop Session
-
-**Summary**: Ingested CO2 - 500 torr A (6e770b22-1af8-4870-8e45-e9b79c79decb) via CsvImporter from CO2 - 500 torr A.csv.
-
-**References**:
-- C:\Users\brett\OneDrive - Georgia Gwinnett College\---  SCHOOL ---\Anfuso_Bell STEC Research (Fall 2025) - Documents\General\Data\DATA\IR - CO2\CO2 - 500 torr A.csv
-- 6e770b22-1af8-4870-8e45-e9b79c79decb
-- 6df2ac3618a5de6e47c64418efebc237b0ecfacb35fa72bc6315babfca95331c
-
----
-## 2025-10-16 17:36 – Import
-
-**Author**: automation
-
-**Context**: Spectra Desktop Session
-
-**Summary**: Ingested CO2 - 300 torr (bfc158cc-afa3-4152-97d7-b8df82739653) via CsvImporter from CO2 - 300 torr.csv.
-
-**References**:
-- C:\Users\brett\OneDrive - Georgia Gwinnett College\---  SCHOOL ---\Anfuso_Bell STEC Research (Fall 2025) - Documents\General\Data\DATA\IR - CO2\CO2 - 300 torr.csv
-- bfc158cc-afa3-4152-97d7-b8df82739653
-- e1faaf0ab4753f05a8ebcb1fc55dcf1b747e0d46f5e6bb0883d003fe85977e02
-
----
-## 2025-10-16 17:36 – Import
-
-**Author**: automation
-
-**Context**: Spectra Desktop Session
-
-**Summary**: Ingested CO2 - 300 torr A (411f4f7c-c75d-4da5-9554-1a0cd07533ca) via CsvImporter from CO2 - 300 torr A.csv.
-
-**References**:
-- C:\Users\brett\OneDrive - Georgia Gwinnett College\---  SCHOOL ---\Anfuso_Bell STEC Research (Fall 2025) - Documents\General\Data\DATA\IR - CO2\CO2 - 300 torr A.csv
-- 411f4f7c-c75d-4da5-9554-1a0cd07533ca
-- 00a3a8e11206a00aed9b71257bb11fcb417f881777f32cee462a83901a809d83
-
----
-## 2025-10-16 17:36 – Import
-
-**Author**: automation
-
-**Context**: Spectra Desktop Session
-
-**Summary**: Ingested bkgrd (04e7cb71-739f-4a33-8ecf-4688ac6cc600) via CsvImporter from bkgrd.csv.
-
-**References**:
-- C:\Users\brett\OneDrive - Georgia Gwinnett College\---  SCHOOL ---\Anfuso_Bell STEC Research (Fall 2025) - Documents\General\Data\DATA\IR - CO2\bkgrd.csv
-- 04e7cb71-739f-4a33-8ecf-4688ac6cc600
-- 4e1b11d3f87b90a783af0041076ab1cdb93acb2f651c380891a081383eb00b4a
-
----
-## 2025-10-16 17:36 – Import
-
-**Author**: automation
-
-**Context**: Spectra Desktop Session
-
-**Summary**: Ingested bkgrd A (8336661d-c31f-4f82-a00f-6743aba87c45) via CsvImporter from bkgrd A.csv.
-
-**References**:
-- C:\Users\brett\OneDrive - Georgia Gwinnett College\---  SCHOOL ---\Anfuso_Bell STEC Research (Fall 2025) - Documents\General\Data\DATA\IR - CO2\bkgrd A.csv
-- 8336661d-c31f-4f82-a00f-6743aba87c45
-- ef5fc5dcaf2c111311bc4cae0aa13f185ebd43c1aa8853c23e812624f666f904
-
----
-## 2025-10-16 17:36 – Import
-
-**Author**: automation
-
-**Context**: Spectra Desktop Session
-
-**Summary**: Ingested bckgr (763bcd20-ecd7-4ac3-9014-cf14a2475a62) via CsvImporter from bckgr.csv.
-
-**References**:
-- C:\Users\brett\OneDrive - Georgia Gwinnett College\---  SCHOOL ---\Anfuso_Bell STEC Research (Fall 2025) - Documents\General\Data\DATA\IR - CO2\bckgr.csv
-- 763bcd20-ecd7-4ac3-9014-cf14a2475a62
-- 042361f17459ddde4a54b3bb206d5156aa4263f0c0aacc645eb730c456b753dd
-
----
-## 2025-10-16 17:36 – Import
-
-**Author**: automation
-
-**Context**: Spectra Desktop Session
-
-**Summary**: Ingested 10.8 Test 2 (7cf2007c-f6c2-4be3-97e2-ec096f10bda0) via CsvImporter from 10.8 Test 2.csv.
-
-**References**:
-- C:\Users\brett\OneDrive - Georgia Gwinnett College\---  SCHOOL ---\Anfuso_Bell STEC Research (Fall 2025) - Documents\General\Data\DATA\IR - CO2\10.8 Test 2.csv
-- 7cf2007c-f6c2-4be3-97e2-ec096f10bda0
-- 902c970295e926b624a3c88e546522d98b332dd27c14247cd5005421e9caec19
-
----
-## 2025-10-16 17:36 – Import
-
-**Author**: automation
-
-**Context**: Spectra Desktop Session
-
-**Summary**: Ingested 10.8 Test 1 (0633b10f-c3a7-42c8-8ddf-3c0fbd8f451b) via CsvImporter from 10.8 Test 1.csv.
-
-**References**:
-- C:\Users\brett\OneDrive - Georgia Gwinnett College\---  SCHOOL ---\Anfuso_Bell STEC Research (Fall 2025) - Documents\General\Data\DATA\IR - CO2\10.8 Test 1.csv
-- 0633b10f-c3a7-42c8-8ddf-3c0fbd8f451b
-- cfc395d30fa942ad7635a5c86fe7a66cae623431f2030fe7ae9cadde7593df6a
-
----
-## 2025-10-16 17:38 – Overlay
-
-**Author**: automation
-
-**Context**: Spectra Desktop Session
-
-**Summary**: Enabled reference overlay reference::ir_groups.
-
-**References**:
-- reference::ir_groups
-
----
-## 2025-10-16 17:40 – Overlay
-
-**Author**: automation
-
-**Context**: Spectra Desktop Session
-
-**Summary**: Reference overlay cleared.
-
-**References**:
-- reference::ir_groups
-
----
-## 2025-10-16 17:41 – Import
-
-**Author**: automation
-
-**Context**: Spectra Desktop Session
-
-**Summary**: Ingested okay sun file (cac011c6-7b92-4ec6-8a76-f75f99f290cf) via CsvImporter from okay sun file.csv.
-
-**References**:
-- C:\Users\brett\OneDrive - Georgia Gwinnett College\---  SCHOOL ---\STEC\DATA\Sun\okay sun file.csv
-- cac011c6-7b92-4ec6-8a76-f75f99f290cf
-- a39c5b38ba14f61b01eba899e1b953ea9b458838f5a94ce4bc0a059fd41b3337
-
----
-## 2025-10-16 17:42 – Overlay
-
-**Author**: automation
-
-**Context**: Spectra Desktop Session
-
-**Summary**: Enabled reference overlay reference::hydrogen_lines.
-
-**References**:
-- reference::hydrogen_lines
-
----
-## 2025-10-17 09:30 – Remote data ingestion
-
-**Author**: documentation
-
-**Context**: RemoteDataService
-
-**Summary**: Updated the MAST download flow to use astroquery for provenance, record the normalised path in the cache, and refreshed user docs plus regression tests.
-
-**References**:
-- app/services/remote_data_service.py
-- tests/test_remote_data_service.py
-- docs/user/remote_data.md
-
----
-## 2025-10-17 11:15 – Remote data search hints
-
-**Author**: documentation
-
-**Context**: RemoteDataService
-
-**Summary**: Routed the Remote Data dialog's free-text searches through provider-specific keywords, added a legacy `text` safeguard for MAST, expanded regression coverage, and refreshed the user docs plus patch notes.
-
-**References**:
-- app/ui/remote_data_dialog.py
-- app/services/remote_data_service.py
-- tests/test_remote_data_service.py
-- docs/user/remote_data.md
-- docs/history/PATCH_NOTES.md
-
----
-## 2025-10-16 22:32 – Overlay
-
-**Author**: automation
-
-**Context**: Spectra Desktop Session
-
-**Summary**: Enabled reference overlay reference::jwst::jwst_wasp96b_nirspec_prism.
-
-**References**:
-- reference::jwst::jwst_wasp96b_nirspec_prism
->>>>>>> 0682d07b
 
 ---
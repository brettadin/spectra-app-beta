# Consolidated Knowledge Log

This file serves as the single entry point for all historical notes, patches,
"brains" and "atlas" logs.  Previous iterations of Spectra‑App stored
information in many places (e.g. `brains`, `atlas`, `PATCHLOG.txt`) and often
used confusing naming schemes (sometimes based on the day of the month)【875267955107972†L63-L74】.
To avoid further fragmentation, every meaningful change or insight should be
recorded here with a timestamp and a clear description.

## Log Format

Each entry in this document should follow this structure:

```markdown
## YYYY‑MM‑DD HH:MM – [Component]

**Author**: human or agent name

**Context**: Short description of what part of the system this log refers to
  (e.g. Unit conversion, UI logic, Importer plugin).

**Summary**: Concise explanation of what was done, why it was necessary, and
  any immediate outcomes or open questions.

**References**: Links to relevant files, commits or external sources (use
  citation markers like 【875267955107972†L29-L41】 for primary documentation where
  applicable).

---
<<<<<<< HEAD
---
## 2025-10-20T18:28:38-04:00 / 2025-10-20T22:28:41+00:00 – Remote Data dialog adopts background workers

**Author**: agent

**Context**: Remote catalogue UX responsiveness and ingestion pipeline feedback.

**Summary**: Shifted search and download handling onto threaded workers so the UI stays responsive, rows stream into the table while work continues, and cancellations/exceptions surface via the status banner instead of modal message boxes. Added a spinner-backed progress label, disabled controls during active jobs, and refreshed the smoke tests plus user guide to cover the asynchronous flow.

**References**: `app/ui/remote_data_dialog.py`, `tests/test_remote_data_dialog.py`, `docs/user/remote_data.md`, `docs/history/PATCH_NOTES.md`.
=======
## 2025-10-20T18:23:24-04:00 / 2025-10-20T22:23:26+00:00 – Composite export sorts descending grids

**Author**: agent

**Context**: Provenance composites and user documentation for averaging workflows.

**Summary**: Sorted the base spectrum before generating composite CSV exports,
re-ordered every contributing spectrum ahead of interpolation, and added a
regression test to confirm descending grids produce the expected mean. Updated
the importing and reference-data guides plus patch notes to document the
sorted-grid assumption.

**References**: `app/services/provenance_service.py`, `tests/test_provenance.py`,
`docs/user/importing.md`, `docs/user/reference_data.md`,
`docs/history/PATCH_NOTES.md`.
>>>>>>> 34e918a9

---
## 2025-10-20T16:53:29-04:00 / 2025-10-20T20:53:31+00:00 – Remote Data dialog gains Exo.MAST context

**Author**: agent

**Context**: Remote catalogue UX and provenance summaries.

**Summary**: Expanded the Remote Data dialog table to surface host/planet
metadata, mission/instrument columns, and hyperlink downloads powered by
Exo.MAST enrichment. The preview pane now narrates discovery details, and docs
describe the Exoplanet Archive workflow alongside updated Qt coverage.

**References**: `app/ui/remote_data_dialog.py`, `tests/test_remote_data_dialog.py`,
`docs/user/remote_data.md`, `docs/dev/Accessing and Comparing Real Spectral Data from JWST and Other Telescopes.md`,
## 2025-10-20T16:51:06-04:00 / 2025-10-20T20:51:08+00:00 – MAST ExoSystems provider lands

**Author**: agent

**Context**: Remote catalogue workflow, MAST integrations, provenance.

**Summary**: Added a dedicated **MAST ExoSystems** provider that resolves
exoplanet metadata through the NASA Exoplanet Archive before querying MAST by
sky coordinates, wiring Exo.MAST spectra into transiting-target results, and
recording curated fallbacks for solar-system planets and stellar standards when
NExScI lacks entries. Documented the workflow in the remote-data guide and
expanded regression coverage to mock the NExScI, Exo.MAST, and MAST calls so the
metadata assembly remains stable.

**References**: `app/services/remote_data_service.py`,
`tests/test_remote_data_service.py`, `docs/user/remote_data.md`,
`docs/history/PATCH_NOTES.md`.

---
## 2025-10-20T15:39:03-04:00 / 2025-10-20T19:39:03+00:00 – Dependency window widened for NumPy 2.x wheels

**Author**: agent

**Context**: Windows launcher and onboarding docs still referenced the old
`numpy>=1.26,<2` range, causing setup failures on Python 3.12 where only 2.x
wheels are available.

**Summary**: Relaxed the numpy requirement to `<3` so the launcher resolves
published wheels, updated the recovery instructions in `RunSpectraApp.cmd`,
`AGENTS.md`, and `START_HERE.md`, and synced the workplan dependency note to
avoid future confusion.

**References**: `requirements.txt`, `RunSpectraApp.cmd`, `AGENTS.md`,
`START_HERE.md`, `docs/reviews/workplan.md`, `docs/history/PATCH_NOTES.md`.

---
## 2025-10-20T15:20:00-04:00 / 2025-10-20T19:20:00+00:00 – Windows pip binary guard reset

**Author**: agent

**Context**: The Windows launcher and manual setup instructions still allowed
inherited `PIP_NO_BINARY` settings, causing pip to build NumPy from source even
after adding `--prefer-binary`.

**Summary**: Cleared `PIP_NO_BINARY` and forced `PIP_ONLY_BINARY=numpy` /
`PIP_PREFER_BINARY=1` in `RunSpectraApp.cmd`, then mirrored the steps in
`START_HERE.md` and `AGENTS.md` so developers consistently request prebuilt
NumPy wheels during setup.

**References**:
- `RunSpectraApp.cmd`
- `AGENTS.md`
- `START_HERE.md`
- `docs/history/PATCH_NOTES.md`

---

## 2025-10-20 14:09 – Library hint stability & prefer-binary installs

**Author**: agent

**Context**: Windows UI ergonomics when reopening cached spectra and repeated
dependency build failures during launcher setup.

**Summary**: Fixed the Library tab hint label height and reinstated word wrap so
selecting cached spectra no longer forces the main window to expand or hide the
log dock on Windows. Updated the launcher script and onboarding docs to install
requirements with `--prefer-binary`, relaxed the numpy pin to `<2`, and widened
the requests range so environments without Visual Studio Build Tools can install
prebuilt wheels without manual edits.

**References**: `app/main.py`, `RunSpectraApp.cmd`, `requirements.txt`,
`AGENTS.md`, `START_HERE.md`, `docs/history/PATCH_NOTES.md`.

---

## 2025-10-19 19:38 – Data table toggle no longer auto-opens

**Author**: agent

**Context**: Plot data table ergonomics and layout stability on Windows builds.

**Summary**: Stopped the dataset selection handler from forcing the numerical
table to appear by default. The main window now remembers the last overlay
payload, repopulates the table only when **View → Show Data Table** is checked,
and leaves the layout unchanged otherwise.

**References**: `app/main.py`, `docs/user/plot_tools.md`,
`docs/history/PATCH_NOTES.md`, `docs/reviews/workplan.md`.

---

## 2025-10-19 18:46 – Data dock consolidation

**Author**: agent

**Context**: Workspace layout ergonomics and cache inspection UX.

**Summary**: Merged the Datasets dock and Library dock into a single Data dock
with tabbed navigation, rebuilt the library tab so it disables cleanly when the
persistent cache is off, and refreshed the user/developer guides plus workplan
to document the layout change. Confirmed the Qt regression suite remains green
after the refactor.

**References**: `app/main.py`, `docs/user/importing.md`, `docs/user/remote_data.md`,
`docs/user/plot_tools.md`, `docs/link_collection.md`, `docs/developer_notes.md`,
`docs/reviews/workplan.md`, `docs/history/PATCH_NOTES.md`.

---

## 2025-10-19 17:46 (America/New_York) / 21:46 (UTC) – Dataset dock filtering

**Author**: agent

**Context**: Usability improvements for managing large overlay sessions and
alignment of onboarding instructions with repository reality.

**Summary**: Added a search box to the Datasets dock so analysts can filter
aliases without unloading spectra; visibility updates in place and derived
groups respect the filter. Documented the workflow in the plot tools guide and
updated AGENTS/START_HERE to provide cross-platform timestamp commands and to
point contributors to the actual patch-note/knowledge-log locations.

**References**:
- `app/main.py`
- `tests/test_dataset_filter.py`
- `docs/user/plot_tools.md`
- `AGENTS.md`
- `START_HERE.md`
- `docs/history/PATCH_NOTES.md`

---

## 2025-10-19 16:50 – Export bundle variants

**Author**: agent

**Context**: Responding to feedback that combined CSV exports were difficult to
reuse and that analysts need averaged overlays when comparing multiple lamps.

**Summary**: Added an export options dialog so operators can emit the standard
manifest bundle, a wide paired-column CSV (`spectra-wide-v1`), and/or a
composite-mean CSV in one action. ProvenanceService gained helpers for both
formats, CsvImporter recognises the wide layout comments, and the user guides
document how each file re-imports. Regression coverage now guards the new
paths.

**References**:
- `app/main.py`
- `app/services/provenance_service.py`
- `app/services/importers/csv_importer.py`
- `tests/test_provenance.py`
- `tests/test_csv_importer.py`
- `docs/user/plot_tools.md`
- `docs/user/importing.md`
- `docs/history/PATCH_NOTES.md`

---

## 2025-10-19 15:14 (America/New_York) / 19:14 (UTC) – Export CSV axis ordering

**Author**: agent

**Context**: Provenance bundle exports should reload cleanly through the CSV importer.

**Summary**: Adjusted the combined export writer to place `wavelength_nm` and `intensity` at the start of each row while keeping spectrum metadata to the right. This prevents the importer from mis-identifying axes when reloading bundled CSVs and mirrors the structure documented in the importing guide.

**References**:
- `app/services/provenance_service.py`

---

## 2025-10-19 16:23 (America/New_York) / 20:23 (UTC) – Export bundle ingestion

**Author**: agent

**Context**: Importing provenance CSV bundles should restore every spectrum without manual splitting.

**Summary**: Taught `CsvImporter` to detect manifest-style CSV bundles and embed member metadata, then updated `DataIngestService` and the main window to expand those bundles into individual canonical spectra. Remote downloads and smoke tests now expect list-based ingestion, and the importing guide documents that re-importing a bundle restores each trace separately.

**References**:
- `app/services/importers/csv_importer.py`
- `app/services/data_ingest_service.py`
- `app/main.py`
- `docs/user/importing.md`
- `tests/test_csv_importer.py`
- `tests/test_ingest.py`
- `tests/test_provenance.py`
- `docs/user/importing.md`
- `docs/history/PATCH_NOTES.md`

---

## 2025-10-19 14:28 EDT / 18:28 UTC – Export Manifest Visibility Filter

**Author**: agent

**Context**: Provenance export workflow and dataset visibility state.

**Summary**: Ensured manifest bundles only include traces that remain visible in the workspace by filtering `export_manifest` against the dataset visibility map. Updated the user guides to clarify that hidden spectra stay out of the `spectra/` directory and added a Qt regression test (`tests/test_export_visibility.py`) that stubs the file dialog to confirm the filtered list is passed to the provenance service.

**References**: `app/main.py`, `docs/user/plot_tools.md`, `docs/user/importing.md`, `tests/test_export_visibility.py`, `docs/history/PATCH_NOTES.md`.

---

## 2025-10-19 14:09 – NIST overlay multi-pin

**Author**: agent

**Context**: Reference Inspector overlays and spectroscopy workflow clarity.

**Summary**: Reworked the NIST spectral-line pinning flow so every pinned set now projects onto the main workspace when the
overlay toggle is enabled, preserving per-set colours or collapsing to a uniform hue on demand. Adjusted the Inspector overlay
bookkeeping to manage multiple traces simultaneously, extended the Qt regression harness to assert the new behaviour, and
updated the reference data guide to describe the multi-set overlay output.

**NYC time**: 2025-10-19T14:09:10-04:00

**UTC time**: 2025-10-19T18:09:13+00:00

**References**:
- `app/main.py`
- `tests/test_reference_ui.py`
- `docs/user/reference_data.md`
- `docs/history/PATCH_NOTES.md`

---

## 2025-10-19 13:22 – Reference tab redesign

**Author**: agent

**Context**: Restructured the Inspector’s Reference tab around spectroscopy-first workflows.

**Summary**: Replaced the dataset combo with dedicated Spectral lines, IR groups, and Line-shape panels; wired the
embedded NIST form to astroquery so spectral lines plot and overlay directly; updated the reference data guide and added
Qt regression coverage for the new fetch path. UTC 2025-10-19T17:22:06Z.

**References**:
- `app/main.py`
- `docs/user/reference_data.md`
- `docs/history/PATCH_NOTES.md`
- `tests/test_reference_ui.py`

---

## 2025-10-19 13:42 – NIST pinboard & remote dialog alignment

**Author**: agent

**Context**: Inspector redesign follow-up to keep spectroscopy workflows front-and-centre while reducing redundancy between the
Reference tab and Remote Data dialog.

**Summary**: Introduced pinned NIST spectral-line sets with palette controls so multiple element/ion queries remain on the
inspector plot, refreshed the reference-data guide, and extended regression coverage. Removed the NIST provider from the Remote
Data dialog to avoid duplication, keeping MAST as the remote archive entry point and updating documentation/tests accordingly.

**Timestamps**:
- America/New_York: 2025-10-19T13:42:36-04:00
- UTC: 2025-10-19T17:42:45+00:00

**References**:
- `app/main.py`
- `app/ui/remote_data_dialog.py`
- `docs/user/reference_data.md`
- `docs/user/remote_data.md`
- `docs/reviews/workplan.md`
- `tests/test_reference_ui.py`
- `tests/test_remote_data_dialog.py`

---

## 2025-10-18 20:35 – NIST ASD astroquery line synthesis

**Author**: agent

**Context**: Remote catalogue alignment with the spectroscopy-first charter.

**Summary**: Replaced the ad-hoc NIST JSON search with the upstream astroquery
line-list helper so Spectra aggregates each element/ion query into a single
record, previews line counts, and generates provenance-rich CSV files for the
ingest pipeline. The remote service now detects the synthetic `nist-asd:` scheme
and regenerates the CSV via `astroquery.nist` before caching the download, while
tests and user docs cover the new workflow. (UTC 00:35)

**References**:
- `app/services/nist_asd_service.py`
- `app/services/remote_data_service.py`
- `tests/test_remote_data_service.py`
- `docs/user/remote_data.md`
- `docs/history/PATCH_NOTES.md`

---

## 2025-10-18 17:17 – Remote Data

**Author**: agent

**Context**: Remote catalogue dependencies, imaging toggle, and regression coverage.

**Summary**: Declared `requests`, `astroquery`, and `pandas` as required extras so
MAST/NIST catalogues stay enabled by default, exposed an **Include imaging** toggle
in the Remote Data dialog, and taught the MAST adapter to honour it while still
preferring calibrated spectra. Added pandas-aware dependency guards, refreshed the
user guide and agent manual, and extended the service/dialog regression tests to
cover the new flag and dependency messaging.

**References**: `requirements.txt`, `app/services/remote_data_service.py`,
`app/ui/remote_data_dialog.py`, `docs/user/remote_data.md`, `AGENTS.md`,
`tests/test_remote_data_service.py`, `tests/test_remote_data_dialog.py`,
`docs/history/PATCH_NOTES.md`.

---

## 2025-10-18 00:08 – Remote Data

**Author**: agent

**Context**: Remote catalogue UX hardening and spectroscopy-focused presets.

**Summary**: Added curated example queries to the Remote Data dialog, prevented
empty submissions from reaching the service, and raised a guard inside the MAST
adapter so archive calls always include spectroscopy filters. Updated the user
guide, workplan, and patch notes to reflect the scoped workflow.

**References**: `app/ui/remote_data_dialog.py`,
`app/services/remote_data_service.py`, `docs/user/remote_data.md`,
`docs/reviews/workplan.md`, `docs/history/PATCH_NOTES.md`.

---

## 2025-10-17 20:10 – Documentation

**Author**: agent

**Context**: Onboarding manuals, pass-review visibility, and brains directory
alignment.

**Summary**: Realigned the onboarding trailheads so agents read the decomposed
brains log, pass-review dossiers, and spectroscopy resources before coding.
Updated the master prompt, AGENTS manual, START_HERE guide, and workplan to
stress calibration/identification priorities and real-time timestamp
discipline. Added brains README plus pass1–pass4 summaries for continuity.

**References**: `docs/history/MASTER PROMPT.md`, `AGENTS.md`, `START_HERE.md`,
`docs/brains/README.md`, `docs/reviews/pass1.md`–`pass4.md`,
`docs/reviews/workplan.md`, `docs/history/PATCH_NOTES.md`.

---

## 2025-10-17 14:19 – Library metadata preview

**Author**: agent

**Context**: Cache inspection UX and provenance traceability.

**Summary**: Added a detail pane to the Library dock so selecting a cached
spectra entry now reveals its provenance, canonical units, and storage path
inline. Hooked selection changes to the preview, refreshed the empty-state
messaging, and documented the workflow in the importing guide. A new smoke test
guards the dock, ensuring metadata appears even in headless CI runs.

**References**:
- `app/main.py`
- `tests/test_smoke_workflow.py`
- `docs/user/importing.md`
- `docs/history/PATCH_NOTES.md`

---

```

Entries should be appended chronologically.  Older logs imported from the
original repository can be summarised and linked at the end of this file.
When summarising legacy content, include a note indicating that the details
come from a previous format (e.g. “Imported from brains/2023‑04‑10.md”).

### Automation support

The desktop preview now ships with a `KnowledgeLogService` that writes
automation events into this file by default.  The service can also be pointed
at an alternative runtime location (e.g. a temporary path during tests) by
passing a custom `log_path`, ensuring automated provenance never tramples the
canonical history while still following the structure defined here.

## Example Entry

```markdown
## 2025‑10‑14 15:23 – Units Service

**Author**: agent

**Context**: Implementation of the new UnitsService for the PySide6 rewrite.

**Summary**: Added support for converting wavelength between nm, μm and
  wavenumber, as well as intensity between absorbance and transmittance.  The
  service ensures idempotent conversions and records conversion metadata.
  Tested round‑trip conversions manually.【328409478188748†L22-L59】

**References**: `app/services/units_service.py`, design spec in
  `specs/units_and_conversions.md`, and original conversion formulas from
  `server/ir_units.py` in the legacy code【328409478188748†L22-L59】.

---
```

## Migration of Legacy Logs

To migrate existing `brains` and `atlas` logs, follow these steps:

1. Identify all existing log files in the old repository.  Normalize their
   names to the `YYYY‑MM‑DD_description.md` format.  If a file name refers
   to the day of the month rather than the actual date, determine the
   correct date by examining commit history or file metadata【875267955107972†L63-L74】.
2. Summarise the content of each file into a single entry in this log.  Use
   bullet points to capture key decisions, problems solved, and lessons
   learned.  Reference the original file location for traceability.
3. After migration, store the original files in an archive folder so that
   nothing is lost.

## Policy

* **Honesty**: Be transparent about decisions and mistakes.  If an entry
  describes an incorrect approach, annotate the outcome and how it was
  resolved.
* **Completeness**: Include enough information for future developers or
  agents to understand the context without having to search through commit
  history.  When in doubt, write more rather than less.
* **Citation**: Use tether IDs to cite official documents, academic papers or
  authoritative resources.  This ensures that claims can be verified.

---

## 2025-10-14 20:00 – Documentation

**Author**: agent

**Context**: User-facing onboarding documentation and planning artifacts.

**Summary**: Authored the first-run quickstart (`docs/user/quickstart.md`) so new operators can launch the desktop build, ingest bundled spectra, validate unit toggles, and export a provenance bundle without guesswork. Updated the README quick start section to highlight the guide and extended the Batch 3 workplan to track remaining documentation gaps aligned with the inventory. Captured the work in patch notes for traceability.

**References**: `docs/user/quickstart.md`, `README.md`, `docs/reviews/workplan.md`, `docs/history/PATCH_NOTES.md`.
## 2025-10-15 00:17 – Provenance Exports

**Author**: agent

**Context**: Provenance bundle hardening and documentation alignment.

**Summary**: Expanded export bundles to emit per-spectrum CSVs, copy source uploads, and write a structured activity log so downstream reviewers can trace every spectrum back to its canonical and raw forms.【F:app/services/provenance_service.py†L50-L108】 Regression coverage now confirms the manifest, CSVs, PNG snapshot, and log travel together and that canonical/exported paths are reflected inside the manifest for auditing.【F:tests/test_provenance_manifest.py†L24-L74】 Updated the importing guide’s provenance appendix so operators know what to expect in the bundle until the roadmap/workplan refresh lands, at which point I’ll backfill a direct planning link here.【F:docs/user/importing.md†L92-L111】【F:docs/reviews/workplan.md†L81-L85】

**References**: `app/services/provenance_service.py`, `tests/test_provenance_manifest.py`, `docs/user/importing.md`, `docs/reviews/workplan.md`.

---

## 2025-10-15 00:37 – Importer Heuristics & In-App Docs

**Author**: agent

**Context**: CSV/TXT heuristic upgrades and embedded documentation viewer.

**Summary**: Reworked the CSV importer to cache header layouts, scan messy tables for the dominant numeric block, and score candidate axes so we can recover wavelength/intensity pairs even when prose, Unicode units, or intensity-first exports get in the way.【F:app/services/importers/csv_importer.py†L93-L200】 Regression tests now cover preface-based unit detection, noisy-column scoring, cache invalidation, and axis corrections to keep heuristics honest.【F:tests/test_csv_importer.py†L11-L160】 Wired a Docs tab into the Inspector (and exposed it via Help → View Documentation) so all user guides render in-app for quick reference; I’ll link the refreshed roadmap/workplan doc when it’s published to capture this dependency there.【F:app/main.py†L1795-L1849】【F:docs/user/in_app_documentation.md†L1-L34】【F:docs/reviews/workplan.md†L87-L99】

**References**: `app/services/importers/csv_importer.py`, `tests/test_csv_importer.py`, `app/main.py`, `docs/user/in_app_documentation.md`, `docs/reviews/workplan.md`.

---

## 2025-10-15 01:04 – Normalization Pipeline & Axis Heuristics

**Author**: agent

**Context**: Overlay normalization plumbing and importer profile-based swaps.

**Summary**: Routed overlay rendering through a normalization helper so Max and Area modes scale reference spectra deterministically while keeping raw arrays intact for provenance.【F:app/services/overlay_service.py†L36-L92】 Added a profile-based swap to the CSV importer so monotonic intensity channels no longer masquerade as the independent axis, ensuring the plot toolbar’s normalization toggle manipulates the correct series.【F:app/services/importers/csv_importer.py†L174-L200】 Regression coverage now verifies both normalization paths and importer decisions, and the importing guide documents how raw units stay untouched until operators opt in to scaling; I’ll update this note with a roadmap/workplan link once that artifact is refreshed.【F:tests/test_overlay_service.py†L6-L41】【F:docs/user/importing.md†L34-L90】【F:docs/reviews/workplan.md†L100-L110】

**References**: `app/services/overlay_service.py`, `app/services/importers/csv_importer.py`, `tests/test_overlay_service.py`, `docs/user/importing.md`, `docs/reviews/workplan.md`.

---

## 2025-10-15 01:27 – Importer Header Safeguards

**Author**: agent

**Context**: Header-driven unit enforcement and conflict resolution.

**Summary**: Tightened the CSV importer so unit-only headers are trusted, conflicting axis labels trigger a swap with recorded rationale, and layout cache hits are ignored when validation fails, preventing subtle regressions on repeated ingest sessions.【F:app/services/importers/csv_importer.py†L176-L200】 Added regression tests to lock in the swap rationale, unit-only header handling, and cache miss flow, with documentation updates queued in the workplan backlog for follow-up linking once refreshed.【F:tests/test_csv_importer.py†L92-L184】【F:docs/reviews/workplan.md†L111-L123】

**References**: `app/services/importers/csv_importer.py`, `tests/test_csv_importer.py`, `docs/reviews/workplan.md`.

---

## 2025-10-15 03:24 – Reference Library & JWST Quick-Look Data

**Author**: agent

**Context**: Bundled reference datasets and inspector surfacing.

**Summary**: Staged hydrogen line lists, IR functional groups, line-shape placeholders, and digitised JWST spectra in the ReferenceLibrary so offline users can browse curated datasets with provenance metadata intact.【F:app/services/reference_library.py†L11-L126】 Regression coverage now asserts the catalogues include expected IDs, generators, and JWST quick-look metadata, while the reference guide narrates how overlays behave and calls out the planned swap to calibrated JWST pipelines—will backfill the roadmap/workplan link referencing that migration as soon as it lands.【F:tests/test_reference_library.py†L5-L45】【F:docs/user/reference_data.md†L1-L85】【F:docs/reviews/workplan.md†L150-L155】

**References**: `app/services/reference_library.py`, `tests/test_reference_library.py`, `docs/user/reference_data.md`, `docs/reviews/workplan.md`.

---

## 2025-10-17 01:45 – Remote data focus & cache library

**Author**: agent

**Context**: Remote catalogue reliability, cache UX, and documentation hygiene.

**Summary**: Rewired the Remote Data dialog to send provider-specific queries
(`spectra` vs `target_name`) and patched the download path so `mast:` URIs flow
through `astroquery.Observations.download_file`. Added regression coverage for
the translation/downloader. Introduced a Library dock that lists cached
artefacts via `LocalStore.list_entries()` so we can reload spectra without
polluting the knowledge log with raw file paths; updated `_ingest_path` and the
remote import hook to log concise summaries instead. Added a trace-colour mode
toggle (palette vs uniform) and refreshed user docs plus `docs/link_collection.md`
to keep the spectroscopy focus explicit.

**References**: `app/ui/remote_data_dialog.py`, `app/services/remote_data_service.py`,
`app/main.py`, `tests/test_remote_data_service.py`, `docs/user/remote_data.md`,
`docs/user/importing.md`, `docs/user/plot_tools.md`, `docs/user/reference_data.md`,
`docs/link_collection.md`, `docs/reviews/workplan.md`.

---

## 2025-10-16 23:10 – Remote Data Ingestion

**Author**: agent

**Context**: Remote catalogue search, caching, and UI integration.

**Summary**: Introduced a `RemoteDataService` that wraps NIST ASD and MAST lookups with dependency guards so optional `requests`/`astroquery` imports fail gracefully while cached downloads record provider URIs, checksums, and fetch timestamps in `LocalStore`.【F:app/services/remote_data_service.py†L1-L231】 Added a **File → Fetch Remote Data…** dialog that previews metadata, streams downloads through the standard ingest pipeline, and emits history entries for each remote import while logging the session status bar and knowledge log.【F:app/ui/remote_data_dialog.py†L1-L129】【F:app/main.py†L66-L896】 Documented the workflow, highlighted that remote imports behave like local overlays, updated patch notes, and wrote regression tests that mock remote APIs to assert URL construction, cache reuse, and provenance payloads.【F:docs/user/remote_data.md†L1-L52】【F:docs/user/plot_tools.md†L33-L37】【F:docs/history/PATCH_NOTES.md†L1-L9】【F:tests/test_remote_data_service.py†L1-L120】

**References**: `app/services/remote_data_service.py`, `app/ui/remote_data_dialog.py`, `app/main.py`, `tests/test_remote_data_service.py`, `docs/user/remote_data.md`, `docs/user/plot_tools.md`, `docs/history/PATCH_NOTES.md`.

---

## 2025-10-15 04:18 – Reference Regeneration Tooling

**Author**: agent

**Context**: Build scripts and provenance scaffolding for reference assets.

**Summary**: Added reproducible build scripts for hydrogen, IR bands, and JWST quick-look spectra so future refreshes capture generator metadata, retrieval timestamps, and pipeline settings inside each JSON asset.【F:tools/reference_build/build_jwst_quicklook.py†L1-L100】【F:docs/dev/reference_build.md†L1-L82】 Updated the reference guide to surface provenance fields in the inspector, noting the pending JWST pipeline replacement that we’ll link to the roadmap/workplan entry once updated.【F:docs/user/reference_data.md†L20-L63】【F:docs/reviews/workplan.md†L139-L148】

**References**: `tools/reference_build/build_jwst_quicklook.py`, `docs/dev/reference_build.md`, `docs/user/reference_data.md`, `docs/reviews/workplan.md`.

---

## 2025-10-15 07:05 – Reference Plotting & Multi-Import Workflow

**Author**: agent

**Context**: Inspector plot integration and batch ingest UX.

**Summary**: Ensured the Reference tab renders hydrogen bars, IR bands, and JWST curves inside an embedded plot while enabling File → Open to select multiple spectra in one pass; overlay toggles now mirror the active dataset without desynchronising the preview.【F:app/main.py†L900-L1040】 The smoke workflow regression covers the end-to-end path—instantiating the docs tab, plotting reference datasets, toggling overlays, and exporting manifests—which we’ll tie back to refreshed planning docs when available.【F:tests/test_smoke_workflow.py†L30-L142】【F:docs/reviews/workplan.md†L155-L160】

**References**: `app/main.py`, `tests/test_smoke_workflow.py`, `docs/reviews/workplan.md`.

---

## 2025-10-15 07:18 – Reference Overlay Fixes

**Author**: agent

**Context**: Overlay toggle persistence and documentation updates.

**Summary**: Patched the Reference inspector so combo-box selections stick, JWST datasets draw their sampled spectra, and overlay toggles follow the active dataset rather than the first entry, keeping the main plot and preview in sync.【F:app/main.py†L953-L1074】 Updated the reference guide to explain the synchronized overlay workflow and queued doc screenshot refreshes in the workplan backlog—link to be backfilled post-update.【F:docs/user/reference_data.md†L64-L77】【F:docs/reviews/workplan.md†L10-L14】

**References**: `app/main.py`, `docs/user/reference_data.md`, `docs/reviews/workplan.md`.

---

## 2025-10-15 07:45 – Reference Plotting & Importer Profile Swap

**Author**: agent

**Context**: Session persistence for reference selection and importer safeguards.

**Summary**: Persisted reference combo selections across sessions so JWST targets and IR overlays stay active after restarts while bolstering the importer’s profile-based safeguards that prevent jittery axes from being overwritten by monotonic intensity exports.【F:app/main.py†L961-L1040】【F:app/services/importers/csv_importer.py†L193-L200】 Regression coverage keeps combo changes, overlay payload swaps, and importer rationale in check; roadmap/workplan link will be backfilled once refreshed.【F:tests/test_smoke_workflow.py†L72-L96】【F:tests/test_csv_importer.py†L66-L133】【F:docs/reviews/workplan.md†L24-L32】

**References**: `app/main.py`, `app/services/importers/csv_importer.py`, `tests/test_smoke_workflow.py`, `tests/test_csv_importer.py`, `docs/reviews/workplan.md`.

---

## 2025-10-16 21:45 – Knowledge Log Automation

**Author**: agent

**Context**: KnowledgeLogService instrumentation and in-app history browser.

**Summary**: Built a reusable KnowledgeLogService that appends structured, provenance-ready events to the consolidated log (or a redirected runtime file), added filters/export helpers, and instrumented imports, overlays, exports, and math operations so SpectraMainWindow records session activity automatically. Surfaced the new History dock with search/filter controls and backed the flow with unit plus integration coverage.

**References**: `app/services/knowledge_log_service.py`, `app/main.py`, `tests/test_knowledge_log_service.py`, `tests/test_smoke_workflow.py`, `docs/history/PATCH_NOTES.md`.

---

## 2025-10-15 08:18 – Raw Intensity Defaults & Overlay Label Stacking

**Author**: agent

**Context**: Plot unit defaults and IR overlay readability.

**Summary**: Restored plot traces to display their source intensity units by default so `%T`, absorbance, and transmittance series remain untouched until operators choose normalization, with the plot pane wiring conversions accordingly.【F:app/ui/plot_pane.py†L258-L303】 Tightened overlay application so IR bands reuse the active dataset payload and stack labels within the band bounds, preventing collisions when multiple functional groups align.【F:app/main.py†L1496-L1686】 Tests assert raw unit preservation and stacked label spacing; the reference guide highlights the behaviour while awaiting updated roadmap/workplan links for documentation follow-ups.【F:tests/test_smoke_workflow.py†L144-L164】【F:tests/test_reference_ui.py†L62-L139】【F:docs/user/reference_data.md†L26-L37】【F:docs/reviews/workplan.md†L4-L8】

**References**: `app/ui/plot_pane.py`, `app/main.py`, `tests/test_smoke_workflow.py`, `tests/test_reference_ui.py`, `docs/user/reference_data.md`, `docs/reviews/workplan.md`.

---

## 2025-10-15 08:42 – Reference Selection & Importer Layout Cache

**Author**: agent

**Context**: Reference inspector state management and importer caching.

**Summary**: Fixed the Reference inspector so combo changes drive both the preview plot and overlay payloads, eliminating stale datasets when switching between hydrogen, IR, and JWST entries.【F:app/main.py†L953-L1074】 Added a session layout cache to the CSV importer so previously classified header arrangements reuse their confirmed column order while still validating cache hits before applying them.【F:app/services/importers/csv_importer.py†L163-L185】 Regression coverage locks in cache behaviour and overlay anchoring; roadmap/workplan linkage will be filled in once the updated planning doc lands.【F:tests/test_csv_importer.py†L92-L134】【F:tests/test_reference_ui.py†L90-L200】【F:docs/reviews/workplan.md†L6-L9】

**References**: `app/main.py`, `app/services/importers/csv_importer.py`, `tests/test_csv_importer.py`, `tests/test_reference_ui.py`, `docs/reviews/workplan.md`.

---

## 2025-10-15 09:10 – Importing Guide Provenance Appendix

**Author**: agent

**Context**: User documentation for export bundles.

**Summary**: Expanded the importing guide with a provenance export appendix that walks through manifest contents, canonical CSVs, copied sources, and log expectations, reinforcing the bundle hardening captured earlier.【F:docs/user/importing.md†L92-L111】 Will backfill direct roadmap/workplan links to this documentation sprint once the refreshed planning artifacts are available.【F:docs/reviews/workplan.md†L11-L14】

**References**: `docs/user/importing.md`, `docs/reviews/workplan.md`.

---

## 2025-10-15 18:45 – Reference Overlay Crash Fixes

**Author**: agent

**Context**: Startup stability and overlay resilience.

**Summary**: Deferred unit toolbar initialization and hardened overlay refresh logic so the Reference tab no longer crashes during startup, handles Unicode wavenumber tokens, and keeps the main plot responsive while default samples load.【F:app/main.py†L144-L156】【F:app/main.py†L1496-L1551】 The smoke test exercises launch plus overlay toggles to confirm clean startup; I’ll append roadmap/workplan links documenting this stabilization once those updates are published.【F:tests/test_smoke_workflow.py†L30-L101】【F:docs/reviews/workplan.md†L6-L9】

**References**: `app/main.py`, `tests/test_smoke_workflow.py`, `docs/reviews/workplan.md`.

---

## 2025-10-16 13:50 – Reference UI Overlay State

**Author**: agent

**Context**: Reference inspector overlay cleanup and regression coverage.

**Summary**: Collapsed duplicate overlay attribute initialisation in the preview shell and introduced `_reset_reference_overlay_state()` so every clear path shares a single bookkeeping helper, keeping the payload dictionary and annotation list stable across toggles.【F:app/main.py†L60-L75】【F:app/main.py†L174-L192】【F:app/main.py†L229-L244】 Added a GUI regression test that flips the overlay checkbox to assert the payload object survives clears, preventing future refactors from dropping labels mid-session.【F:tests/test_reference_ui.py†L8-L118】 Updated the plotting guide and patch notes to call out the single-source overlay state for operators tracking behaviour changes.【F:docs/user/plot_tools.md†L58-L74】【F:docs/history/PATCH_NOTES.md†L1-L12】

**References**: `app/main.py`, `tests/test_reference_ui.py`, `docs/user/plot_tools.md`, `docs/history/PATCH_NOTES.md`.

---

## 2025-10-16 14:30 – Local Cache Integration

**Author**: agent

**Context**: Automatic LocalStore writes and persistence controls for ingest.

**Summary**: Updated the ingest pipeline to accept a shared `LocalStore`,
recording canonical-unit provenance for every import and annotating spectra with
cache metadata so repeated loads reuse prior manifests.【F:app/services/data_ingest_service.py†L11-L72】 Wired the preview shell
to construct the store, expose an environment override and menu toggle for
persistence, and feed the instance into manual and sample ingest paths.【F:app/main.py†L1-L131】 Regression coverage now mocks the
store to confirm `record` invocations and metadata reuse, and the importing guide
and patch notes document the automatic caching behaviour and opt-out flow.【F:tests/test_cache_index.py†L1-L123】【F:docs/user/importing.md†L7-L38】【F:docs/history/PATCH_NOTES.md†L1-L10】

**References**: `app/services/data_ingest_service.py`, `app/main.py`,
`tests/test_cache_index.py`, `docs/user/importing.md`, `docs/history/PATCH_NOTES.md`.

---

## 2025-10-16 23:55 – Plot LOD Preference Control

**Author**: agent

**Context**: User-configurable downsampling budget for the plot pane.

**Summary**: Added a persisted "LOD point budget" spinner to the Inspector Style tab so analysts can adjust the downsampling envelope between 1k and 1M samples without leaving the session; the control writes through `QSettings` and immediately refreshes visible traces.【F:app/main.py†L76-L116】【F:app/main.py†L214-L275】【F:app/main.py†L410-L520】 Updated `PlotPane` to accept a constructor-provided limit, clamp invalid values, and expose a setter that re-renders existing traces on change.【F:app/ui/plot_pane.py†L35-L304】 Extended the plot performance stub to assert overrides and clamping, keeping the peak-envelope decimator aligned with the configured budget.【F:tests/test_plot_perf_stub.py†L14-L63】 Documented the new preference in the plotting guide and patch notes for operator awareness.【F:docs/user/plot_tools.md†L56-L65】【F:docs/history/PATCH_NOTES.md†L3-L8】

**References**: `app/main.py`, `app/ui/plot_pane.py`, `tests/test_plot_perf_stub.py`, `docs/user/plot_tools.md`, `docs/history/PATCH_NOTES.md`.

---

## 2025-10-17 02:30 – Remote Data & Documentation Map

**Author**: agent

**Context**: Remote catalogue UX hardening and documentation continuity.

**Summary**: Fixed the Remote Data dialog crash triggered by an undefined provider-change slot, enforced spectroscopic defaults for MAST searches (`dataproduct_type="spectrum"`, `intentType="SCIENCE"`, `calib_level=[2, 3]`), and filtered out imaging products via `_is_spectroscopic` so remote results stay aligned with laboratory comparisons.【F:app/ui/remote_data_dialog.py†L30-L219】【F:app/services/remote_data_service.py†L111-L212】 Added a Qt smoke test plus extended regression coverage to assert the injected filters, refreshed the remote-data user guide with the new hints, and published a developer documentation map so future agents can locate the operating manual, link collection, and workplan without guesswork.【F:tests/test_remote_data_dialog.py†L1-L75】【F:tests/test_remote_data_service.py†L1-L125】【F:docs/user/remote_data.md†L1-L99】【F:docs/developer_notes.md†L1-L42】【F:docs/history/PATCH_NOTES.md†L1-L17】

**References**: `app/ui/remote_data_dialog.py`, `app/services/remote_data_service.py`, `tests/test_remote_data_dialog.py`, `tests/test_remote_data_service.py`, `docs/user/remote_data.md`, `docs/developer_notes.md`, `docs/history/PATCH_NOTES.md`.

---

## 2025-10-17 03:45 – Knowledge Log Hygiene

**Author**: agent

**Context**: Import bookkeeping and history retention.

**Summary**: Added a non-persistent mode to `KnowledgeLogService.record_event` so
routine Import/Remote Import notifications stay in the in-app History dock
without appending to the canonical log. Updated `SpectraMainWindow` ingest hooks
to call `persist=False`, refreshed the regression suite to cover the new flag,
and confirmed the knowledge log contains only curated summaries.

**References**: `app/services/knowledge_log_service.py`, `app/main.py`,
`tests/test_knowledge_log_service.py`.

---

## 2025-10-17 04:30 – Knowledge Log Runtime Guard

**Author**: agent

**Context**: Knowledge-log policy enforcement and historical cleanup.

**Summary**: Hardened `KnowledgeLogService.record_event` so Import/Remote Import
components are always treated as runtime-only—even if callers forget to disable
persistence—by registering a default runtime-only component set. Extended the
regression suite to verify the guard and to allow opt-in overrides for tests,
then audited `docs/history/KNOWLEDGE_LOG.md` to ensure no automation-generated
Import/Remote Import entries remain after the cleanup.

**References**:
- `app/services/knowledge_log_service.py`
- `tests/test_knowledge_log_service.py`
- `docs/history/PATCH_NOTES.md`
- `docs/reviews/workplan.md`

---
## 2025-10-19T20:12:10-04:00 / 2025-10-20T00:12:10+00:00 – History dock default hidden

**Author**: agent

**Context**: UI layout polish requested after the History panel continued to force the workspace to shrink when browsing datasets.

**Summary**: Updated `SpectraMainWindow` so the History dock is constructed but hidden on launch, keeping the inspector and plot panes stable until analysts explicitly open the log from the View menu. Documented the new default in the plot tools guide and logged the behaviour change in patch notes.

**References**:
- `app/main.py`
- `docs/user/plot_tools.md`
- `docs/history/PATCH_NOTES.md`

---
## 2025-10-19T20:27:48-04:00 / 2025-10-20T00:27:48+00:00 – Library dock hint elision & numpy compatibility

**Author**: agent

**Context**: Library selections continued to stretch the Data dock over the log view and CI reported missing numpy wheels on Python 3.10/3.11.

**Summary**: Locked the Library splitter, elided hint paths, and added tooltips so cached entries no longer resize the dock when browsing stored spectra. Relaxed the numpy requirement to `>=1.26,<2` to align with the wheels published for GitHub Actions, keeping the test matrix green. Documented the UI tweak in the importing guide and added corresponding patch notes.

**References**:
- `app/main.py`
- `docs/user/importing.md`
- `requirements.txt`
- `docs/history/PATCH_NOTES.md`

---
## 2025-10-19T20:41:06-04:00 / 2025-10-20T00:41:06+00:00 – Library detail panel horizontal layout

**Author**: agent

**Context**: Selecting cached spectra still caused the Data dock to elongate vertically, hiding the bottom log panel despite the earlier splitter guard.

**Summary**: Swapped the Library splitter to a horizontal arrangement, fixed minimum widths for the table and detail pane, and updated the user guides so cached metadata renders beside the table without expanding downward. This keeps the log dock visible while preserving access to provenance details.

**References**:
- `app/main.py`
- `docs/user/importing.md`
- `docs/user/remote_data.md`
- `docs/history/PATCH_NOTES.md`

---
## 2025-10-19T22:08:48-04:00 / 2025-10-20T02:08:48+00:00 – Library hint clamp & dependency pin

**Author**: agent

**Context**: Loading cached spectra continued to stretch the application window because the hint label expanded vertically, and Windows installs still reported NumPy build errors when Visual Studio tooling was missing.

**Summary**: Restricted the Library hint label to a fixed-height strip so selections no longer raise the main window minimum size, and pinned NumPy to 1.26.4 while widening the requests cap so pip pulls prebuilt wheels on Windows. This keeps the UI stable and restores the one-command dependency install flow documented for analysts.

**References**:
- `app/main.py`
- `requirements.txt`
- `docs/history/PATCH_NOTES.md`

---
## 2025-10-20T15:05:18-04:00 / 2025-10-20T19:05:18+00:00 – CI binary wheels & timestamp guidance sync

**Author**: agent

**Context**: GitHub Actions on Windows continued to compile NumPy from source despite local guidance to prefer wheels, and the master prompt still listed Unix-only timestamp commands.

**Summary**: Updated the CI workflow to install dependencies with `--prefer-binary`, ensuring Windows runners reuse prebuilt wheels. Extended the master prompt’s time-discipline section with Windows PowerShell and Python fallback commands so onboarding docs stay consistent with the agent manual.

**References**:
- `.github/workflows/ci.yml`
- `docs/history/MASTER PROMPT.md`
- `docs/history/PATCH_NOTES.md`

---<|MERGE_RESOLUTION|>--- conflicted
+++ resolved
@@ -27,7 +27,6 @@
   applicable).
 
 ---
-<<<<<<< HEAD
 ---
 ## 2025-10-20T18:28:38-04:00 / 2025-10-20T22:28:41+00:00 – Remote Data dialog adopts background workers
 
@@ -38,7 +37,6 @@
 **Summary**: Shifted search and download handling onto threaded workers so the UI stays responsive, rows stream into the table while work continues, and cancellations/exceptions surface via the status banner instead of modal message boxes. Added a spinner-backed progress label, disabled controls during active jobs, and refreshed the smoke tests plus user guide to cover the asynchronous flow.
 
 **References**: `app/ui/remote_data_dialog.py`, `tests/test_remote_data_dialog.py`, `docs/user/remote_data.md`, `docs/history/PATCH_NOTES.md`.
-=======
 ## 2025-10-20T18:23:24-04:00 / 2025-10-20T22:23:26+00:00 – Composite export sorts descending grids
 
 **Author**: agent
@@ -54,7 +52,6 @@
 **References**: `app/services/provenance_service.py`, `tests/test_provenance.py`,
 `docs/user/importing.md`, `docs/user/reference_data.md`,
 `docs/history/PATCH_NOTES.md`.
->>>>>>> 34e918a9
 
 ---
 ## 2025-10-20T16:53:29-04:00 / 2025-10-20T20:53:31+00:00 – Remote Data dialog gains Exo.MAST context

--- conflicted
+++ resolved
@@ -27,7 +27,6 @@
   applicable).
 
 ---
-<<<<<<< HEAD
 ## 2025-10-21T19:17:36-04:00 / 2025-10-21T23:17:36+00:00 – Remote Data dialog thread cleanup
 
 **Author**: agent
@@ -39,7 +38,6 @@
 `QThread: Destroyed while thread is still running` when operators close the dialog mid-operation.
 
 **References**: `app/ui/remote_data_dialog.py`.
-=======
 ## 2025-10-21T19:21:16-04:00 / 2025-10-21T23:21:18+00:00 – Remote Data dialog shutdown responsiveness
 
 **Author**: agent
@@ -53,7 +51,6 @@
 
 **References**: `app/ui/remote_data_dialog.py`, `docs/history/PATCH_NOTES.md`.
 
->>>>>>> ae4707ae
 ---
 ## 2025-10-21T18:44:51-04:00 / 2025-10-21T22:44:53+00:00 – Curated search resiliency
 

--- conflicted
+++ resolved
@@ -27,7 +27,6 @@
   applicable).
 
 ---
-<<<<<<< HEAD
 ## 2025-10-21T18:44:51-04:00 / 2025-10-21T22:44:53+00:00 – Curated search resiliency
 
 **Author**: agent
@@ -39,7 +38,6 @@
 roster to confirm searches continue returning valid targets, and documented the behaviour in the remote data user guide.
 
 **References**: `app/services/remote_data_service.py`, `tests/test_remote_data_service.py`, `docs/user/remote_data.md`.
-=======
 ## 2025-10-21T18:42:11-04:00 / 2025-10-21T22:42:13+00:00 – JWST/exoplanet resource guidance
 
 **Author**: agent
@@ -53,7 +51,6 @@
 pinning commit hashes when relying on research-grade prototypes.
 
 **References**: `docs/link_collection.md`, `docs/history/PATCH_NOTES.md`.
->>>>>>> affb6c99
 
 ---
 ## 2025-10-21T18:13:33-04:00 / 2025-10-21T22:13:36+00:00 – Solar System Archive rename

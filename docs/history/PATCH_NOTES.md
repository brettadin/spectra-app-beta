--- conflicted
+++ resolved
@@ -1,14 +1,11 @@
 # Patch Notes
 
-<<<<<<< HEAD
 ## 2025-10-15 (Raw intensity defaults & overlay label fixes) (8:18 pm UTC)
 
 - Converted plot traces and overlays back into their source intensity units by default, updating the y-axis label and data table headers so `%T`, transmittance, or absorbance values remain untouched until you opt into normalization.
 - Ensured Reference overlays reuse the active dataset’s payload when swapping combos and added a regression smoke test that locks in `%T` rendering to prevent accidental pre-normalization.
 - Documented the raw-intensity workflow in the plotting and importing guides so users know where the source-unit metadata originates.
 
-=======
->>>>>>> 2532cd10
 ## 2025-10-15 (Reference plotting + importer profile swap) (7:45 pm UTC)
 
 - Fixed the Reference inspector so dataset selection persists across sessions, JWST targets render in the preview canvas,

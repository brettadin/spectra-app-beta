# Patch Notes

<<<<<<< HEAD
=======
## 2025-10-14

- Added an automated smoke workflow test that instantiates the preview shell, ingests CSV/FITS data, exercises unit toggles, and exports a provenance bundle.
- Centralised the reusable FITS fixture under `tests/conftest.py` to support regression suites.
- Documented the new smoke validation loop for developers and provided a matching user checklist.

## 2025-10-14 (Documentation Inventory)

- Catalogued missing user, developer, and historical documentation deliverables in `docs/reviews/doc_inventory_2025-10-14.md` to prep for the next feature batch.
- Marked the Batch 2 workplan item complete with a reference to the new inventory document to aid scheduling.

>>>>>>> 8e243fb6
## 2025-10-15

- Logged the latest CI gate outcomes (lint, type-check, pytest) and noted the missing coverage plugin.
- Made FITS ingestion optional when `astropy` is absent, providing a clear runtime error instead of import failures.
- Updated user guidance to call out the optional dependency and created a developer snapshot documenting the CI results.

## 2025-10-14 (Documentation Inventory)

- Catalogued missing user, developer, and historical documentation deliverables in `docs/reviews/doc_inventory_2025-10-14.md` to prep for the next feature batch.
- Marked the Batch 2 workplan item complete with a reference to the new inventory document to aid scheduling.

## 2025-10-14

- Added an automated smoke workflow test that instantiates the preview shell, ingests CSV/FITS data, exercises unit toggles, and exports a provenance bundle.
- Centralised the reusable FITS fixture under `tests/conftest.py` to support regression suites.
- Documented the new smoke validation loop for developers and provided a matching user checklist.<|MERGE_RESOLUTION|>--- conflicted
+++ resolved
@@ -1,20 +1,6 @@
 # Patch Notes
 
-<<<<<<< HEAD
-=======
-## 2025-10-14
-
-- Added an automated smoke workflow test that instantiates the preview shell, ingests CSV/FITS data, exercises unit toggles, and exports a provenance bundle.
-- Centralised the reusable FITS fixture under `tests/conftest.py` to support regression suites.
-- Documented the new smoke validation loop for developers and provided a matching user checklist.
-
-## 2025-10-14 (Documentation Inventory)
-
-- Catalogued missing user, developer, and historical documentation deliverables in `docs/reviews/doc_inventory_2025-10-14.md` to prep for the next feature batch.
-- Marked the Batch 2 workplan item complete with a reference to the new inventory document to aid scheduling.
-
->>>>>>> 8e243fb6
-## 2025-10-15
+## 2025-10-14 
 
 - Logged the latest CI gate outcomes (lint, type-check, pytest) and noted the missing coverage plugin.
 - Made FITS ingestion optional when `astropy` is absent, providing a clear runtime error instead of import failures.

# Patch Notes

<<<<<<< HEAD
## 2025-10-17 (Knowledge log hygiene) (03:45 am UTC)

- Added a non-persistent mode to `KnowledgeLogService.record_event` so routine
  Import/Remote Import notifications stay in the History dock without appending
  to `docs/history/KNOWLEDGE_LOG.md`.
- Updated the Spectra shell ingest hooks to call the new flag, preventing cache
  loads from spamming the canonical log while still surfacing activity in the
  UI.
- Extended the knowledge-log regression suite to assert that `persist=False`
  avoids creating a log file and retains the returned entry for in-memory
  display.

=======
>>>>>>> 39b95324
## 2025-10-17 (Spectroscopy-focused remote catalogue pass) (02:30 am UTC)

- Fixed the **Fetch Remote Data…** crash caused by a missing provider-change
  slot and added regression coverage (`tests/test_remote_data_dialog.py`) to
  instantiate the dialog safely under pytest.
- Tightened the MAST adapter so free-text searches now inject
  `dataproduct_type="spectrum"`, `intentType="SCIENCE"`, and `calib_level=[2, 3]`
  filters, pruning non-spectroscopic rows before presenting them in the UI.
  The user guide calls out the new defaults and the service filters results via
  `_is_spectroscopic` to keep the workflow aligned with lab comparisons.
- Updated developer notes with a documentation map plus guidance for future
  remote-catalogue work, ensuring every agent knows where the curated resources
  live and how to keep docs/tests in sync.
- Extended the remote-data regression suite to assert the injected filters and
  confirm HTTP/MAST download routing remains intact after the change.

## 2025-10-17 (Remote search & cache library) (01:45 am UTC)

- Reworked the Remote Data dialog to emit provider-specific queries (`spectra`
  for NIST, `target_name` for MAST) and surfaced contextual hints so operators
  know which spectroscopic assets to request. Updated
  `app/services/remote_data_service.py` to translate legacy payloads, download
  `mast:` URIs via `astroquery.mast.Observations.download_file`, and exercised
  the new paths in `tests/test_remote_data_service.py`.
- Introduced a Library dock driven by `LocalStore.list_entries()` so cached
  spectra can be reloaded without re-downloading. Routine ingest events now log
  concise knowledge-log summaries while file-level metadata lives in the Library
  view.
- Added a trace-colour mode toggle to the Inspector Style tab (high-contrast vs
  uniform) and refreshed rendering so palette changes propagate to the plot and
  dataset icons in real time.
- Authored `docs/link_collection.md`, refreshed the remote/importing/reference
  guides, and created `AGENTS.md` to document repository conventions, knowledge
  log policy, and spectroscopy-first sourcing.

## 2025-10-16 (Adjustable plot LOD budget) (11:55 pm UTC)

- Added a configurable "LOD point budget" control to the Inspector Style tab so users can raise or lower the plot downsampling threshold from 1k to 1M samples while Spectra persists the preference via `QSettings`.
- Taught `PlotPane` to accept a constructor-provided budget with validation plus a runtime setter that clamps unreasonable values and re-renders existing traces accordingly.
- Extended the plot performance stub tests to exercise the override path and ensure the peak-envelope downsampling honours the user-selected limit, alongside documentation updates for the new control.

## 2025-10-16 (Remote catalogue ingestion) (11:10 pm UTC)

- Added a `RemoteDataService` with dependency guards for `requests`/`astroquery`,
  caching remote downloads in the shared `LocalStore` with provider metadata,
  fetch timestamps, and checksums so repeated requests reuse cached artefacts.
- Wired a **File → Fetch Remote Data…** dialog that searches NIST ASD/MAST
  catalogues, previews metadata, and pipes downloads into the existing ingest
  pipeline so imported spectra immediately populate overlays and history logs.
- Authored user documentation for the remote workflow, noted the plotting
  integration, and recorded regression tests covering URL construction, cache
  reuse, and provenance payloads for remote downloads.

## 2025-10-16 (Knowledge log automation & history dock) (9:45 pm UTC)

- Added a `KnowledgeLogService` that appends structured entries to the consolidated log (or an alternate runtime file) and
  exposes helpers for filtering/exporting provenance events.
- Instrumented SpectraMainWindow imports, overlays, math operations, and exports so each workflow records provenance-ready
  metadata while updating the new History dock in real time.
- Introduced a History dock with search and component filters plus export controls, refreshed docs to describe the automation
  pathway, and added regression coverage for the service and UI integration.

## 2025-10-16 (Automatic ingest caching) (2:30 pm UTC)

- Wired `DataIngestService` to accept a `LocalStore`, recording canonical units
  and provenance metadata after every import so the cache index updates without
  manual intervention.
- Instantiated a shared `LocalStore` in the preview shell with a toggleable
  persistence preference (plus the `SPECTRA_DISABLE_PERSISTENCE` environment
  override) so manual imports and sample loads land in the cache consistently.
- Documented the new behaviour, regression coverage, and knowledge-log entry to
  highlight the automatic caching flow and opt-out controls.

## 2025-10-16 (Reference overlay state consolidation) (1:50 pm UTC)

- Deduplicated the Reference inspector's overlay attributes so the payload, key, and annotations initialise once at startup and
  reset through a shared helper when overlays are cleared.
- Added `_reset_reference_overlay_state()` to centralise cleanup paths, ensuring toggles reuse the existing payload dictionary
  and annotation list rather than replacing them mid-session.
- Extended the GUI regression suite to cover overlay toggling semantics and updated the plotting guide to mention the
  single-source overlay bookkeeping; logged the activity in the consolidated knowledge log for traceability.

## 2025-10-16 (Line-shape previews & overlay integration) (11:45 am UTC)

- Promoted Doppler, pressure, and Stark placeholders to `ready` with units and example parameters so the Inspector can seed
  sample profiles from the reference catalogue.
- Added a `LineShapeModel` service that parses the placeholder definitions, applies relativistic Doppler shifts, Lorentzian
  pressure kernels, and Stark wing scaling, exposing the results to the overlay pipeline with provenance metadata.
- Updated the Reference Inspector to preview the simulated profiles, wire selection changes into the overlay toggle, and added
  regression coverage plus documentation updates for the new controls.

## 2025-10-16 (IR overlay anchoring documentation) (9:30 am UTC)

- Documented the anchored IR functional-group overlays and label stacking safeguards in
  `docs/user/reference_data.md`, aligning the guide with the behaviour exercised by
  `tests/test_reference_ui.py::test_ir_overlay_label_stacking`.
- Logged the regression coverage and plotting changes in preparation for a broader documentation
  sweep tracked in `docs/reviews/workplan.md`.

## 2025-10-15 (Reference selection + importer layout cache) (8:42 pm UTC)

- Fixed the Reference inspector so combo-box changes always drive the preview plot and overlay payloads, preventing the first dataset from lingering when toggling between hydrogen, IR, and JWST entries.
- Added a session layout cache to the CSV/TXT importer so once a header layout has been classified the same column order is reused for future files from the same instrument, with regression coverage for the cache hit path.
- Hardened wavenumber conversions by normalising Unicode tokens and mapping zero values to `inf` without runtime warnings; documented the toolbar visibility and reference-overlay workflow for the updated UI.

## 2025-10-15 (Raw intensity defaults & overlay label fixes) (8:18 pm UTC)

- Converted plot traces and overlays back into their source intensity units by default, updating the y-axis label and data table headers so `%T`, transmittance, or absorbance values remain untouched until you opt into normalization.
- Ensured Reference overlays reuse the active dataset’s payload when swapping combos and added a regression smoke test that locks in `%T` rendering to prevent accidental pre-normalization.
- Documented the raw-intensity workflow in the plotting and importing guides so users know where the source-unit metadata originates.

## 2025-10-15 (Reference plotting + importer profile swap) (7:45 pm UTC)

- Fixed the Reference inspector so dataset selection persists across sessions, JWST targets render in the preview canvas,
  and IR functional-group bands display labelled regions with optional overlays tied to the active combo-box choice.
- Normalised Unicode wavenumber symbols, guarded the documentation logger until the log dock exists, and exposed the Plot
  toolbar toggle through the View menu so manual normalization controls stay discoverable.
- Added a profile-based safeguard to the CSV/TXT importer so monotonic intensity columns no longer replace jittery
  wavenumber exports, with regression coverage capturing the new swap rationale.

## 2025-10-15 (Reference regeneration scaffolding) (4:18 am UTC)

- Added `tools/reference_build` scripts for NIST ASD, IR functional groups, and JWST quick-look spectra, recording build
  provenance inside each JSON asset and documenting usage in `docs/dev/reference_build.md`.
- Enriched the bundled reference datasets with per-target provenance (curation status, planned MAST URIs, retrieval
  timestamps) and expanded line-shape placeholders for Zeeman, collisional shift, and turbulence scaffolding.
- Updated the inspector UI to surface provenance details, refreshed user primers with the new workflow, and extended
  regression tests to assert the generator metadata for hydrogen, IR, and JWST entries.

## 2025-10-15 (Reference library & JWST quick-look data) (3:24 am UTC)

- Added a reference data service, inspector tab, and local JSON assets covering NIST hydrogen lines, IR functional groups,
  line-shape placeholders, and digitised JWST spectra for WASP-96 b, Jupiter, Mars, Neptune, and HD 84406.
- Bundled spectroscopy/JWST primers plus developer documentation so agents can extend the data store and cite sources from the
  in-app viewer.
- Logged regression coverage for the reference library to guard bundled IDs, metadata, and bibliographic entries.

## 2025-10-15 (Importer header conflict safeguards) (1:27 am UTC)

- Extended the CSV/TXT importer to honour unit hints inside headers, swap
  misidentified axes when intensity and wavelength labels conflict, and record
  the column-selection rationale in ingest metadata.
- Added regression coverage for unit-only headers and header-driven swaps while
  documenting the new safeguards in the importing guide.

## 2025-10-15 (Normalization pipeline & axis heuristics) (1:04 am UTC)

- Tightened CSV/TXT column scoring so wavelength/wavenumber spans outrank intensity-first exports, preventing swapped axes.
- Routed the plot toolbar's Normalize control through overlay service scaling with Max/Area modes, updating the data table and provenance metadata.
- Added unit tests for normalization math and importer regression, refreshed the importing and plot documentation to match, and logged the fixes in the workplan.

## 2025-10-15 (Importer heuristics & embedded docs) (12:37 am UTC)

- Reworked the CSV/TXT importer to scan messy files for contiguous numeric blocks,
  infer wavelength/intensity units from prose, and normalise descending wavenumber tables.
- Added regression coverage for heuristic parsing edge cases in `tests/test_csv_importer.py`
  and extended the Qt smoke test to assert the Docs tab renders repository guides.
- Introduced an in-app documentation viewer (Help → View Documentation) and documented
  the workflow in `docs/user/in_app_documentation.md`.

## 2025-10-15 (Provenance bundle structure hardening) (12:17 am UTC)

- `ProvenanceService.export_bundle` now creates per-spectrum CSVs under `spectra/`, copies original uploads into `sources/`, and records a structured `log.txt` inside each export bundle.
- Manifest source entries now include relative paths to the canonical CSV and copied source file, aligning behaviour with the importing guide appendix.
- Added regression coverage for the new bundle layout to ensure the manifest, CSVs, PNG snapshot, and provenance log are all emitted together.

## 2025-10-15 (Reference overlay crash fixes) (6:45 pm UTC)

- Prevented the Reference tab from crashing startup by initialising the unit toolbar lazily and defaulting to nanometres until the widget is ready.
- Updated the overlay refresh flow to tolerate Unicode wavenumber tokens and keep the main plot responsive during default sample ingestion.
- Confirmed the fix with linting, typing, and the pytest smoke suite so the app launches cleanly before the next feature pass.

## 2025-10-15 (Reference plotting & multi-import) (7:05 pm)

- Fixed the Reference inspector so dataset selections persist, the plot canvas renders Balmer intensities faithfully, and the overlay toggle mirrors hydrogen/IR/JWST datasets into the main graph.
- Normalised Unicode wavenumber aliases, guarded documentation logging during startup, and restored the normalization toolbar at launch.
- Switched **File → Open** to accept multi-select batches and updated smoke tests/docs to cover the new reference plotting workflow.

## 2025-10-15 (Reference overlay fixes) (7:18 pm UTC)

- Patched the Reference inspector so combo-box selection sticks, JWST datasets draw their sampled spectra, and the overlay toggle mirrors the active dataset instead of the first entry.
- Allowed **File → Open** and **File → Load Sample** to queue multiple files at once while batching plot refreshes.
- Documented the toolbar location for normalization modes and refreshed the reference-data walkthrough with the new overlay behaviour.

## 2025-10-16 (Curated link catalogue) (2:30 pm)

- Recovered the JWST and Astropy resource list into `docs/link_collection.md` with preserved annotations and clearer grouping for future documentation sprints.
- Pointed the developer orientation notes at the refreshed catalogue so contributors can locate upstream references quickly.
- Logged the addition in the knowledge log to surface the resource in session history.

## 2025-10-15 (Importing Guide Provenance Appendix) (9:10 am)

- Expanded `docs/user/importing.md` with a provenance export appendix covering the structure of the manifest bundle.
- Clarified that exported directories include canonical CSVs, original sources, and a chronological log for audit trails.
- Highlighted unit round-trip safety when sharing exported spectra with collaborators.

## 2025-10-14 (Plot Interaction Guide) (8:45 pm)

- Added `docs/user/plot_tools.md` covering pan/zoom gestures, crosshair usage, legend management, and the 120k-point LOD cap.
- Wired the Cursor toolbar toggle and new **View → Reset Plot** action to the plot pane so the documentation matches the UI.
- Linked the new guide from the quickstart and README documentation index.
- Extended the plot performance stub tests to exercise the crosshair visibility API.

## 2025-10-14 (Units Reference) (7:38 pm est)

- Authored `docs/user/units_reference.md` to document supported spectral units, idempotent conversions, and provenance guarantees.
- Linked the quickstart guide to the new reference and marked the Batch 3 workplan item complete.

## 2025-10-14 (Quickstart Guide) (7:24 pm est)

- Added `docs/user/quickstart.md` with a step-by-step walkthrough covering launch, ingest, unit toggles, and provenance export using the bundled sample spectrum.
- Updated the Batch 3 workplan to track remaining documentation gaps and recorded the pytest run that validates the smoke workflow.
- Linked upcoming documentation sprint items back to the inventory for traceability.

## 2025-10-14 (7:20 pm est)

- Logged the latest CI gate outcomes (lint, type-check, pytest) and noted the missing coverage plugin.
- Made FITS ingestion optional when `astropy` is absent, providing a clear runtime error instead of import failures.
- Updated user guidance to call out the optional dependency and created a developer snapshot documenting the CI results.

## 2025-10-14 (Documentation Inventory) (7:00 pm est)

- Catalogued missing user, developer, and historical documentation deliverables in `docs/reviews/doc_inventory_2025-10-14.md` to prep for the next feature batch.
- Marked the Batch 2 workplan item complete with a reference to the new inventory document to aid scheduling.

## 2025-10-14 (6:30 pm est)

- Added an automated smoke workflow test that instantiates the preview shell, ingests CSV/FITS data, exercises unit toggles, and exports a provenance bundle.
- Centralised the reusable FITS fixture under `tests/conftest.py` to support regression suites.
- Documented the new smoke validation loop for developers and provided a matching user checklist.<|MERGE_RESOLUTION|>--- conflicted
+++ resolved
@@ -1,6 +1,5 @@
 # Patch Notes
 
-<<<<<<< HEAD
 ## 2025-10-17 (Knowledge log hygiene) (03:45 am UTC)
 
 - Added a non-persistent mode to `KnowledgeLogService.record_event` so routine
@@ -13,8 +12,6 @@
   avoids creating a log file and retains the returned entry for in-memory
   display.
 
-=======
->>>>>>> 39b95324
 ## 2025-10-17 (Spectroscopy-focused remote catalogue pass) (02:30 am UTC)
 
 - Fixed the **Fetch Remote Data…** crash caused by a missing provider-change

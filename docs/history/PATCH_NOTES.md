--- conflicted
+++ resolved
@@ -46,15 +46,12 @@
 - Manifest source entries now include relative paths to the canonical CSV and copied source file, aligning behaviour with the importing guide appendix.
 - Added regression coverage for the new bundle layout to ensure the manifest, CSVs, PNG snapshot, and provenance log are all emitted together.
 
-<<<<<<< HEAD
 ## 2025-10-15 (Reference overlay crash fixes) (6:45 pm UTC)
 
 - Prevented the Reference tab from crashing startup by initialising the unit toolbar lazily and defaulting to nanometres until the widget is ready.
 - Updated the overlay refresh flow to tolerate Unicode wavenumber tokens and keep the main plot responsive during default sample ingestion.
 - Confirmed the fix with linting, typing, and the pytest smoke suite so the app launches cleanly before the next feature pass.
 
-=======
->>>>>>> 956c2c7b
 ## 2025-10-15 (Importing Guide Provenance Appendix) (9:10 am)
 
 - Expanded `docs/user/importing.md` with a provenance export appendix covering the structure of the manifest bundle.

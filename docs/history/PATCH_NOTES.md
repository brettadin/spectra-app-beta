# Patch Notes

## 2025-10-19 (Manifest export gains wide/composite options) (16:50 EDT / 20:50 UTC)

- Added an export options dialog in `app/main.py` so you can choose between the
  standard provenance bundle, a wide paired-column CSV, and a composite-mean
  CSV before saving.
- Extended `ProvenanceService` with helpers to generate the new CSV formats and
  taught `CsvImporter` to recognise the `spectra-wide-v1` layout comments.
- Documented the workflow in `docs/user/plot_tools.md` and `docs/user/importing.md`,
  highlighting that wide/composite exports re-import cleanly.
- Expanded the provenance and importer test suites to cover wide/composite
  round-trips, and patched the export visibility regression test to honour the
  new dialog.

## 2025-10-19 (Export respects visibility state) (14:28 EDT / 18:28 UTC)

- Updated `app/main.py::export_manifest` so provenance bundles include only datasets marked visible in the workspace, preventing hidden traces and background samples from polluting merged exports.

## 2025-10-19 (Provenance CSV round-trips) (15:14 EDT / 19:14 UTC)

- Reordered the combined export CSV in `app/services/provenance_service.py` so wavelength/intensity columns lead each row, keeping the file compatible with the CSV importer.
- Documented the new ordering in `docs/user/importing.md` and added `tests/test_provenance.py::test_export_bundle_csv_round_trips` to guard the regression.
- Documented the behaviour shift in `docs/user/plot_tools.md` and `docs/user/importing.md`, clarifying that hidden traces stay out of the `spectra/` directory while visible series continue to export at full resolution.
- Added `tests/test_export_visibility.py::test_export_skips_hidden_spectra` to exercise the UI path with patched dialogs, ensuring only visible IDs reach the provenance service.

## 2025-10-19 (Bundle CSV imports expand into multiple spectra) (16:23 EDT / 20:23 UTC)

- Extended `CsvImporter` with `_try_parse_export_bundle` so manifest CSV exports containing `spectrum_id` metadata embed a `bundle` block describing every trace in the file.
- Updated `DataIngestService` and the UI ingest paths to return lists of spectra, expanding export bundles into individual canonical datasets while maintaining cache provenance.
- Adjusted remote-download wiring and smoke tests to accommodate list-based ingestion and added regression coverage in `tests/test_csv_importer.py` and `tests/test_ingest.py` for the new bundle format.
- Refreshed `docs/user/importing.md` to explain that re-importing a provenance CSV restores each spectrum separately rather than merging traces.

## 2025-10-18 (NIST ASD astroquery integration) (20:35 EDT / 00:35 UTC)

- Replaced the NIST remote search implementation with the astroquery-backed
  line-list helper used by the upstream Spectra project, aggregating each query
  into a single record that previews line counts and metadata before download.
  The Remote Data dialog now synthesises CSV payloads from the returned line
  tables so the existing CSV importer can ingest them without manual edits.
- Added a dedicated `app/services/nist_asd_service.py` module that resolves
  element/ion identifiers, queries `astroquery.nist`, and normalises the
  response into nm-relative intensities and provenance metadata. Remote downloads
  detect the synthetic `nist-asd:` scheme and emit annotated CSV files instead of
  issuing HTTP requests.
- Updated the remote data regression suite (`tests/test_remote_data_service.py`)
  to mock the astroquery wrapper, assert the generated CSV path, and verify
  provider availability logic now checks the astroquery dependency directly.
  Refreshed the user guide to describe the spectroscopy-first workflow and the
  new CSV synthesis path for NIST results.

## 2025-10-18 (Remote data dependencies & imaging toggle) (17:17 EDT / 21:17 UTC)

- Declared `requests`, `astroquery`, and `pandas` in `requirements.txt` and updated
  onboarding guides so remote catalogue workflows install the optional
  dependencies by default. The Remote Data dialog now relays clearer
  unavailability messages when any package is missing.
- Added an **Include imaging** toggle to the Remote Data dialog and taught the
  MAST adapter to honour it, defaulting to calibrated spectra while allowing
  operators to pull calibrated imaging products on demand.
- Guarded `_ensure_mast` and provider lists behind a pandas-aware check,
  refreshed the remote data user guide, and extended the regression suite to
  cover the new flag and dependency messaging.

## 2025-10-18 (Remote Data examples & validation) (00:08 EDT)

- Added curated example queries to the Remote Data dialog for both NIST and MAST
  so operators can fetch spectroscopy targets without retyping common names.
- Blocked empty submissions in the dialog and raised a service-level error when
  MAST criteria are missing, preventing unbounded archive sweeps.
- Updated the remote data user guide and workplan to document the scoped searches
  and new example menu.

## 2025-10-17 (Onboarding docs realignment) (20:10 EDT / 00:10 UTC)

- Rewrote the master prompt to reflect the decomposed brains directory, pass
  review priorities, and spectroscopy-first guardrails, including explicit time
  discipline for all documentation updates.
- Updated `AGENTS.md` and `START_HERE.md` so new agents read the correct
  artefacts (pass dossiers, brains README, link collection) and know how to
  capture real timestamps for patch notes and knowledge-log entries.
- Added `docs/brains/README.md` plus pass review summaries (`pass1.md` –
  `pass4.md`) and refreshed the workplan backlog to focus on calibration,
  identification, provenance parity, and UI polish milestones.

## 2025-10-17 (Library provenance preview) (14:19 UTC)

- Expanded the Library dock with a metadata preview splitter so selecting a cache
  entry reveals provenance, unit, and storage details without leaving the app.
- Updated the importing guide to document the new preview pane and search
  filtering, keeping the user workflow in sync with the UI.
- Added a smoke regression ensuring the dock populates and surfaces metadata in
  headless test runs.

## 2025-10-17 (Knowledge log runtime guard) (04:30 am UTC)

- Registered Import/Remote Import as runtime-only components inside
  `KnowledgeLogService`, ensuring they never touch the canonical log even if a
  caller omits `persist=False`.
- Updated the knowledge-log regression suite to cover the runtime-only guard and
  allow tests to override the component set when persistence is required.
- Audited the consolidated log to confirm no automation-generated Import/Remote
  Import entries remain after the cleanup.
- Added `*.egg-info/` to `.gitignore` so setuptools artefacts from test runs do
  not clutter the working tree.

## 2025-10-17 (Knowledge log hygiene) (03:45 am UTC)

- Added a non-persistent mode to `KnowledgeLogService.record_event` so routine
  Import/Remote Import notifications stay in the History dock without appending
  to `docs/history/KNOWLEDGE_LOG.md`.
- Updated the Spectra shell ingest hooks to call the new flag, preventing cache
  loads from spamming the canonical log while still surfacing activity in the
  UI.
- Extended the knowledge-log regression suite to assert that `persist=False`
  avoids creating a log file and retains the returned entry for in-memory
  display.

## 2025-10-17 (Spectroscopy-focused remote catalogue pass) (02:30 am UTC)

- Fixed the **Fetch Remote Data…** crash caused by a missing provider-change
  slot and added regression coverage (`tests/test_remote_data_dialog.py`) to
  instantiate the dialog safely under pytest.
- Tightened the MAST adapter so free-text searches now inject
  `dataproduct_type="spectrum"`, `intentType="SCIENCE"`, and `calib_level=[2, 3]`
  filters, pruning non-spectroscopic rows before presenting them in the UI.
  The user guide calls out the new defaults and the service filters results via
  `_is_spectroscopic` to keep the workflow aligned with lab comparisons.
- Updated developer notes with a documentation map plus guidance for future
  remote-catalogue work, ensuring every agent knows where the curated resources
  live and how to keep docs/tests in sync.
- Extended the remote-data regression suite to assert the injected filters and
  confirm HTTP/MAST download routing remains intact after the change.

## 2025-10-17 (Remote search & cache library) (01:45 am UTC)

- Reworked the Remote Data dialog to emit provider-specific queries (`spectra`
  for NIST, `target_name` for MAST) and surfaced contextual hints so operators
  know which spectroscopic assets to request. Updated
  `app/services/remote_data_service.py` to translate legacy payloads, download
  `mast:` URIs via `astroquery.mast.Observations.download_file`, and exercised
  the new paths in `tests/test_remote_data_service.py`.
- Introduced a Library dock driven by `LocalStore.list_entries()` so cached
  spectra can be reloaded without re-downloading. Routine ingest events now log
  concise knowledge-log summaries while file-level metadata lives in the Library
  view.
- Added a trace-colour mode toggle to the Inspector Style tab (high-contrast vs
  uniform) and refreshed rendering so palette changes propagate to the plot and
  dataset icons in real time.
- Authored `docs/link_collection.md`, refreshed the remote/importing/reference
  guides, and created `AGENTS.md` to document repository conventions, knowledge
  log policy, and spectroscopy-first sourcing.

## 2025-10-16 (Adjustable plot LOD budget) (11:55 pm UTC)

- Added a configurable "LOD point budget" control to the Inspector Style tab so users can raise or lower the plot downsampling threshold from 1k to 1M samples while Spectra persists the preference via `QSettings`.
- Taught `PlotPane` to accept a constructor-provided budget with validation plus a runtime setter that clamps unreasonable values and re-renders existing traces accordingly.
- Extended the plot performance stub tests to exercise the override path and ensure the peak-envelope downsampling honours the user-selected limit, alongside documentation updates for the new control.

## 2025-10-16 (Remote catalogue ingestion) (11:10 pm UTC)

- Added a `RemoteDataService` with dependency guards for `requests`/`astroquery`,
  caching remote downloads in the shared `LocalStore` with provider metadata,
  fetch timestamps, and checksums so repeated requests reuse cached artefacts.
- Wired a **File → Fetch Remote Data…** dialog that searches NIST ASD/MAST
  catalogues, previews metadata, and pipes downloads into the existing ingest
  pipeline so imported spectra immediately populate overlays and history logs.
- Authored user documentation for the remote workflow, noted the plotting
  integration, and recorded regression tests covering URL construction, cache
  reuse, and provenance payloads for remote downloads.

## 2025-10-16 (Knowledge log automation & history dock) (9:45 pm UTC)

- Added a `KnowledgeLogService` that appends structured entries to the consolidated log (or an alternate runtime file) and
  exposes helpers for filtering/exporting provenance events.
- Instrumented SpectraMainWindow imports, overlays, math operations, and exports so each workflow records provenance-ready
  metadata while updating the new History dock in real time.
- Introduced a History dock with search and component filters plus export controls, refreshed docs to describe the automation
  pathway, and added regression coverage for the service and UI integration.

## 2025-10-16 (Automatic ingest caching) (2:30 pm UTC)

- Wired `DataIngestService` to accept a `LocalStore`, recording canonical units
  and provenance metadata after every import so the cache index updates without
  manual intervention.
- Instantiated a shared `LocalStore` in the preview shell with a toggleable
  persistence preference (plus the `SPECTRA_DISABLE_PERSISTENCE` environment
  override) so manual imports and sample loads land in the cache consistently.
- Documented the new behaviour, regression coverage, and knowledge-log entry to
  highlight the automatic caching flow and opt-out controls.

## 2025-10-16 (Reference overlay state consolidation) (1:50 pm UTC)

- Deduplicated the Reference inspector's overlay attributes so the payload, key, and annotations initialise once at startup and
  reset through a shared helper when overlays are cleared.
- Added `_reset_reference_overlay_state()` to centralise cleanup paths, ensuring toggles reuse the existing payload dictionary
  and annotation list rather than replacing them mid-session.
- Extended the GUI regression suite to cover overlay toggling semantics and updated the plotting guide to mention the
  single-source overlay bookkeeping; logged the activity in the consolidated knowledge log for traceability.

## 2025-10-16 (Line-shape previews & overlay integration) (11:45 am UTC)

- Promoted Doppler, pressure, and Stark placeholders to `ready` with units and example parameters so the Inspector can seed
  sample profiles from the reference catalogue.
- Added a `LineShapeModel` service that parses the placeholder definitions, applies relativistic Doppler shifts, Lorentzian
  pressure kernels, and Stark wing scaling, exposing the results to the overlay pipeline with provenance metadata.
- Updated the Reference Inspector to preview the simulated profiles, wire selection changes into the overlay toggle, and added
  regression coverage plus documentation updates for the new controls.

## 2025-10-16 (IR overlay anchoring documentation) (9:30 am UTC)

- Documented the anchored IR functional-group overlays and label stacking safeguards in
  `docs/user/reference_data.md`, aligning the guide with the behaviour exercised by
  `tests/test_reference_ui.py::test_ir_overlay_label_stacking`.
- Logged the regression coverage and plotting changes in preparation for a broader documentation
  sweep tracked in `docs/reviews/workplan.md`.

## 2025-10-15 (Reference selection + importer layout cache) (8:42 pm UTC)

- Fixed the Reference inspector so combo-box changes always drive the preview plot and overlay payloads, preventing the first dataset from lingering when toggling between hydrogen, IR, and JWST entries.
- Added a session layout cache to the CSV/TXT importer so once a header layout has been classified the same column order is reused for future files from the same instrument, with regression coverage for the cache hit path.
- Hardened wavenumber conversions by normalising Unicode tokens and mapping zero values to `inf` without runtime warnings; documented the toolbar visibility and reference-overlay workflow for the updated UI.

## 2025-10-15 (Raw intensity defaults & overlay label fixes) (8:18 pm UTC)

- Converted plot traces and overlays back into their source intensity units by default, updating the y-axis label and data table headers so `%T`, transmittance, or absorbance values remain untouched until you opt into normalization.
- Ensured Reference overlays reuse the active dataset’s payload when swapping combos and added a regression smoke test that locks in `%T` rendering to prevent accidental pre-normalization.
- Documented the raw-intensity workflow in the plotting and importing guides so users know where the source-unit metadata originates.

## 2025-10-15 (Reference plotting + importer profile swap) (7:45 pm UTC)

- Fixed the Reference inspector so dataset selection persists across sessions, JWST targets render in the preview canvas,
  and IR functional-group bands display labelled regions with optional overlays tied to the active combo-box choice.
- Normalised Unicode wavenumber symbols, guarded the documentation logger until the log dock exists, and exposed the Plot
  toolbar toggle through the View menu so manual normalization controls stay discoverable.
- Added a profile-based safeguard to the CSV/TXT importer so monotonic intensity columns no longer replace jittery
  wavenumber exports, with regression coverage capturing the new swap rationale.

## 2025-10-15 (Reference regeneration scaffolding) (4:18 am UTC)

- Added `tools/reference_build` scripts for NIST ASD, IR functional groups, and JWST quick-look spectra, recording build
  provenance inside each JSON asset and documenting usage in `docs/dev/reference_build.md`.
- Enriched the bundled reference datasets with per-target provenance (curation status, planned MAST URIs, retrieval
  timestamps) and expanded line-shape placeholders for Zeeman, collisional shift, and turbulence scaffolding.
- Updated the inspector UI to surface provenance details, refreshed user primers with the new workflow, and extended
  regression tests to assert the generator metadata for hydrogen, IR, and JWST entries.

## 2025-10-15 (Reference library & JWST quick-look data) (3:24 am UTC)

- Added a reference data service, inspector tab, and local JSON assets covering NIST hydrogen lines, IR functional groups,
  line-shape placeholders, and digitised JWST spectra for WASP-96 b, Jupiter, Mars, Neptune, and HD 84406.
- Bundled spectroscopy/JWST primers plus developer documentation so agents can extend the data store and cite sources from the
  in-app viewer.
- Logged regression coverage for the reference library to guard bundled IDs, metadata, and bibliographic entries.

## 2025-10-15 (Importer header conflict safeguards) (1:27 am UTC)

- Extended the CSV/TXT importer to honour unit hints inside headers, swap
  misidentified axes when intensity and wavelength labels conflict, and record
  the column-selection rationale in ingest metadata.
- Added regression coverage for unit-only headers and header-driven swaps while
  documenting the new safeguards in the importing guide.

## 2025-10-15 (Normalization pipeline & axis heuristics) (1:04 am UTC)

- Tightened CSV/TXT column scoring so wavelength/wavenumber spans outrank intensity-first exports, preventing swapped axes.
- Routed the plot toolbar's Normalize control through overlay service scaling with Max/Area modes, updating the data table and provenance metadata.
- Added unit tests for normalization math and importer regression, refreshed the importing and plot documentation to match, and logged the fixes in the workplan.

## 2025-10-15 (Importer heuristics & embedded docs) (12:37 am UTC)

- Reworked the CSV/TXT importer to scan messy files for contiguous numeric blocks,
  infer wavelength/intensity units from prose, and normalise descending wavenumber tables.
- Added regression coverage for heuristic parsing edge cases in `tests/test_csv_importer.py`
  and extended the Qt smoke test to assert the Docs tab renders repository guides.
- Introduced an in-app documentation viewer (Help → View Documentation) and documented
  the workflow in `docs/user/in_app_documentation.md`.

## 2025-10-15 (Provenance bundle structure hardening) (12:17 am UTC)

- `ProvenanceService.export_bundle` now creates per-spectrum CSVs under `spectra/`, copies original uploads into `sources/`, and records a structured `log.txt` inside each export bundle.
- Manifest source entries now include relative paths to the canonical CSV and copied source file, aligning behaviour with the importing guide appendix.
- Added regression coverage for the new bundle layout to ensure the manifest, CSVs, PNG snapshot, and provenance log are all emitted together.

## 2025-10-15 (Reference overlay crash fixes) (6:45 pm UTC)

- Prevented the Reference tab from crashing startup by initialising the unit toolbar lazily and defaulting to nanometres until the widget is ready.
- Updated the overlay refresh flow to tolerate Unicode wavenumber tokens and keep the main plot responsive during default sample ingestion.
- Confirmed the fix with linting, typing, and the pytest smoke suite so the app launches cleanly before the next feature pass.

## 2025-10-15 (Reference plotting & multi-import) (7:05 pm)

- Fixed the Reference inspector so dataset selections persist, the plot canvas renders Balmer intensities faithfully, and the overlay toggle mirrors hydrogen/IR/JWST datasets into the main graph.
- Normalised Unicode wavenumber aliases, guarded documentation logging during startup, and restored the normalization toolbar at launch.
- Switched **File → Open** to accept multi-select batches and updated smoke tests/docs to cover the new reference plotting workflow.

## 2025-10-15 (Reference overlay fixes) (7:18 pm UTC)

- Patched the Reference inspector so combo-box selection sticks, JWST datasets draw their sampled spectra, and the overlay toggle mirrors the active dataset instead of the first entry.
- Allowed **File → Open** and **File → Load Sample** to queue multiple files at once while batching plot refreshes.
- Documented the toolbar location for normalization modes and refreshed the reference-data walkthrough with the new overlay behaviour.

# 2025-10-18 (Remote Data examples & validation) (12:04 am EDT)

- Added curated example queries to the Remote Data dialog for both NIST and
  MAST so operators can fetch spectroscopy targets without retyping common
  names.
- Blocked empty submissions in the dialog and raised a service-level error when
  MAST criteria are missing, preventing unbounded archive sweeps.
- Updated the remote data user guide and workplan to document the scoped
  searches and new example menu.

## 2025-10-19 (Reference tab redesign & NIST integration) (13:22 EDT)

- Reworked the Inspector’s Reference tab to present dedicated Spectral lines, IR groups, and Line-shape panels with a
  spectroscopy-first layout; NIST line searches now use an embedded astroquery form that previews and overlays results
  directly on the main plot.
- Updated `docs/user/reference_data.md` to reflect the new workflow and removed the outdated JWST placeholder guidance.
- Added regression coverage for the NIST fetch path and refreshed the Qt smoke tests. (`pytest`)

## 2025-10-19 (13:42 ET) – Pinned NIST line sets & remote dialog cleanup

- Added pinned NIST spectral-line collections with palette controls so multiple queries stay visible on the inspector plot and
  updated the reference data guide plus regression suite to cover the workflow.
- Removed the NIST option from the Remote Data dialog, leaving MAST as the scoped catalogue and updating remote-data guidance
  and smoke tests to reflect the separation between line lists and archive downloads.

## 2025-10-19 (NIST pinned overlays) (2:09 pm edt)

- Let the Reference tab project every pinned NIST spectral-line set onto the workspace at once, keeping palette colours or
  collapsing to a uniform hue on demand.
- Extended the regression suite to ensure multi-set overlays populate and remain addressable via the Inspector toggle.
- Documented the behaviour shift in `docs/user/reference_data.md` so operators understand how the overlay toggle now affects
  all pinned line sets simultaneously.

<<<<<<< HEAD
## 2025-10-19 (17:46 ET)

- Added a case-insensitive search field to the Datasets dock so large sessions
  can be filtered without unloading spectra; the UI refreshes in real time and
  respects group visibility.
- Documented the new filter in `docs/user/plot_tools.md`, refreshed
  `AGENTS.md`/`START_HERE.md` with cross-platform timestamp guidance, and noted
  the actual patch-note/knowledge-log workflow used by the repository.
=======
## 2025-10-19 (NIST cache isolation) (5:47 pm EDT)

- Updated `RemoteDataService` to embed NIST query parameters in pseudo URIs so cache lookups no longer collide when wavelength ranges or ion stages differ.
- Extended the remote-data unit tests to cover the new URI format and ensure unique entries per query.
- Documented the behaviour in `docs/user/remote_data.md` so operators know that distinct line searches persist independently in the cache.
>>>>>>> 538e06c6

## 2025-10-15 (Importing Guide Provenance Appendix) (9:10 am)

- Expanded `docs/user/importing.md` with a provenance export appendix covering the structure of the manifest bundle.
- Clarified that exported directories include canonical CSVs, original sources, and a chronological log for audit trails.
- Highlighted unit round-trip safety when sharing exported spectra with collaborators.

## 2025-10-14 (Plot Interaction Guide) (8:45 pm)

- Added `docs/user/plot_tools.md` covering pan/zoom gestures, crosshair usage, legend management, and the 120k-point LOD cap.
- Wired the Cursor toolbar toggle and new **View → Reset Plot** action to the plot pane so the documentation matches the UI.
- Linked the new guide from the quickstart and README documentation index.
- Extended the plot performance stub tests to exercise the crosshair visibility API.

## 2025-10-14 (Units Reference) (7:38 pm est)

- Authored `docs/user/units_reference.md` to document supported spectral units, idempotent conversions, and provenance guarantees.
- Linked the quickstart guide to the new reference and marked the Batch 3 workplan item complete.

## 2025-10-14 (Quickstart Guide) (7:24 pm est)

- Added `docs/user/quickstart.md` with a step-by-step walkthrough covering launch, ingest, unit toggles, and provenance export using the bundled sample spectrum.
- Updated the Batch 3 workplan to track remaining documentation gaps and recorded the pytest run that validates the smoke workflow.
- Linked upcoming documentation sprint items back to the inventory for traceability.

## 2025-10-14 (7:20 pm est)

- Logged the latest CI gate outcomes (lint, type-check, pytest) and noted the missing coverage plugin.
- Made FITS ingestion optional when `astropy` is absent, providing a clear runtime error instead of import failures.
- Updated user guidance to call out the optional dependency and created a developer snapshot documenting the CI results.

## 2025-10-14 (Documentation Inventory) (7:00 pm est)

- Catalogued missing user, developer, and historical documentation deliverables in `docs/reviews/doc_inventory_2025-10-14.md` to prep for the next feature batch.
- Marked the Batch 2 workplan item complete with a reference to the new inventory document to aid scheduling.

## 2025-10-14 (6:30 pm est)

- Added an automated smoke workflow test that instantiates the preview shell, ingests CSV/FITS data, exercises unit toggles, and exports a provenance bundle.
- Centralised the reusable FITS fixture under `tests/conftest.py` to support regression suites.
- Documented the new smoke validation loop for developers and provided a matching user checklist.
## 2025-10-19 (Knowledge log import persistence) (3:57 pm edt)

- Ensured Spectra records import and remote-import events to the knowledge log so session history persists across restarts.
- Documented the change in `docs/user/importing.md`, clarifying how summaries are captured while raw paths stay in the cache view.
- Verified the smoke history workflow under pytest to confirm the UI updates after ingesting a CSV.
<|MERGE_RESOLUTION|>--- conflicted
+++ resolved
@@ -333,7 +333,6 @@
 - Documented the behaviour shift in `docs/user/reference_data.md` so operators understand how the overlay toggle now affects
   all pinned line sets simultaneously.
 
-<<<<<<< HEAD
 ## 2025-10-19 (17:46 ET)
 
 - Added a case-insensitive search field to the Datasets dock so large sessions
@@ -342,13 +341,6 @@
 - Documented the new filter in `docs/user/plot_tools.md`, refreshed
   `AGENTS.md`/`START_HERE.md` with cross-platform timestamp guidance, and noted
   the actual patch-note/knowledge-log workflow used by the repository.
-=======
-## 2025-10-19 (NIST cache isolation) (5:47 pm EDT)
-
-- Updated `RemoteDataService` to embed NIST query parameters in pseudo URIs so cache lookups no longer collide when wavelength ranges or ion stages differ.
-- Extended the remote-data unit tests to cover the new URI format and ensure unique entries per query.
-- Documented the behaviour in `docs/user/remote_data.md` so operators know that distinct line searches persist independently in the cache.
->>>>>>> 538e06c6
 
 ## 2025-10-15 (Importing Guide Provenance Appendix) (9:10 am)
 

# Patch Notes

<<<<<<< HEAD
## 2025-10-15 (Provenance bundle structure hardening) (12:17 am UTC)

- `ProvenanceService.export_bundle` now creates per-spectrum CSVs under `spectra/`, copies original uploads into `sources/`, and records a structured `log.txt` inside each export bundle.
- Manifest source entries now include relative paths to the canonical CSV and copied source file, aligning behaviour with the importing guide appendix.
- Added regression coverage for the new bundle layout to ensure the manifest, CSVs, PNG snapshot, and provenance log are all emitted together.

## 2025-10-15 (Importing Guide Provenance Appendix) (9:10 am)
=======
## 2025-10-15 (Importing Guide Provenance Appendix) (8:05 PM est)
>>>>>>> 34d937d8

- Expanded `docs/user/importing.md` with a provenance export appendix covering the structure of the manifest bundle.
- Clarified that exported directories include canonical CSVs, original sources, and a chronological log for audit trails.
- Highlighted unit round-trip safety when sharing exported spectra with collaborators.

<<<<<<< HEAD
## 2025-10-14 (Plot Interaction Guide) (8:45 pm)
=======
## 2025-10-14 (Plot Interaction Guide) (7:45 pm est)
>>>>>>> 34d937d8

- Added `docs/user/plot_tools.md` covering pan/zoom gestures, crosshair usage, legend management, and the 120k-point LOD cap.
- Wired the Cursor toolbar toggle and new **View → Reset Plot** action to the plot pane so the documentation matches the UI.
- Linked the new guide from the quickstart and README documentation index.
- Extended the plot performance stub tests to exercise the crosshair visibility API.

## 2025-10-14 (Units Reference) (7:38 pm est)

- Authored `docs/user/units_reference.md` to document supported spectral units, idempotent conversions, and provenance guarantees.
- Linked the quickstart guide to the new reference and marked the Batch 3 workplan item complete.

## 2025-10-14 (Quickstart Guide) (7:24 pm est)

- Added `docs/user/quickstart.md` with a step-by-step walkthrough covering launch, ingest, unit toggles, and provenance export using the bundled sample spectrum.
- Updated the Batch 3 workplan to track remaining documentation gaps and recorded the pytest run that validates the smoke workflow.
- Linked upcoming documentation sprint items back to the inventory for traceability.

## 2025-10-14 (7:20 pm est)

- Logged the latest CI gate outcomes (lint, type-check, pytest) and noted the missing coverage plugin.
- Made FITS ingestion optional when `astropy` is absent, providing a clear runtime error instead of import failures.
- Updated user guidance to call out the optional dependency and created a developer snapshot documenting the CI results.

## 2025-10-14 (Documentation Inventory) (7:00 pm est)

- Catalogued missing user, developer, and historical documentation deliverables in `docs/reviews/doc_inventory_2025-10-14.md` to prep for the next feature batch.
- Marked the Batch 2 workplan item complete with a reference to the new inventory document to aid scheduling.

## 2025-10-14 (6:30 pm est)

- Added an automated smoke workflow test that instantiates the preview shell, ingests CSV/FITS data, exercises unit toggles, and exports a provenance bundle.
- Centralised the reusable FITS fixture under `tests/conftest.py` to support regression suites.
- Documented the new smoke validation loop for developers and provided a matching user checklist.<|MERGE_RESOLUTION|>--- conflicted
+++ resolved
@@ -1,6 +1,5 @@
 # Patch Notes
 
-<<<<<<< HEAD
 ## 2025-10-15 (Provenance bundle structure hardening) (12:17 am UTC)
 
 - `ProvenanceService.export_bundle` now creates per-spectrum CSVs under `spectra/`, copies original uploads into `sources/`, and records a structured `log.txt` inside each export bundle.
@@ -8,19 +7,12 @@
 - Added regression coverage for the new bundle layout to ensure the manifest, CSVs, PNG snapshot, and provenance log are all emitted together.
 
 ## 2025-10-15 (Importing Guide Provenance Appendix) (9:10 am)
-=======
-## 2025-10-15 (Importing Guide Provenance Appendix) (8:05 PM est)
->>>>>>> 34d937d8
 
 - Expanded `docs/user/importing.md` with a provenance export appendix covering the structure of the manifest bundle.
 - Clarified that exported directories include canonical CSVs, original sources, and a chronological log for audit trails.
 - Highlighted unit round-trip safety when sharing exported spectra with collaborators.
 
-<<<<<<< HEAD
 ## 2025-10-14 (Plot Interaction Guide) (8:45 pm)
-=======
-## 2025-10-14 (Plot Interaction Guide) (7:45 pm est)
->>>>>>> 34d937d8
 
 - Added `docs/user/plot_tools.md` covering pan/zoom gestures, crosshair usage, legend management, and the 120k-point LOD cap.
 - Wired the Cursor toolbar toggle and new **View → Reset Plot** action to the plot pane so the documentation matches the UI.

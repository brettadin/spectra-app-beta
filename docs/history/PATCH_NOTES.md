--- conflicted
+++ resolved
@@ -1,6 +1,5 @@
 # Patch Notes
 
-<<<<<<< HEAD
 ## 2025-10-19 (Data dock consolidation) (18:46 EDT / 22:46 UTC)
 
 - Replaced the standalone Library dock with a tab inside the Data dock so
@@ -12,8 +11,6 @@
   workplan entry tracking datasets/library organisation.
 - Kept Qt coverage green by running `pytest` after the refactor.
 
-=======
->>>>>>> 3e48e032
 ## 2025-10-19 (Manifest export gains wide/composite options) (16:50 EDT / 20:50 UTC)
 
 - Added an export options dialog in `app/main.py` so you can choose between the

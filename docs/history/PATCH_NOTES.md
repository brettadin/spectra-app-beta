--- conflicted
+++ resolved
@@ -185,20 +185,12 @@
 - Allowed **File → Open** and **File → Load Sample** to queue multiple files at once while batching plot refreshes.
 - Documented the toolbar location for normalization modes and refreshed the reference-data walkthrough with the new overlay behaviour.
 
-<<<<<<< HEAD
 ## 2025-10-15 (Remote data workflow fixes) (11:45 pm)
 
 - Patched the Remote Data dialog so provider selection updates search hints and submits provider-specific criteria, restoring MAST query support in the desktop UI.
 - Routed MAST downloads through `astroquery.mast.Observations.download_file`, ensuring cached entries reflect canonical URIs without relying on raw HTTP schemes.
 - Trimmed remote import history entries to list spectrum IDs and provenance summaries, keeping the knowledge log focused on actionable insights.
 - Authored `AGENTS.md` plus `docs/link_collection.md` to give contributors a single orientation hub with spectroscopy references and documentation cross-links.
-=======
-## 2025-10-16 (Curated link catalogue) (2:30 pm)
-
-- Recovered the JWST and Astropy resource list into `docs/link_collection.md` with preserved annotations and clearer grouping for future documentation sprints.
-- Pointed the developer orientation notes at the refreshed catalogue so contributors can locate upstream references quickly.
-- Logged the addition in the knowledge log to surface the resource in session history.
->>>>>>> 0682d07b
 
 ## 2025-10-15 (Importing Guide Provenance Appendix) (9:10 am)
 

# Patch Notes

<<<<<<< HEAD
## 2025-10-21 (Exo.MAST names and preview summary hardening) (19:25 EDT / 23:25 UTC)

- Stopped `_fetch_exomast_filelist` from double-encoding planet names so Exo.MAST
  lookups succeed for identifiers with spaces and the dialog receives citation
  metadata consistently. (`app/services/remote_data_service.py`)
- Guarded the preview summary against `NaN` discovery years and expanded the
  discovery context without crashing the Remote Data dialog. (`app/ui/remote_data_dialog.py`)
- Added regression coverage for both fixes and noted the behaviour change in the
  remote data user guide. (`tests/test_remote_data_service.py`,
  `tests/test_remote_data_dialog.py`, `docs/user/remote_data.md`)

## 2025-10-21 (Curated search skips missing bundles) (18:44 EDT / 22:44 UTC)

- Hardened the Solar System Archive search loop so missing or malformed curated manifests/assets are skipped instead of aborting
  the entire search call. (`app/services/remote_data_service.py`)
- Added regression coverage that appends broken manifests/assets to the curated roster and asserts searches still return valid
  results. (`tests/test_remote_data_service.py`)
- Documented the resilient behaviour in the Remote Data user guide so analysts know curated searches continue even when bundles
  are offline. (`docs/user/remote_data.md`)
## 2025-10-21 (Resource guide adds usage & maintenance notes) (18:42 EDT / 22:42 UTC)

- Expanded the JWST/exoplanet tooling sections in `docs/link_collection.md` with
  per-repository usage steps and maintenance tips so agents know how to run each
  pipeline and verify whether upstream dependencies are still current.
- Highlighted CRDS alignment checks for JWST notebooks/pipelines and reminded
  analysts to pin commit hashes when relying on research-grade retrieval codes.

## 2025-10-21 (Solar System Archive rename and curated bundle refresh) (18:13 EDT / 22:13 UTC)

- Renamed the curated remote provider to **Solar System Archive**, updating constants, provider lists, and cache metadata. (`app/services/remote_data_service.py`)
- Refreshed Remote Data dialog placeholders, hints, and examples to use Solar System Archive terminology. (`app/ui/remote_data_dialog.py`)
- Moved curated manifests and spectra to `samples/solar_system/`, adjusting manifest paths/descriptions plus regression tests. (`samples/solar_system/*`, `tests/test_remote_data_service.py`)
- Updated the remote data user guide and historical documentation to reflect the new label. (`docs/user/remote_data.md`, `docs/history/KNOWLEDGE_LOG.md`)
## 2025-10-21 (Remote Data dialog defers NIST to Reference dock) (18:13 EDT / 22:13 UTC)

- Added an `include_reference` flag to `RemoteDataService.providers()` and taught the Remote Data dialog to pass it so only
  MAST and curated ExoSystems catalogues surface in the combo box while the Reference dock retains NIST access.
- Removed the NIST placeholder/hint/example branch from the dialog UI and refreshed the Qt smoke tests to assert the combo
  excludes NIST, handles reference-only services gracefully, and still wires the **Include imaging** toggle for MAST.
- Documented the workflow change in the Remote Data user guide, steering ASD line-list retrieval through the Reference dock and
  clarifying how cached exports capture query parameters.
## 2025-10-21 (Remote data dialog consolidates link widgets) (18:13 EDT / 22:13 UTC)

- Consolidated the duplicate preview/download widget helpers in the Remote Data dialog so a single implementation now guards
  empty hyperlinks and preserves provider URIs in the tooltip alongside the sanitized browser link. (`app/ui/remote_data_dialog.py`)
- Added a focused regression test that instantiates the dialog with mock records to assert the rendered links and tooltips for
  both download and preview cells. (`tests/test_remote_data_dialog.py`)
- Documented the tooltip behaviour in the remote data user guide so operators know where to copy the original URI versus the
  browser-safe link. (`docs/user/remote_data.md`)

## 2025-10-21 (Link collection adds JWST/exoplanet tooling cross-references) (18:03 EDT / 22:03 UTC)

- Documented JWST analysis toolkits and exoplanet/astrochemistry packages in
  `docs/link_collection.md`, highlighting how each integrates with Spectra
  workflows.
- Cross-referenced the new sections from the Remote Data user guide so operators
  know which pipelines to run before importing JWST spectra and how to pair
  Solar System Archive manifests with retrieval tooling.
- Added developer guidance pointing to the curated notebooks/packages when
  extending ingestion scripts or choosing external dependencies.

## 2025-10-21 (Curated Solar System Archive manifests ship with citations) (17:18 EDT / 21:18 UTC)

- Added a lightweight search branch for the Solar System Archive provider so curated names map to local manifests and emit `RemoteRecord`
  entries with mission/instrument metadata and citation lists. (`app/services/remote_data_service.py`, `samples/solar_system/`)
- Wired the new provider into the Remote Data dialog with dedicated placeholders/examples and taught the preview pane to render
  citation bullets pulled from manifest metadata. (`app/ui/remote_data_dialog.py`)
- Bundled synthetic spectra/manifest pairs for each curated target and extended regression coverage to exercise the Solar System Archive
  search and download paths. (`samples/solar_system/*`, `tests/test_remote_data_service.py`)
- Documented the curated workflow in the remote data user guide and noted the enhanced preview output. (`docs/user/remote_data.md`)

## 2025-10-21 (Remote Data dialog restores NIST provider) (14:22 EDT / 18:22 UTC)

- Reintroduced the NIST ASD catalogue to the Remote Data dialog and refreshed provider hints, placeholders, and examples so
  keyword-aware element/ion parsing keeps search context in cached exports. (`app/ui/remote_data_dialog.py`)
- Extended the Qt regression suite to assert NIST availability, cover NIST-only service scenarios, and verify the query builder
  forwards `element=`/`keyword=` clauses. (`tests/test_remote_data_dialog.py`)
- Updated the remote data user guide to describe the reinstated NIST workflow and when to hand off to the Inspector’s pinned
  view for long-lived overlays. (`docs/user/remote_data.md`)

## 2025-10-21 (Fixed NumPy deprecation and pytest marker warnings) (10:04 EDT / 14:04 UTC)

- Replaced deprecated `np.trapz` with `np.trapezoid` in `overlay_service.py` and `test_overlay_service.py` to eliminate NumPy 2.x deprecation warnings.
- Added pytest marker registration in `pyproject.toml` for `roundtrip` and `ui_contract` custom marks.
- Updated normalization metadata basis from "abs-trapz" to "abs-trapezoid" for consistency.
- All 68 tests pass with 0 warnings (down from 4 warnings).

## 2025-10-21 (Added all solar system planets to curated targets) (09:57 EDT / 13:57 UTC)

- Extended `RemoteDataService._CURATED_TARGETS` to include all major solar system planets (Mercury, Venus, Earth/Moon, Uranus, Neptune) in addition to existing Mars, Jupiter, Saturn.
- Planets are now ordered from innermost to outermost following solar system structure.
- Each new planet entry includes proper classification, display names, MAST object names, and scientific citations with DOIs.
- Added comprehensive test `test_curated_targets_include_all_solar_system_planets` to validate all 8 planets are present with required metadata fields.
- All 68 tests pass (20 skipped) with new planetary data accessible via MAST remote data dialog.

## 2025-10-21 (Fixed missing records variable in MAST search) (00:30 EDT / 04:30 UTC)

- Fixed `NameError` in `RemoteDataService._search_mast` where `records` variable was not initialized (was incorrectly named `systems`).
- Updated test expectations in `test_search_mast_filters_products_and_records_metadata` to match the current implementation which uses observation `obsid` as identifier rather than `productFilename`.
- Removed unused `get_product_list` method from test mock to avoid confusion.
- All 67 tests now pass with 20 skipped.

=======
>>>>>>> 86135704
## 2025-10-20 (Numpy window widened for Python 3.12+) (15:39 EDT / 19:39 UTC)

- Relaxed the numpy dependency to `>=1.26,<3` so Windows launches on Python 3.12+
  resolve published 2.x wheels instead of attempting unavailable 1.26 builds.
- Updated `RunSpectraApp.cmd`, `START_HERE.md`, and `AGENTS.md` to reference the
  wider range in their recovery instructions.
- Adjusted the workplan dependency summary to match the new ceiling and avoid
  confusion for future onboarding.

## 2025-10-20 (Windows pip clears binary overrides) (15:20 EDT / 19:21 UTC)

- Updated `RunSpectraApp.cmd` to clear `PIP_NO_BINARY` and set
  `PIP_ONLY_BINARY=numpy` / `PIP_PREFER_BINARY=1` before installing
  dependencies so Windows launches always request prebuilt NumPy wheels.
- Refreshed `AGENTS.md` and `START_HERE.md` with the same guidance for manual
  setups, ensuring agents know how to recover if global pip settings force
  source builds.

## 2025-10-20 (Library hint stays fixed, prefer-binary install guidance) (14:09 EDT / 18:09 UTC)

- Fixed the Library tab hint label height and kept word wrapping enabled so
  selecting cached spectra no longer forces the main window to expand or emit
  Windows geometry warnings when graphs are visible.
- Updated `RunSpectraApp.cmd`, `START_HERE.md`, and `AGENTS.md` to run
  `pip install --prefer-binary` by default and document how to resolve numpy
  builds without local C++ toolchains.
- Relaxed the numpy requirement to `>=1.26,<2` and lifted the `requests`
  ceiling to `<3` so both Windows and Linux environments can consume the
  latest wheels without manual edits.

## 2025-10-19 (Library dock stays compact, CI pins numpy) (20:27 EDT / 00:27 UTC)

- Locked the Library dock splitter and elided long cache paths so selecting
  cached spectra no longer forces the Data dock to expand over the log panel.
- Added tooltips for full cache paths and documented the behaviour in
  `docs/user/importing.md` so analysts know where to find the complete
  locations.
- Relaxed the numpy requirement to `>=1.26,<2` to keep GitHub Actions green on
  Python 3.10/3.11, matching the wheels available on both Windows and Linux.
- Ran `pytest` to confirm the UI regression tests still pass with the updated
  layout and dependency pin.

## 2025-10-19 (Data table toggle respects user choice) (19:38 EDT / 23:38 UTC)

- Stopped the Data dock from forcing the numerical table open when selecting a
  dataset by tracking the latest overlay views and only populating the table
  when **View → Show Data Table** remains checked.
- Added `_last_display_views` bookkeeping so manual toggles repopulate the panel
  on demand without requerying the overlay service.
- Documented the change in `docs/user/plot_tools.md` and refreshed the workplan
  plus knowledge log with the timestamped entry.

## 2025-10-19 (Data dock consolidation) (18:46 EDT / 22:46 UTC)

- Replaced the standalone Library dock with a tab inside the Data dock so
  cached spectra sit alongside the Datasets tree, rebuilding the tab on
  persistence toggles and adding a disabled placeholder when the cache is off.
- Updated `docs/user/importing.md`, `docs/user/remote_data.md`,
  `docs/user/plot_tools.md`, `docs/link_collection.md`, and
  `docs/developer_notes.md` to describe the new layout, and refreshed the
  workplan entry tracking datasets/library organisation.
- Kept Qt coverage green by running `pytest` after the refactor.

## 2025-10-19 (Manifest export gains wide/composite options) (16:50 EDT / 20:50 UTC)

- Added an export options dialog in `app/main.py` so you can choose between the
  standard provenance bundle, a wide paired-column CSV, and a composite-mean
  CSV before saving.
- Extended `ProvenanceService` with helpers to generate the new CSV formats and
  taught `CsvImporter` to recognise the `spectra-wide-v1` layout comments.
- Documented the workflow in `docs/user/plot_tools.md` and `docs/user/importing.md`,
  highlighting that wide/composite exports re-import cleanly.
- Expanded the provenance and importer test suites to cover wide/composite
  round-trips, and patched the export visibility regression test to honour the
  new dialog.

## 2025-10-19 (Export respects visibility state) (14:28 EDT / 18:28 UTC)

- Updated `app/main.py::export_manifest` so provenance bundles include only datasets marked visible in the workspace, preventing hidden traces and background samples from polluting merged exports.

## 2025-10-19 (Provenance CSV round-trips) (15:14 EDT / 19:14 UTC)

- Reordered the combined export CSV in `app/services/provenance_service.py` so wavelength/intensity columns lead each row, keeping the file compatible with the CSV importer.
- Documented the new ordering in `docs/user/importing.md` and added `tests/test_provenance.py::test_export_bundle_csv_round_trips` to guard the regression.
- Documented the behaviour shift in `docs/user/plot_tools.md` and `docs/user/importing.md`, clarifying that hidden traces stay out of the `spectra/` directory while visible series continue to export at full resolution.
- Added `tests/test_export_visibility.py::test_export_skips_hidden_spectra` to exercise the UI path with patched dialogs, ensuring only visible IDs reach the provenance service.

## 2025-10-19 (Bundle CSV imports expand into multiple spectra) (16:23 EDT / 20:23 UTC)

- Extended `CsvImporter` with `_try_parse_export_bundle` so manifest CSV exports containing `spectrum_id` metadata embed a `bundle` block describing every trace in the file.
- Updated `DataIngestService` and the UI ingest paths to return lists of spectra, expanding export bundles into individual canonical datasets while maintaining cache provenance.
- Adjusted remote-download wiring and smoke tests to accommodate list-based ingestion and added regression coverage in `tests/test_csv_importer.py` and `tests/test_ingest.py` for the new bundle format.
- Refreshed `docs/user/importing.md` to explain that re-importing a provenance CSV restores each spectrum separately rather than merging traces.

## 2025-10-18 (NIST ASD astroquery integration) (20:35 EDT / 00:35 UTC)

- Replaced the NIST remote search implementation with the astroquery-backed
  line-list helper used by the upstream Spectra project, aggregating each query
  into a single record that previews line counts and metadata before download.
  The Remote Data dialog now synthesises CSV payloads from the returned line
  tables so the existing CSV importer can ingest them without manual edits.
- Added a dedicated `app/services/nist_asd_service.py` module that resolves
  element/ion identifiers, queries `astroquery.nist`, and normalises the
  response into nm-relative intensities and provenance metadata. Remote downloads
  detect the synthetic `nist-asd:` scheme and emit annotated CSV files instead of
  issuing HTTP requests.
- Updated the remote data regression suite (`tests/test_remote_data_service.py`)
  to mock the astroquery wrapper, assert the generated CSV path, and verify
  provider availability logic now checks the astroquery dependency directly.
  Refreshed the user guide to describe the spectroscopy-first workflow and the
  new CSV synthesis path for NIST results.

## 2025-10-18 (Remote data dependencies & imaging toggle) (17:17 EDT / 21:17 UTC)

- Declared `requests`, `astroquery`, and `pandas` in `requirements.txt` and updated
  onboarding guides so remote catalogue workflows install the optional
  dependencies by default. The Remote Data dialog now relays clearer
  unavailability messages when any package is missing.
- Added an **Include imaging** toggle to the Remote Data dialog and taught the
  MAST adapter to honour it, defaulting to calibrated spectra while allowing
  operators to pull calibrated imaging products on demand.
- Guarded `_ensure_mast` and provider lists behind a pandas-aware check,
  refreshed the remote data user guide, and extended the regression suite to
  cover the new flag and dependency messaging.

## 2025-10-18 (Remote Data examples & validation) (00:08 EDT)

- Added curated example queries to the Remote Data dialog for both NIST and MAST
  so operators can fetch spectroscopy targets without retyping common names.
- Blocked empty submissions in the dialog and raised a service-level error when
  MAST criteria are missing, preventing unbounded archive sweeps.
- Updated the remote data user guide and workplan to document the scoped searches
  and new example menu.

## 2025-10-17 (Onboarding docs realignment) (20:10 EDT / 00:10 UTC)

- Rewrote the master prompt to reflect the decomposed brains directory, pass
  review priorities, and spectroscopy-first guardrails, including explicit time
  discipline for all documentation updates.
- Updated `AGENTS.md` and `START_HERE.md` so new agents read the correct
  artefacts (pass dossiers, brains README, link collection) and know how to
  capture real timestamps for patch notes and knowledge-log entries.
- Added `docs/brains/README.md` plus pass review summaries (`pass1.md` –
  `pass4.md`) and refreshed the workplan backlog to focus on calibration,
  identification, provenance parity, and UI polish milestones.

## 2025-10-17 (Library provenance preview) (14:19 UTC)

- Expanded the Library dock with a metadata preview splitter so selecting a cache
  entry reveals provenance, unit, and storage details without leaving the app.
- Updated the importing guide to document the new preview pane and search
  filtering, keeping the user workflow in sync with the UI.
- Added a smoke regression ensuring the dock populates and surfaces metadata in
  headless test runs.

## 2025-10-17 (Knowledge log runtime guard) (04:30 am UTC)

- Registered Import/Remote Import as runtime-only components inside
  `KnowledgeLogService`, ensuring they never touch the canonical log even if a
  caller omits `persist=False`.
- Updated the knowledge-log regression suite to cover the runtime-only guard and
  allow tests to override the component set when persistence is required.
- Audited the consolidated log to confirm no automation-generated Import/Remote
  Import entries remain after the cleanup.
- Added `*.egg-info/` to `.gitignore` so setuptools artefacts from test runs do
  not clutter the working tree.

## 2025-10-17 (Knowledge log hygiene) (03:45 am UTC)

- Added a non-persistent mode to `KnowledgeLogService.record_event` so routine
  Import/Remote Import notifications stay in the History dock without appending
  to `docs/history/KNOWLEDGE_LOG.md`.
- Updated the Spectra shell ingest hooks to call the new flag, preventing cache
  loads from spamming the canonical log while still surfacing activity in the
  UI.
- Extended the knowledge-log regression suite to assert that `persist=False`
  avoids creating a log file and retains the returned entry for in-memory
  display.

## 2025-10-17 (Spectroscopy-focused remote catalogue pass) (02:30 am UTC)

- Fixed the **Fetch Remote Data…** crash caused by a missing provider-change
  slot and added regression coverage (`tests/test_remote_data_dialog.py`) to
  instantiate the dialog safely under pytest.
- Tightened the MAST adapter so free-text searches now inject
  `dataproduct_type="spectrum"`, `intentType="SCIENCE"`, and `calib_level=[2, 3]`
  filters, pruning non-spectroscopic rows before presenting them in the UI.
  The user guide calls out the new defaults and the service filters results via
  `_is_spectroscopic` to keep the workflow aligned with lab comparisons.
- Updated developer notes with a documentation map plus guidance for future
  remote-catalogue work, ensuring every agent knows where the curated resources
  live and how to keep docs/tests in sync.
- Extended the remote-data regression suite to assert the injected filters and
  confirm HTTP/MAST download routing remains intact after the change.

## 2025-10-17 (Remote search & cache library) (01:45 am UTC)

- Reworked the Remote Data dialog to emit provider-specific queries (`spectra`
  for NIST, `target_name` for MAST) and surfaced contextual hints so operators
  know which spectroscopic assets to request. Updated
  `app/services/remote_data_service.py` to translate legacy payloads, download
  `mast:` URIs via `astroquery.mast.Observations.download_file`, and exercised
  the new paths in `tests/test_remote_data_service.py`.
- Introduced a Library dock driven by `LocalStore.list_entries()` so cached
  spectra can be reloaded without re-downloading. Routine ingest events now log
  concise knowledge-log summaries while file-level metadata lives in the Library
  view.
- Added a trace-colour mode toggle to the Inspector Style tab (high-contrast vs
  uniform) and refreshed rendering so palette changes propagate to the plot and
  dataset icons in real time.
- Authored `docs/link_collection.md`, refreshed the remote/importing/reference
  guides, and created `AGENTS.md` to document repository conventions, knowledge
  log policy, and spectroscopy-first sourcing.

## 2025-10-16 (Adjustable plot LOD budget) (11:55 pm UTC)

- Added a configurable "LOD point budget" control to the Inspector Style tab so users can raise or lower the plot downsampling threshold from 1k to 1M samples while Spectra persists the preference via `QSettings`.
- Taught `PlotPane` to accept a constructor-provided budget with validation plus a runtime setter that clamps unreasonable values and re-renders existing traces accordingly.
- Extended the plot performance stub tests to exercise the override path and ensure the peak-envelope downsampling honours the user-selected limit, alongside documentation updates for the new control.

## 2025-10-16 (Remote catalogue ingestion) (11:10 pm UTC)

- Added a `RemoteDataService` with dependency guards for `requests`/`astroquery`,
  caching remote downloads in the shared `LocalStore` with provider metadata,
  fetch timestamps, and checksums so repeated requests reuse cached artefacts.
- Wired a **File → Fetch Remote Data…** dialog that searches NIST ASD/MAST
  catalogues, previews metadata, and pipes downloads into the existing ingest
  pipeline so imported spectra immediately populate overlays and history logs.
- Authored user documentation for the remote workflow, noted the plotting
  integration, and recorded regression tests covering URL construction, cache
  reuse, and provenance payloads for remote downloads.

## 2025-10-16 (Knowledge log automation & history dock) (9:45 pm UTC)

- Added a `KnowledgeLogService` that appends structured entries to the consolidated log (or an alternate runtime file) and
  exposes helpers for filtering/exporting provenance events.
- Instrumented SpectraMainWindow imports, overlays, math operations, and exports so each workflow records provenance-ready
  metadata while updating the new History dock in real time.
- Introduced a History dock with search and component filters plus export controls, refreshed docs to describe the automation
  pathway, and added regression coverage for the service and UI integration.

## 2025-10-16 (Automatic ingest caching) (2:30 pm UTC)

- Wired `DataIngestService` to accept a `LocalStore`, recording canonical units
  and provenance metadata after every import so the cache index updates without
  manual intervention.
- Instantiated a shared `LocalStore` in the preview shell with a toggleable
  persistence preference (plus the `SPECTRA_DISABLE_PERSISTENCE` environment
  override) so manual imports and sample loads land in the cache consistently.
- Documented the new behaviour, regression coverage, and knowledge-log entry to
  highlight the automatic caching flow and opt-out controls.

## 2025-10-16 (Reference overlay state consolidation) (1:50 pm UTC)

- Deduplicated the Reference inspector's overlay attributes so the payload, key, and annotations initialise once at startup and
  reset through a shared helper when overlays are cleared.
- Added `_reset_reference_overlay_state()` to centralise cleanup paths, ensuring toggles reuse the existing payload dictionary
  and annotation list rather than replacing them mid-session.
- Extended the GUI regression suite to cover overlay toggling semantics and updated the plotting guide to mention the
  single-source overlay bookkeeping; logged the activity in the consolidated knowledge log for traceability.

## 2025-10-16 (Line-shape previews & overlay integration) (11:45 am UTC)

- Promoted Doppler, pressure, and Stark placeholders to `ready` with units and example parameters so the Inspector can seed
  sample profiles from the reference catalogue.
- Added a `LineShapeModel` service that parses the placeholder definitions, applies relativistic Doppler shifts, Lorentzian
  pressure kernels, and Stark wing scaling, exposing the results to the overlay pipeline with provenance metadata.
- Updated the Reference Inspector to preview the simulated profiles, wire selection changes into the overlay toggle, and added
  regression coverage plus documentation updates for the new controls.

## 2025-10-16 (IR overlay anchoring documentation) (9:30 am UTC)

- Documented the anchored IR functional-group overlays and label stacking safeguards in
  `docs/user/reference_data.md`, aligning the guide with the behaviour exercised by
  `tests/test_reference_ui.py::test_ir_overlay_label_stacking`.
- Logged the regression coverage and plotting changes in preparation for a broader documentation
  sweep tracked in `docs/reviews/workplan.md`.

## 2025-10-15 (Reference selection + importer layout cache) (8:42 pm UTC)

- Fixed the Reference inspector so combo-box changes always drive the preview plot and overlay payloads, preventing the first dataset from lingering when toggling between hydrogen, IR, and JWST entries.
- Added a session layout cache to the CSV/TXT importer so once a header layout has been classified the same column order is reused for future files from the same instrument, with regression coverage for the cache hit path.
- Hardened wavenumber conversions by normalising Unicode tokens and mapping zero values to `inf` without runtime warnings; documented the toolbar visibility and reference-overlay workflow for the updated UI.

## 2025-10-15 (Raw intensity defaults & overlay label fixes) (8:18 pm UTC)

- Converted plot traces and overlays back into their source intensity units by default, updating the y-axis label and data table headers so `%T`, transmittance, or absorbance values remain untouched until you opt into normalization.
- Ensured Reference overlays reuse the active dataset’s payload when swapping combos and added a regression smoke test that locks in `%T` rendering to prevent accidental pre-normalization.
- Documented the raw-intensity workflow in the plotting and importing guides so users know where the source-unit metadata originates.

## 2025-10-15 (Reference plotting + importer profile swap) (7:45 pm UTC)

- Fixed the Reference inspector so dataset selection persists across sessions, JWST targets render in the preview canvas,
  and IR functional-group bands display labelled regions with optional overlays tied to the active combo-box choice.
- Normalised Unicode wavenumber symbols, guarded the documentation logger until the log dock exists, and exposed the Plot
  toolbar toggle through the View menu so manual normalization controls stay discoverable.
- Added a profile-based safeguard to the CSV/TXT importer so monotonic intensity columns no longer replace jittery
  wavenumber exports, with regression coverage capturing the new swap rationale.

## 2025-10-15 (Reference regeneration scaffolding) (4:18 am UTC)

- Added `tools/reference_build` scripts for NIST ASD, IR functional groups, and JWST quick-look spectra, recording build
  provenance inside each JSON asset and documenting usage in `docs/dev/reference_build.md`.
- Enriched the bundled reference datasets with per-target provenance (curation status, planned MAST URIs, retrieval
  timestamps) and expanded line-shape placeholders for Zeeman, collisional shift, and turbulence scaffolding.
- Updated the inspector UI to surface provenance details, refreshed user primers with the new workflow, and extended
  regression tests to assert the generator metadata for hydrogen, IR, and JWST entries.

## 2025-10-15 (Reference library & JWST quick-look data) (3:24 am UTC)

- Added a reference data service, inspector tab, and local JSON assets covering NIST hydrogen lines, IR functional groups,
  line-shape placeholders, and digitised JWST spectra for WASP-96 b, Jupiter, Mars, Neptune, and HD 84406.
- Bundled spectroscopy/JWST primers plus developer documentation so agents can extend the data store and cite sources from the
  in-app viewer.
- Logged regression coverage for the reference library to guard bundled IDs, metadata, and bibliographic entries.

## 2025-10-15 (Importer header conflict safeguards) (1:27 am UTC)

- Extended the CSV/TXT importer to honour unit hints inside headers, swap
  misidentified axes when intensity and wavelength labels conflict, and record
  the column-selection rationale in ingest metadata.
- Added regression coverage for unit-only headers and header-driven swaps while
  documenting the new safeguards in the importing guide.

## 2025-10-15 (Normalization pipeline & axis heuristics) (1:04 am UTC)

- Tightened CSV/TXT column scoring so wavelength/wavenumber spans outrank intensity-first exports, preventing swapped axes.
- Routed the plot toolbar's Normalize control through overlay service scaling with Max/Area modes, updating the data table and provenance metadata.
- Added unit tests for normalization math and importer regression, refreshed the importing and plot documentation to match, and logged the fixes in the workplan.

## 2025-10-15 (Importer heuristics & embedded docs) (12:37 am UTC)

- Reworked the CSV/TXT importer to scan messy files for contiguous numeric blocks,
  infer wavelength/intensity units from prose, and normalise descending wavenumber tables.
- Added regression coverage for heuristic parsing edge cases in `tests/test_csv_importer.py`
  and extended the Qt smoke test to assert the Docs tab renders repository guides.
- Introduced an in-app documentation viewer (Help → View Documentation) and documented
  the workflow in `docs/user/in_app_documentation.md`.

## 2025-10-15 (Provenance bundle structure hardening) (12:17 am UTC)

- `ProvenanceService.export_bundle` now creates per-spectrum CSVs under `spectra/`, copies original uploads into `sources/`, and records a structured `log.txt` inside each export bundle.
- Manifest source entries now include relative paths to the canonical CSV and copied source file, aligning behaviour with the importing guide appendix.
- Added regression coverage for the new bundle layout to ensure the manifest, CSVs, PNG snapshot, and provenance log are all emitted together.

## 2025-10-15 (Reference overlay crash fixes) (6:45 pm UTC)

- Prevented the Reference tab from crashing startup by initialising the unit toolbar lazily and defaulting to nanometres until the widget is ready.
- Updated the overlay refresh flow to tolerate Unicode wavenumber tokens and keep the main plot responsive during default sample ingestion.
- Confirmed the fix with linting, typing, and the pytest smoke suite so the app launches cleanly before the next feature pass.

## 2025-10-15 (Reference plotting & multi-import) (7:05 pm)

- Fixed the Reference inspector so dataset selections persist, the plot canvas renders Balmer intensities faithfully, and the overlay toggle mirrors hydrogen/IR/JWST datasets into the main graph.
- Normalised Unicode wavenumber aliases, guarded documentation logging during startup, and restored the normalization toolbar at launch.
- Switched **File → Open** to accept multi-select batches and updated smoke tests/docs to cover the new reference plotting workflow.

## 2025-10-15 (Reference overlay fixes) (7:18 pm UTC)

- Patched the Reference inspector so combo-box selection sticks, JWST datasets draw their sampled spectra, and the overlay toggle mirrors the active dataset instead of the first entry.
- Allowed **File → Open** and **File → Load Sample** to queue multiple files at once while batching plot refreshes.
- Documented the toolbar location for normalization modes and refreshed the reference-data walkthrough with the new overlay behaviour.

# 2025-10-18 (Remote Data examples & validation) (12:04 am EDT)

- Added curated example queries to the Remote Data dialog for both NIST and
  MAST so operators can fetch spectroscopy targets without retyping common
  names.
- Blocked empty submissions in the dialog and raised a service-level error when
  MAST criteria are missing, preventing unbounded archive sweeps.
- Updated the remote data user guide and workplan to document the scoped
  searches and new example menu.

## 2025-10-19 (Reference tab redesign & NIST integration) (13:22 EDT)

- Reworked the Inspector’s Reference tab to present dedicated Spectral lines, IR groups, and Line-shape panels with a
  spectroscopy-first layout; NIST line searches now use an embedded astroquery form that previews and overlays results
  directly on the main plot.
- Updated `docs/user/reference_data.md` to reflect the new workflow and removed the outdated JWST placeholder guidance.
- Added regression coverage for the NIST fetch path and refreshed the Qt smoke tests. (`pytest`)

## 2025-10-19 (13:42 ET) – Pinned NIST line sets & remote dialog cleanup

- Added pinned NIST spectral-line collections with palette controls so multiple queries stay visible on the inspector plot and
  updated the reference data guide plus regression suite to cover the workflow.
- Removed the NIST option from the Remote Data dialog, leaving MAST as the scoped catalogue and updating remote-data guidance
  and smoke tests to reflect the separation between line lists and archive downloads.

## 2025-10-19 (NIST pinned overlays) (2:09 pm edt)

- Let the Reference tab project every pinned NIST spectral-line set onto the workspace at once, keeping palette colours or
  collapsing to a uniform hue on demand.
- Extended the regression suite to ensure multi-set overlays populate and remain addressable via the Inspector toggle.
- Documented the behaviour shift in `docs/user/reference_data.md` so operators understand how the overlay toggle now affects
  all pinned line sets simultaneously.

## 2025-10-19 (17:46 ET)

- Added a case-insensitive search field to the Datasets dock so large sessions
  can be filtered without unloading spectra; the UI refreshes in real time and
  respects group visibility.
- Documented the new filter in `docs/user/plot_tools.md`, refreshed
  `AGENTS.md`/`START_HERE.md` with cross-platform timestamp guidance, and noted
  the actual patch-note/knowledge-log workflow used by the repository.

## 2025-10-15 (Importing Guide Provenance Appendix) (9:10 am)

- Expanded `docs/user/importing.md` with a provenance export appendix covering the structure of the manifest bundle.
- Clarified that exported directories include canonical CSVs, original sources, and a chronological log for audit trails.
- Highlighted unit round-trip safety when sharing exported spectra with collaborators.

## 2025-10-14 (Plot Interaction Guide) (8:45 pm)

- Added `docs/user/plot_tools.md` covering pan/zoom gestures, crosshair usage, legend management, and the 120k-point LOD cap.
- Wired the Cursor toolbar toggle and new **View → Reset Plot** action to the plot pane so the documentation matches the UI.
- Linked the new guide from the quickstart and README documentation index.
- Extended the plot performance stub tests to exercise the crosshair visibility API.

## 2025-10-14 (Units Reference) (7:38 pm est)

- Authored `docs/user/units_reference.md` to document supported spectral units, idempotent conversions, and provenance guarantees.
- Linked the quickstart guide to the new reference and marked the Batch 3 workplan item complete.

## 2025-10-14 (Quickstart Guide) (7:24 pm est)

- Added `docs/user/quickstart.md` with a step-by-step walkthrough covering launch, ingest, unit toggles, and provenance export using the bundled sample spectrum.
- Updated the Batch 3 workplan to track remaining documentation gaps and recorded the pytest run that validates the smoke workflow.
- Linked upcoming documentation sprint items back to the inventory for traceability.

## 2025-10-14 (7:20 pm est)

- Logged the latest CI gate outcomes (lint, type-check, pytest) and noted the missing coverage plugin.
- Made FITS ingestion optional when `astropy` is absent, providing a clear runtime error instead of import failures.
- Updated user guidance to call out the optional dependency and created a developer snapshot documenting the CI results.

## 2025-10-14 (Documentation Inventory) (7:00 pm est)

- Catalogued missing user, developer, and historical documentation deliverables in `docs/reviews/doc_inventory_2025-10-14.md` to prep for the next feature batch.
- Marked the Batch 2 workplan item complete with a reference to the new inventory document to aid scheduling.

## 2025-10-14 (6:30 pm est)

- Added an automated smoke workflow test that instantiates the preview shell, ingests CSV/FITS data, exercises unit toggles, and exports a provenance bundle.
- Centralised the reusable FITS fixture under `tests/conftest.py` to support regression suites.
- Documented the new smoke validation loop for developers and provided a matching user checklist.
## 2025-10-19T20:12:10-04:00 — History dock hidden by default

- Hid the History dock on launch so the inspector layout no longer jumps when browsing datasets; the dock stays available under **View → History**.
- Updated the plot tools guide to explain the new default and how to re-enable the runtime log when needed.

## 2025-10-19T20:41:06-04:00 — Library detail moved to side panel

- Reoriented the Library splitter horizontally so cached metadata lives beside the table, preventing the dock from pushing the bottom log out of view when entries are selected.
- Documented the side-panel layout in the importing and remote-data guides to keep the user workflow aligned with the UI.

## 2025-10-19T22:08:48-04:00 — Library hint clamp & dependency alignment

- Limited the Library hint label to a fixed-height strip so cached selections no longer force the main window to grow when browsing stored spectra.
- Pinned NumPy to 1.26.4 and relaxed the requests cap to allow 2.32.4 so Windows installs pull prebuilt wheels and match the workflow guidance.

## 2025-10-20T15:05:18-04:00 — CI binary wheels & cross-platform timestamp guidance

- Updated `.github/workflows/ci.yml` so dependency installs pass `--prefer-binary`, keeping Windows runners on prebuilt NumPy wheels in line with the launcher guidance.
- Synced `docs/history/MASTER PROMPT.md` with the agent manual by documenting Windows, Unix, and Python fallback commands for capturing ISO timestamps.

## 2025-10-20T19:47:28-04:00 — Remote data background workers

- Offloaded Remote Data searches and downloads onto background threads, locking controls and aggregating warnings so long-running JWST queries no longer freeze the shell.
- Updated `docs/user/remote_data.md` and the Qt smoke test to document and exercise the asynchronous workflow.

## 2025-10-20T20:08:57-04:00 — Restore PySide6 signal wiring

- Replaced the Remote Data dialog's Qt signal detection with a binding-aware helper so PySide6 uses `Signal` directly and PyQt keeps the `pyqtSignal` fallback.
- Removes the startup crash observed on Windows now that the dialog no longer references `QtCore.pyqtSignal` when running under PySide6.

## 2025-10-20T20:26:50-04:00 — Remote data progress container fix

- Wrapped the Remote Data status banner in a dedicated layout with a busy progress bar so the dialog no longer references an undefined `progress_container` during initialisation.
- Search and download workflows now toggle the indicator while work is running, keeping the asynchronous UX aligned with the documentation.

## 2025-10-20T20:54:53-04:00 — Exoplanet archive pipeline restored

- Rebuilt the remote fetching stack so Exo.MAST, NASA’s Exoplanet Archive, and MAST product listings are chained together, yielding telescope, instrument, and citation metadata for solar-system targets, stellar standards, and transiting exoplanets.
- Expanded the Remote Data dialog with mission/instrument columns, preview links, and enriched previews while documenting the new ExoSystems provider in the user guide.
- Added regression coverage for the product-level MAST flow and the exoplanet resolution path, keeping the pipeline stable when dependencies are mocked in tests.

## 2025-10-21T19:20:08-04:00 — Exo.MAST metadata resilience

- Guarded the ExoSystems preview against `NaN` discovery years so selecting planets with incomplete archive records no longer raises errors.
- Removed manual `%20` replacements when building Exo.MAST file-list requests so planets with spaces in their names (e.g. WASP-39 b) resolve citations again.
- Documented the behaviour changes in the remote data guide and recorded the regression run in the workplan.
<|MERGE_RESOLUTION|>--- conflicted
+++ resolved
@@ -1,6 +1,5 @@
 # Patch Notes
 
-<<<<<<< HEAD
 ## 2025-10-21 (Exo.MAST names and preview summary hardening) (19:25 EDT / 23:25 UTC)
 
 - Stopped `_fetch_exomast_filelist` from double-encoding planet names so Exo.MAST
@@ -103,8 +102,6 @@
 - Removed unused `get_product_list` method from test mock to avoid confusion.
 - All 67 tests now pass with 20 skipped.
 
-=======
->>>>>>> 86135704
 ## 2025-10-20 (Numpy window widened for Python 3.12+) (15:39 EDT / 19:39 UTC)
 
 - Relaxed the numpy dependency to `>=1.26,<3` so Windows launches on Python 3.12+

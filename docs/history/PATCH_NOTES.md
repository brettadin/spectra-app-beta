# Patch Notes

<<<<<<< HEAD
## 2025-10-19 (NIST query cache signatures) (17:31 EDT / 21:31 UTC)

- Updated the remote data service so synthetic `nist-asd:` URIs include the
  queried wavelength bounds, units, wavelength type, and Ritz preference. This
  prevents cached CSVs from being reused across distinct element/ion windows and
  keeps downloads aligned with the requested range.
- Documented the cache-key behaviour in the remote data guide and recorded the
  change across the workplan and knowledge log for provenance.
=======
## 2025-10-19 (Manifest export gains wide/composite options) (16:50 EDT / 20:50 UTC)

- Added an export options dialog in `app/main.py` so you can choose between the
  standard provenance bundle, a wide paired-column CSV, and a composite-mean
  CSV before saving.
- Extended `ProvenanceService` with helpers to generate the new CSV formats and
  taught `CsvImporter` to recognise the `spectra-wide-v1` layout comments.
- Documented the workflow in `docs/user/plot_tools.md` and `docs/user/importing.md`,
  highlighting that wide/composite exports re-import cleanly.
- Expanded the provenance and importer test suites to cover wide/composite
  round-trips, and patched the export visibility regression test to honour the
  new dialog.

## 2025-10-19 (Export respects visibility state) (14:28 EDT / 18:28 UTC)

- Updated `app/main.py::export_manifest` so provenance bundles include only datasets marked visible in the workspace, preventing hidden traces and background samples from polluting merged exports.

## 2025-10-19 (Provenance CSV round-trips) (15:14 EDT / 19:14 UTC)

- Reordered the combined export CSV in `app/services/provenance_service.py` so wavelength/intensity columns lead each row, keeping the file compatible with the CSV importer.
- Documented the new ordering in `docs/user/importing.md` and added `tests/test_provenance.py::test_export_bundle_csv_round_trips` to guard the regression.
- Documented the behaviour shift in `docs/user/plot_tools.md` and `docs/user/importing.md`, clarifying that hidden traces stay out of the `spectra/` directory while visible series continue to export at full resolution.
- Added `tests/test_export_visibility.py::test_export_skips_hidden_spectra` to exercise the UI path with patched dialogs, ensuring only visible IDs reach the provenance service.

## 2025-10-19 (Bundle CSV imports expand into multiple spectra) (16:23 EDT / 20:23 UTC)

- Extended `CsvImporter` with `_try_parse_export_bundle` so manifest CSV exports containing `spectrum_id` metadata embed a `bundle` block describing every trace in the file.
- Updated `DataIngestService` and the UI ingest paths to return lists of spectra, expanding export bundles into individual canonical datasets while maintaining cache provenance.
- Adjusted remote-download wiring and smoke tests to accommodate list-based ingestion and added regression coverage in `tests/test_csv_importer.py` and `tests/test_ingest.py` for the new bundle format.
- Refreshed `docs/user/importing.md` to explain that re-importing a provenance CSV restores each spectrum separately rather than merging traces.
>>>>>>> 16d96d73

## 2025-10-18 (NIST ASD astroquery integration) (20:35 EDT / 00:35 UTC)

- Replaced the NIST remote search implementation with the astroquery-backed
  line-list helper used by the upstream Spectra project, aggregating each query
  into a single record that previews line counts and metadata before download.
  The Remote Data dialog now synthesises CSV payloads from the returned line
  tables so the existing CSV importer can ingest them without manual edits.
- Added a dedicated `app/services/nist_asd_service.py` module that resolves
  element/ion identifiers, queries `astroquery.nist`, and normalises the
  response into nm-relative intensities and provenance metadata. Remote downloads
  detect the synthetic `nist-asd:` scheme and emit annotated CSV files instead of
  issuing HTTP requests.
- Updated the remote data regression suite (`tests/test_remote_data_service.py`)
  to mock the astroquery wrapper, assert the generated CSV path, and verify
  provider availability logic now checks the astroquery dependency directly.
  Refreshed the user guide to describe the spectroscopy-first workflow and the
  new CSV synthesis path for NIST results.

## 2025-10-18 (Remote data dependencies & imaging toggle) (17:17 EDT / 21:17 UTC)

- Declared `requests`, `astroquery`, and `pandas` in `requirements.txt` and updated
  onboarding guides so remote catalogue workflows install the optional
  dependencies by default. The Remote Data dialog now relays clearer
  unavailability messages when any package is missing.
- Added an **Include imaging** toggle to the Remote Data dialog and taught the
  MAST adapter to honour it, defaulting to calibrated spectra while allowing
  operators to pull calibrated imaging products on demand.
- Guarded `_ensure_mast` and provider lists behind a pandas-aware check,
  refreshed the remote data user guide, and extended the regression suite to
  cover the new flag and dependency messaging.

## 2025-10-18 (Remote Data examples & validation) (00:08 EDT)

- Added curated example queries to the Remote Data dialog for both NIST and MAST
  so operators can fetch spectroscopy targets without retyping common names.
- Blocked empty submissions in the dialog and raised a service-level error when
  MAST criteria are missing, preventing unbounded archive sweeps.
- Updated the remote data user guide and workplan to document the scoped searches
  and new example menu.

## 2025-10-17 (Onboarding docs realignment) (20:10 EDT / 00:10 UTC)

- Rewrote the master prompt to reflect the decomposed brains directory, pass
  review priorities, and spectroscopy-first guardrails, including explicit time
  discipline for all documentation updates.
- Updated `AGENTS.md` and `START_HERE.md` so new agents read the correct
  artefacts (pass dossiers, brains README, link collection) and know how to
  capture real timestamps for patch notes and knowledge-log entries.
- Added `docs/brains/README.md` plus pass review summaries (`pass1.md` –
  `pass4.md`) and refreshed the workplan backlog to focus on calibration,
  identification, provenance parity, and UI polish milestones.

## 2025-10-17 (Library provenance preview) (14:19 UTC)

- Expanded the Library dock with a metadata preview splitter so selecting a cache
  entry reveals provenance, unit, and storage details without leaving the app.
- Updated the importing guide to document the new preview pane and search
  filtering, keeping the user workflow in sync with the UI.
- Added a smoke regression ensuring the dock populates and surfaces metadata in
  headless test runs.

## 2025-10-17 (Knowledge log runtime guard) (04:30 am UTC)

- Registered Import/Remote Import as runtime-only components inside
  `KnowledgeLogService`, ensuring they never touch the canonical log even if a
  caller omits `persist=False`.
- Updated the knowledge-log regression suite to cover the runtime-only guard and
  allow tests to override the component set when persistence is required.
- Audited the consolidated log to confirm no automation-generated Import/Remote
  Import entries remain after the cleanup.
- Added `*.egg-info/` to `.gitignore` so setuptools artefacts from test runs do
  not clutter the working tree.

## 2025-10-17 (Knowledge log hygiene) (03:45 am UTC)

- Added a non-persistent mode to `KnowledgeLogService.record_event` so routine
  Import/Remote Import notifications stay in the History dock without appending
  to `docs/history/KNOWLEDGE_LOG.md`.
- Updated the Spectra shell ingest hooks to call the new flag, preventing cache
  loads from spamming the canonical log while still surfacing activity in the
  UI.
- Extended the knowledge-log regression suite to assert that `persist=False`
  avoids creating a log file and retains the returned entry for in-memory
  display.

## 2025-10-17 (Spectroscopy-focused remote catalogue pass) (02:30 am UTC)

- Fixed the **Fetch Remote Data…** crash caused by a missing provider-change
  slot and added regression coverage (`tests/test_remote_data_dialog.py`) to
  instantiate the dialog safely under pytest.
- Tightened the MAST adapter so free-text searches now inject
  `dataproduct_type="spectrum"`, `intentType="SCIENCE"`, and `calib_level=[2, 3]`
  filters, pruning non-spectroscopic rows before presenting them in the UI.
  The user guide calls out the new defaults and the service filters results via
  `_is_spectroscopic` to keep the workflow aligned with lab comparisons.
- Updated developer notes with a documentation map plus guidance for future
  remote-catalogue work, ensuring every agent knows where the curated resources
  live and how to keep docs/tests in sync.
- Extended the remote-data regression suite to assert the injected filters and
  confirm HTTP/MAST download routing remains intact after the change.

## 2025-10-17 (Remote search & cache library) (01:45 am UTC)

- Reworked the Remote Data dialog to emit provider-specific queries (`spectra`
  for NIST, `target_name` for MAST) and surfaced contextual hints so operators
  know which spectroscopic assets to request. Updated
  `app/services/remote_data_service.py` to translate legacy payloads, download
  `mast:` URIs via `astroquery.mast.Observations.download_file`, and exercised
  the new paths in `tests/test_remote_data_service.py`.
- Introduced a Library dock driven by `LocalStore.list_entries()` so cached
  spectra can be reloaded without re-downloading. Routine ingest events now log
  concise knowledge-log summaries while file-level metadata lives in the Library
  view.
- Added a trace-colour mode toggle to the Inspector Style tab (high-contrast vs
  uniform) and refreshed rendering so palette changes propagate to the plot and
  dataset icons in real time.
- Authored `docs/link_collection.md`, refreshed the remote/importing/reference
  guides, and created `AGENTS.md` to document repository conventions, knowledge
  log policy, and spectroscopy-first sourcing.

## 2025-10-16 (Adjustable plot LOD budget) (11:55 pm UTC)

- Added a configurable "LOD point budget" control to the Inspector Style tab so users can raise or lower the plot downsampling threshold from 1k to 1M samples while Spectra persists the preference via `QSettings`.
- Taught `PlotPane` to accept a constructor-provided budget with validation plus a runtime setter that clamps unreasonable values and re-renders existing traces accordingly.
- Extended the plot performance stub tests to exercise the override path and ensure the peak-envelope downsampling honours the user-selected limit, alongside documentation updates for the new control.

## 2025-10-16 (Remote catalogue ingestion) (11:10 pm UTC)

- Added a `RemoteDataService` with dependency guards for `requests`/`astroquery`,
  caching remote downloads in the shared `LocalStore` with provider metadata,
  fetch timestamps, and checksums so repeated requests reuse cached artefacts.
- Wired a **File → Fetch Remote Data…** dialog that searches NIST ASD/MAST
  catalogues, previews metadata, and pipes downloads into the existing ingest
  pipeline so imported spectra immediately populate overlays and history logs.
- Authored user documentation for the remote workflow, noted the plotting
  integration, and recorded regression tests covering URL construction, cache
  reuse, and provenance payloads for remote downloads.

## 2025-10-16 (Knowledge log automation & history dock) (9:45 pm UTC)

- Added a `KnowledgeLogService` that appends structured entries to the consolidated log (or an alternate runtime file) and
  exposes helpers for filtering/exporting provenance events.
- Instrumented SpectraMainWindow imports, overlays, math operations, and exports so each workflow records provenance-ready
  metadata while updating the new History dock in real time.
- Introduced a History dock with search and component filters plus export controls, refreshed docs to describe the automation
  pathway, and added regression coverage for the service and UI integration.

## 2025-10-16 (Automatic ingest caching) (2:30 pm UTC)

- Wired `DataIngestService` to accept a `LocalStore`, recording canonical units
  and provenance metadata after every import so the cache index updates without
  manual intervention.
- Instantiated a shared `LocalStore` in the preview shell with a toggleable
  persistence preference (plus the `SPECTRA_DISABLE_PERSISTENCE` environment
  override) so manual imports and sample loads land in the cache consistently.
- Documented the new behaviour, regression coverage, and knowledge-log entry to
  highlight the automatic caching flow and opt-out controls.

## 2025-10-16 (Reference overlay state consolidation) (1:50 pm UTC)

- Deduplicated the Reference inspector's overlay attributes so the payload, key, and annotations initialise once at startup and
  reset through a shared helper when overlays are cleared.
- Added `_reset_reference_overlay_state()` to centralise cleanup paths, ensuring toggles reuse the existing payload dictionary
  and annotation list rather than replacing them mid-session.
- Extended the GUI regression suite to cover overlay toggling semantics and updated the plotting guide to mention the
  single-source overlay bookkeeping; logged the activity in the consolidated knowledge log for traceability.

## 2025-10-16 (Line-shape previews & overlay integration) (11:45 am UTC)

- Promoted Doppler, pressure, and Stark placeholders to `ready` with units and example parameters so the Inspector can seed
  sample profiles from the reference catalogue.
- Added a `LineShapeModel` service that parses the placeholder definitions, applies relativistic Doppler shifts, Lorentzian
  pressure kernels, and Stark wing scaling, exposing the results to the overlay pipeline with provenance metadata.
- Updated the Reference Inspector to preview the simulated profiles, wire selection changes into the overlay toggle, and added
  regression coverage plus documentation updates for the new controls.

## 2025-10-16 (IR overlay anchoring documentation) (9:30 am UTC)

- Documented the anchored IR functional-group overlays and label stacking safeguards in
  `docs/user/reference_data.md`, aligning the guide with the behaviour exercised by
  `tests/test_reference_ui.py::test_ir_overlay_label_stacking`.
- Logged the regression coverage and plotting changes in preparation for a broader documentation
  sweep tracked in `docs/reviews/workplan.md`.

## 2025-10-15 (Reference selection + importer layout cache) (8:42 pm UTC)

- Fixed the Reference inspector so combo-box changes always drive the preview plot and overlay payloads, preventing the first dataset from lingering when toggling between hydrogen, IR, and JWST entries.
- Added a session layout cache to the CSV/TXT importer so once a header layout has been classified the same column order is reused for future files from the same instrument, with regression coverage for the cache hit path.
- Hardened wavenumber conversions by normalising Unicode tokens and mapping zero values to `inf` without runtime warnings; documented the toolbar visibility and reference-overlay workflow for the updated UI.

## 2025-10-15 (Raw intensity defaults & overlay label fixes) (8:18 pm UTC)

- Converted plot traces and overlays back into their source intensity units by default, updating the y-axis label and data table headers so `%T`, transmittance, or absorbance values remain untouched until you opt into normalization.
- Ensured Reference overlays reuse the active dataset’s payload when swapping combos and added a regression smoke test that locks in `%T` rendering to prevent accidental pre-normalization.
- Documented the raw-intensity workflow in the plotting and importing guides so users know where the source-unit metadata originates.

## 2025-10-15 (Reference plotting + importer profile swap) (7:45 pm UTC)

- Fixed the Reference inspector so dataset selection persists across sessions, JWST targets render in the preview canvas,
  and IR functional-group bands display labelled regions with optional overlays tied to the active combo-box choice.
- Normalised Unicode wavenumber symbols, guarded the documentation logger until the log dock exists, and exposed the Plot
  toolbar toggle through the View menu so manual normalization controls stay discoverable.
- Added a profile-based safeguard to the CSV/TXT importer so monotonic intensity columns no longer replace jittery
  wavenumber exports, with regression coverage capturing the new swap rationale.

## 2025-10-15 (Reference regeneration scaffolding) (4:18 am UTC)

- Added `tools/reference_build` scripts for NIST ASD, IR functional groups, and JWST quick-look spectra, recording build
  provenance inside each JSON asset and documenting usage in `docs/dev/reference_build.md`.
- Enriched the bundled reference datasets with per-target provenance (curation status, planned MAST URIs, retrieval
  timestamps) and expanded line-shape placeholders for Zeeman, collisional shift, and turbulence scaffolding.
- Updated the inspector UI to surface provenance details, refreshed user primers with the new workflow, and extended
  regression tests to assert the generator metadata for hydrogen, IR, and JWST entries.

## 2025-10-15 (Reference library & JWST quick-look data) (3:24 am UTC)

- Added a reference data service, inspector tab, and local JSON assets covering NIST hydrogen lines, IR functional groups,
  line-shape placeholders, and digitised JWST spectra for WASP-96 b, Jupiter, Mars, Neptune, and HD 84406.
- Bundled spectroscopy/JWST primers plus developer documentation so agents can extend the data store and cite sources from the
  in-app viewer.
- Logged regression coverage for the reference library to guard bundled IDs, metadata, and bibliographic entries.

## 2025-10-15 (Importer header conflict safeguards) (1:27 am UTC)

- Extended the CSV/TXT importer to honour unit hints inside headers, swap
  misidentified axes when intensity and wavelength labels conflict, and record
  the column-selection rationale in ingest metadata.
- Added regression coverage for unit-only headers and header-driven swaps while
  documenting the new safeguards in the importing guide.

## 2025-10-15 (Normalization pipeline & axis heuristics) (1:04 am UTC)

- Tightened CSV/TXT column scoring so wavelength/wavenumber spans outrank intensity-first exports, preventing swapped axes.
- Routed the plot toolbar's Normalize control through overlay service scaling with Max/Area modes, updating the data table and provenance metadata.
- Added unit tests for normalization math and importer regression, refreshed the importing and plot documentation to match, and logged the fixes in the workplan.

## 2025-10-15 (Importer heuristics & embedded docs) (12:37 am UTC)

- Reworked the CSV/TXT importer to scan messy files for contiguous numeric blocks,
  infer wavelength/intensity units from prose, and normalise descending wavenumber tables.
- Added regression coverage for heuristic parsing edge cases in `tests/test_csv_importer.py`
  and extended the Qt smoke test to assert the Docs tab renders repository guides.
- Introduced an in-app documentation viewer (Help → View Documentation) and documented
  the workflow in `docs/user/in_app_documentation.md`.

## 2025-10-15 (Provenance bundle structure hardening) (12:17 am UTC)

- `ProvenanceService.export_bundle` now creates per-spectrum CSVs under `spectra/`, copies original uploads into `sources/`, and records a structured `log.txt` inside each export bundle.
- Manifest source entries now include relative paths to the canonical CSV and copied source file, aligning behaviour with the importing guide appendix.
- Added regression coverage for the new bundle layout to ensure the manifest, CSVs, PNG snapshot, and provenance log are all emitted together.

## 2025-10-15 (Reference overlay crash fixes) (6:45 pm UTC)

- Prevented the Reference tab from crashing startup by initialising the unit toolbar lazily and defaulting to nanometres until the widget is ready.
- Updated the overlay refresh flow to tolerate Unicode wavenumber tokens and keep the main plot responsive during default sample ingestion.
- Confirmed the fix with linting, typing, and the pytest smoke suite so the app launches cleanly before the next feature pass.

## 2025-10-15 (Reference plotting & multi-import) (7:05 pm)

- Fixed the Reference inspector so dataset selections persist, the plot canvas renders Balmer intensities faithfully, and the overlay toggle mirrors hydrogen/IR/JWST datasets into the main graph.
- Normalised Unicode wavenumber aliases, guarded documentation logging during startup, and restored the normalization toolbar at launch.
- Switched **File → Open** to accept multi-select batches and updated smoke tests/docs to cover the new reference plotting workflow.

## 2025-10-15 (Reference overlay fixes) (7:18 pm UTC)

- Patched the Reference inspector so combo-box selection sticks, JWST datasets draw their sampled spectra, and the overlay toggle mirrors the active dataset instead of the first entry.
- Allowed **File → Open** and **File → Load Sample** to queue multiple files at once while batching plot refreshes.
- Documented the toolbar location for normalization modes and refreshed the reference-data walkthrough with the new overlay behaviour.

# 2025-10-18 (Remote Data examples & validation) (12:04 am EDT)

- Added curated example queries to the Remote Data dialog for both NIST and
  MAST so operators can fetch spectroscopy targets without retyping common
  names.
- Blocked empty submissions in the dialog and raised a service-level error when
  MAST criteria are missing, preventing unbounded archive sweeps.
- Updated the remote data user guide and workplan to document the scoped
  searches and new example menu.

## 2025-10-19 (Reference tab redesign & NIST integration) (13:22 EDT)

- Reworked the Inspector’s Reference tab to present dedicated Spectral lines, IR groups, and Line-shape panels with a
  spectroscopy-first layout; NIST line searches now use an embedded astroquery form that previews and overlays results
  directly on the main plot.
- Updated `docs/user/reference_data.md` to reflect the new workflow and removed the outdated JWST placeholder guidance.
- Added regression coverage for the NIST fetch path and refreshed the Qt smoke tests. (`pytest`)

## 2025-10-19 (13:42 ET) – Pinned NIST line sets & remote dialog cleanup

- Added pinned NIST spectral-line collections with palette controls so multiple queries stay visible on the inspector plot and
  updated the reference data guide plus regression suite to cover the workflow.
- Removed the NIST option from the Remote Data dialog, leaving MAST as the scoped catalogue and updating remote-data guidance
  and smoke tests to reflect the separation between line lists and archive downloads.

## 2025-10-19 (NIST pinned overlays) (2:09 pm edt)

- Let the Reference tab project every pinned NIST spectral-line set onto the workspace at once, keeping palette colours or
  collapsing to a uniform hue on demand.
- Extended the regression suite to ensure multi-set overlays populate and remain addressable via the Inspector toggle.
- Documented the behaviour shift in `docs/user/reference_data.md` so operators understand how the overlay toggle now affects
  all pinned line sets simultaneously.

## 2025-10-15 (Importing Guide Provenance Appendix) (9:10 am)

- Expanded `docs/user/importing.md` with a provenance export appendix covering the structure of the manifest bundle.
- Clarified that exported directories include canonical CSVs, original sources, and a chronological log for audit trails.
- Highlighted unit round-trip safety when sharing exported spectra with collaborators.

## 2025-10-14 (Plot Interaction Guide) (8:45 pm)

- Added `docs/user/plot_tools.md` covering pan/zoom gestures, crosshair usage, legend management, and the 120k-point LOD cap.
- Wired the Cursor toolbar toggle and new **View → Reset Plot** action to the plot pane so the documentation matches the UI.
- Linked the new guide from the quickstart and README documentation index.
- Extended the plot performance stub tests to exercise the crosshair visibility API.

## 2025-10-14 (Units Reference) (7:38 pm est)

- Authored `docs/user/units_reference.md` to document supported spectral units, idempotent conversions, and provenance guarantees.
- Linked the quickstart guide to the new reference and marked the Batch 3 workplan item complete.

## 2025-10-14 (Quickstart Guide) (7:24 pm est)

- Added `docs/user/quickstart.md` with a step-by-step walkthrough covering launch, ingest, unit toggles, and provenance export using the bundled sample spectrum.
- Updated the Batch 3 workplan to track remaining documentation gaps and recorded the pytest run that validates the smoke workflow.
- Linked upcoming documentation sprint items back to the inventory for traceability.

## 2025-10-14 (7:20 pm est)

- Logged the latest CI gate outcomes (lint, type-check, pytest) and noted the missing coverage plugin.
- Made FITS ingestion optional when `astropy` is absent, providing a clear runtime error instead of import failures.
- Updated user guidance to call out the optional dependency and created a developer snapshot documenting the CI results.

## 2025-10-14 (Documentation Inventory) (7:00 pm est)

- Catalogued missing user, developer, and historical documentation deliverables in `docs/reviews/doc_inventory_2025-10-14.md` to prep for the next feature batch.
- Marked the Batch 2 workplan item complete with a reference to the new inventory document to aid scheduling.

## 2025-10-14 (6:30 pm est)

- Added an automated smoke workflow test that instantiates the preview shell, ingests CSV/FITS data, exercises unit toggles, and exports a provenance bundle.
- Centralised the reusable FITS fixture under `tests/conftest.py` to support regression suites.
- Documented the new smoke validation loop for developers and provided a matching user checklist.
## 2025-10-19 (Knowledge log import persistence) (3:57 pm edt)

- Ensured Spectra records import and remote-import events to the knowledge log so session history persists across restarts.
- Documented the change in `docs/user/importing.md`, clarifying how summaries are captured while raw paths stay in the cache view.
- Verified the smoke history workflow under pytest to confirm the UI updates after ingesting a CSV.
<|MERGE_RESOLUTION|>--- conflicted
+++ resolved
@@ -1,6 +1,5 @@
 # Patch Notes
 
-<<<<<<< HEAD
 ## 2025-10-19 (NIST query cache signatures) (17:31 EDT / 21:31 UTC)
 
 - Updated the remote data service so synthetic `nist-asd:` URIs include the
@@ -9,7 +8,6 @@
   keeps downloads aligned with the requested range.
 - Documented the cache-key behaviour in the remote data guide and recorded the
   change across the workplan and knowledge log for provenance.
-=======
 ## 2025-10-19 (Manifest export gains wide/composite options) (16:50 EDT / 20:50 UTC)
 
 - Added an export options dialog in `app/main.py` so you can choose between the
@@ -40,7 +38,6 @@
 - Updated `DataIngestService` and the UI ingest paths to return lists of spectra, expanding export bundles into individual canonical datasets while maintaining cache provenance.
 - Adjusted remote-download wiring and smoke tests to accommodate list-based ingestion and added regression coverage in `tests/test_csv_importer.py` and `tests/test_ingest.py` for the new bundle format.
 - Refreshed `docs/user/importing.md` to explain that re-importing a provenance CSV restores each spectrum separately rather than merging traces.
->>>>>>> 16d96d73
 
 ## 2025-10-18 (NIST ASD astroquery integration) (20:35 EDT / 00:35 UTC)
 

--- conflicted
+++ resolved
@@ -52,15 +52,12 @@
 - Updated the overlay refresh flow to tolerate Unicode wavenumber tokens and keep the main plot responsive during default sample ingestion.
 - Confirmed the fix with linting, typing, and the pytest smoke suite so the app launches cleanly before the next feature pass.
 
-<<<<<<< HEAD
 ## 2025-10-15 (Reference plotting & multi-import) (7:05 pm)
 
 - Fixed the Reference inspector so dataset selections persist, the plot canvas renders Balmer intensities faithfully, and the overlay toggle mirrors hydrogen/IR/JWST datasets into the main graph.
 - Normalised Unicode wavenumber aliases, guarded documentation logging during startup, and restored the normalization toolbar at launch.
 - Switched **File → Open** to accept multi-select batches and updated smoke tests/docs to cover the new reference plotting workflow.
 
-=======
->>>>>>> 26089d2b
 ## 2025-10-15 (Importing Guide Provenance Appendix) (9:10 am)
 
 - Expanded `docs/user/importing.md` with a provenance export appendix covering the structure of the manifest bundle.

--- conflicted
+++ resolved
@@ -1,11 +1,9 @@
 # Patch Notes
 
-<<<<<<< HEAD
 ## 2025-10-21 (Remote Data dialog joins worker threads before closing) (19:17 EDT / 23:17 UTC)
 
 - Ensured the Remote Data dialog calls its worker cleanup helpers during accept, reject, and close events so any in-flight search
   or download threads are joined before Qt destroys the dialog widget. (`app/ui/remote_data_dialog.py`)
-=======
 ## 2025-10-21 (Remote Data cancel waits asynchronously) (19:21 EDT / 23:21 UTC)
 
 - Updated the Remote Data dialog cancel/close path to poll background search/download threads with a Qt timer so the UI stays
@@ -21,7 +19,6 @@
 - Added regression coverage for both fixes and noted the behaviour change in the
   remote data user guide. (`tests/test_remote_data_service.py`,
   `tests/test_remote_data_dialog.py`, `docs/user/remote_data.md`)
->>>>>>> ae4707ae
 
 ## 2025-10-21 (Curated search skips missing bundles) (18:44 EDT / 22:44 UTC)
 

# Patch Notes

<<<<<<< HEAD
## 2025-10-20 (Remote dialog streams results without blocking) (18:28 EDT / 22:28 UTC)

- Moved remote catalogue searches and downloads onto threaded workers so the dialog
  streams results, disables controls while busy, and reports cancellations or
  exceptions through the status banner instead of modal message boxes.
- Added an inline spinner/progress label plus busy-state handling that pauses
  provider controls during searches/downloads and re-enables them when work
  completes or is cancelled.
- Updated `docs/user/remote_data.md` with the non-blocking workflow details and
  extended `tests/test_remote_data_dialog.py` to stub the worker, stream
  incremental results, and assert the UI remains responsive.
=======
## 2025-10-20 (Composite export enforces sorted wavelength grids) (18:23 EDT / 22:23 UTC)

- Sorted the base spectrum when building composite exports so wavelength and
  intensity samples align before averaging, and applied the same ordering to the
  interpolation masks.
- Normalised every contributing spectrum before `np.interp` to guarantee
  descending arrays yield correct composite means.
- Documented the sorted-grid assumption in the importing and reference-data
  guides and added regression coverage for descending sample inputs.
>>>>>>> 34e918a9

## 2025-10-20 (Remote dialog surfaces Exo.MAST metadata) (16:53 EDT / 20:53 UTC)

- Expanded the Remote Data dialog results table with host/planet summaries,
  mission/instrument columns, hyperlink downloads, and citation/preview widgets
  sourced from Exo.MAST metadata. The status banner now highlights host-star
  context and the preview pane narrates discovery details alongside raw JSON.
- Updated provider examples to spotlight solar-system planets, benchmark stars,
  and exoplanet hosts that flow through the Exo.MAST enrichment pipeline.
- Documented the workflow in `docs/user/remote_data.md` and refreshed the JWST
  developer guide with the Exoplanet Archive/Exo.MAST integration.
- Extended the Qt smoke test to assert the new column layout, hyperlink
  rendering, and enriched preview/status behaviour.
# 2025-10-20 (ExoSystems provider surfaces cross-matched spectra) (16:51 EDT / 20:51 UTC)

- Added a **MAST ExoSystems** provider to `RemoteDataService` that resolves
  planets/hosts through the NASA Exoplanet Archive, queries MAST by
  sky-coordinates, and merges `obs_collection`, instrument, filter, preview, and
  citation metadata into each result. Transiting targets now pull curated
  spectra from Exo.MAST and bundle the provenance alongside mission products.
- Introduced curated fallbacks for flagship solar-system planets and stellar
  standards so the provider still returns spectroscopy-ready assets when the
  Exoplanet Archive lacks an entry. Remote searches capture the fallback
  provenance and cite the source collections directly in record metadata.
- Expanded the remote-data regression suite to mock NExScI, Exo.MAST, and MAST
  calls, validating metadata assembly end to end, and refreshed the remote-data
  user guide to document the new provider behaviour and dependencies.

## 2025-10-20 (Numpy window widened for Python 3.12+) (15:39 EDT / 19:39 UTC)

- Relaxed the numpy dependency to `>=1.26,<3` so Windows launches on Python 3.12+
  resolve published 2.x wheels instead of attempting unavailable 1.26 builds.
- Updated `RunSpectraApp.cmd`, `START_HERE.md`, and `AGENTS.md` to reference the
  wider range in their recovery instructions.
- Adjusted the workplan dependency summary to match the new ceiling and avoid
  confusion for future onboarding.

## 2025-10-20 (Windows pip clears binary overrides) (15:20 EDT / 19:21 UTC)

- Updated `RunSpectraApp.cmd` to clear `PIP_NO_BINARY` and set
  `PIP_ONLY_BINARY=numpy` / `PIP_PREFER_BINARY=1` before installing
  dependencies so Windows launches always request prebuilt NumPy wheels.
- Refreshed `AGENTS.md` and `START_HERE.md` with the same guidance for manual
  setups, ensuring agents know how to recover if global pip settings force
  source builds.

## 2025-10-20 (Library hint stays fixed, prefer-binary install guidance) (14:09 EDT / 18:09 UTC)

- Fixed the Library tab hint label height and kept word wrapping enabled so
  selecting cached spectra no longer forces the main window to expand or emit
  Windows geometry warnings when graphs are visible.
- Updated `RunSpectraApp.cmd`, `START_HERE.md`, and `AGENTS.md` to run
  `pip install --prefer-binary` by default and document how to resolve numpy
  builds without local C++ toolchains.
- Relaxed the numpy requirement to `>=1.26,<2` and lifted the `requests`
  ceiling to `<3` so both Windows and Linux environments can consume the
  latest wheels without manual edits.

## 2025-10-19 (Library dock stays compact, CI pins numpy) (20:27 EDT / 00:27 UTC)

- Locked the Library dock splitter and elided long cache paths so selecting
  cached spectra no longer forces the Data dock to expand over the log panel.
- Added tooltips for full cache paths and documented the behaviour in
  `docs/user/importing.md` so analysts know where to find the complete
  locations.
- Relaxed the numpy requirement to `>=1.26,<2` to keep GitHub Actions green on
  Python 3.10/3.11, matching the wheels available on both Windows and Linux.
- Ran `pytest` to confirm the UI regression tests still pass with the updated
  layout and dependency pin.

## 2025-10-19 (Data table toggle respects user choice) (19:38 EDT / 23:38 UTC)

- Stopped the Data dock from forcing the numerical table open when selecting a
  dataset by tracking the latest overlay views and only populating the table
  when **View → Show Data Table** remains checked.
- Added `_last_display_views` bookkeeping so manual toggles repopulate the panel
  on demand without requerying the overlay service.
- Documented the change in `docs/user/plot_tools.md` and refreshed the workplan
  plus knowledge log with the timestamped entry.

## 2025-10-19 (Data dock consolidation) (18:46 EDT / 22:46 UTC)

- Replaced the standalone Library dock with a tab inside the Data dock so
  cached spectra sit alongside the Datasets tree, rebuilding the tab on
  persistence toggles and adding a disabled placeholder when the cache is off.
- Updated `docs/user/importing.md`, `docs/user/remote_data.md`,
  `docs/user/plot_tools.md`, `docs/link_collection.md`, and
  `docs/developer_notes.md` to describe the new layout, and refreshed the
  workplan entry tracking datasets/library organisation.
- Kept Qt coverage green by running `pytest` after the refactor.

## 2025-10-19 (Manifest export gains wide/composite options) (16:50 EDT / 20:50 UTC)

- Added an export options dialog in `app/main.py` so you can choose between the
  standard provenance bundle, a wide paired-column CSV, and a composite-mean
  CSV before saving.
- Extended `ProvenanceService` with helpers to generate the new CSV formats and
  taught `CsvImporter` to recognise the `spectra-wide-v1` layout comments.
- Documented the workflow in `docs/user/plot_tools.md` and `docs/user/importing.md`,
  highlighting that wide/composite exports re-import cleanly.
- Expanded the provenance and importer test suites to cover wide/composite
  round-trips, and patched the export visibility regression test to honour the
  new dialog.

## 2025-10-19 (Export respects visibility state) (14:28 EDT / 18:28 UTC)

- Updated `app/main.py::export_manifest` so provenance bundles include only datasets marked visible in the workspace, preventing hidden traces and background samples from polluting merged exports.

## 2025-10-19 (Provenance CSV round-trips) (15:14 EDT / 19:14 UTC)

- Reordered the combined export CSV in `app/services/provenance_service.py` so wavelength/intensity columns lead each row, keeping the file compatible with the CSV importer.
- Documented the new ordering in `docs/user/importing.md` and added `tests/test_provenance.py::test_export_bundle_csv_round_trips` to guard the regression.
- Documented the behaviour shift in `docs/user/plot_tools.md` and `docs/user/importing.md`, clarifying that hidden traces stay out of the `spectra/` directory while visible series continue to export at full resolution.
- Added `tests/test_export_visibility.py::test_export_skips_hidden_spectra` to exercise the UI path with patched dialogs, ensuring only visible IDs reach the provenance service.

## 2025-10-19 (Bundle CSV imports expand into multiple spectra) (16:23 EDT / 20:23 UTC)

- Extended `CsvImporter` with `_try_parse_export_bundle` so manifest CSV exports containing `spectrum_id` metadata embed a `bundle` block describing every trace in the file.
- Updated `DataIngestService` and the UI ingest paths to return lists of spectra, expanding export bundles into individual canonical datasets while maintaining cache provenance.
- Adjusted remote-download wiring and smoke tests to accommodate list-based ingestion and added regression coverage in `tests/test_csv_importer.py` and `tests/test_ingest.py` for the new bundle format.
- Refreshed `docs/user/importing.md` to explain that re-importing a provenance CSV restores each spectrum separately rather than merging traces.

## 2025-10-18 (NIST ASD astroquery integration) (20:35 EDT / 00:35 UTC)

- Replaced the NIST remote search implementation with the astroquery-backed
  line-list helper used by the upstream Spectra project, aggregating each query
  into a single record that previews line counts and metadata before download.
  The Remote Data dialog now synthesises CSV payloads from the returned line
  tables so the existing CSV importer can ingest them without manual edits.
- Added a dedicated `app/services/nist_asd_service.py` module that resolves
  element/ion identifiers, queries `astroquery.nist`, and normalises the
  response into nm-relative intensities and provenance metadata. Remote downloads
  detect the synthetic `nist-asd:` scheme and emit annotated CSV files instead of
  issuing HTTP requests.
- Updated the remote data regression suite (`tests/test_remote_data_service.py`)
  to mock the astroquery wrapper, assert the generated CSV path, and verify
  provider availability logic now checks the astroquery dependency directly.
  Refreshed the user guide to describe the spectroscopy-first workflow and the
  new CSV synthesis path for NIST results.

## 2025-10-18 (Remote data dependencies & imaging toggle) (17:17 EDT / 21:17 UTC)

- Declared `requests`, `astroquery`, and `pandas` in `requirements.txt` and updated
  onboarding guides so remote catalogue workflows install the optional
  dependencies by default. The Remote Data dialog now relays clearer
  unavailability messages when any package is missing.
- Added an **Include imaging** toggle to the Remote Data dialog and taught the
  MAST adapter to honour it, defaulting to calibrated spectra while allowing
  operators to pull calibrated imaging products on demand.
- Guarded `_ensure_mast` and provider lists behind a pandas-aware check,
  refreshed the remote data user guide, and extended the regression suite to
  cover the new flag and dependency messaging.

## 2025-10-18 (Remote Data examples & validation) (00:08 EDT)

- Added curated example queries to the Remote Data dialog for both NIST and MAST
  so operators can fetch spectroscopy targets without retyping common names.
- Blocked empty submissions in the dialog and raised a service-level error when
  MAST criteria are missing, preventing unbounded archive sweeps.
- Updated the remote data user guide and workplan to document the scoped searches
  and new example menu.

## 2025-10-17 (Onboarding docs realignment) (20:10 EDT / 00:10 UTC)

- Rewrote the master prompt to reflect the decomposed brains directory, pass
  review priorities, and spectroscopy-first guardrails, including explicit time
  discipline for all documentation updates.
- Updated `AGENTS.md` and `START_HERE.md` so new agents read the correct
  artefacts (pass dossiers, brains README, link collection) and know how to
  capture real timestamps for patch notes and knowledge-log entries.
- Added `docs/brains/README.md` plus pass review summaries (`pass1.md` –
  `pass4.md`) and refreshed the workplan backlog to focus on calibration,
  identification, provenance parity, and UI polish milestones.

## 2025-10-17 (Library provenance preview) (14:19 UTC)

- Expanded the Library dock with a metadata preview splitter so selecting a cache
  entry reveals provenance, unit, and storage details without leaving the app.
- Updated the importing guide to document the new preview pane and search
  filtering, keeping the user workflow in sync with the UI.
- Added a smoke regression ensuring the dock populates and surfaces metadata in
  headless test runs.

## 2025-10-17 (Knowledge log runtime guard) (04:30 am UTC)

- Registered Import/Remote Import as runtime-only components inside
  `KnowledgeLogService`, ensuring they never touch the canonical log even if a
  caller omits `persist=False`.
- Updated the knowledge-log regression suite to cover the runtime-only guard and
  allow tests to override the component set when persistence is required.
- Audited the consolidated log to confirm no automation-generated Import/Remote
  Import entries remain after the cleanup.
- Added `*.egg-info/` to `.gitignore` so setuptools artefacts from test runs do
  not clutter the working tree.

## 2025-10-17 (Knowledge log hygiene) (03:45 am UTC)

- Added a non-persistent mode to `KnowledgeLogService.record_event` so routine
  Import/Remote Import notifications stay in the History dock without appending
  to `docs/history/KNOWLEDGE_LOG.md`.
- Updated the Spectra shell ingest hooks to call the new flag, preventing cache
  loads from spamming the canonical log while still surfacing activity in the
  UI.
- Extended the knowledge-log regression suite to assert that `persist=False`
  avoids creating a log file and retains the returned entry for in-memory
  display.

## 2025-10-17 (Spectroscopy-focused remote catalogue pass) (02:30 am UTC)

- Fixed the **Fetch Remote Data…** crash caused by a missing provider-change
  slot and added regression coverage (`tests/test_remote_data_dialog.py`) to
  instantiate the dialog safely under pytest.
- Tightened the MAST adapter so free-text searches now inject
  `dataproduct_type="spectrum"`, `intentType="SCIENCE"`, and `calib_level=[2, 3]`
  filters, pruning non-spectroscopic rows before presenting them in the UI.
  The user guide calls out the new defaults and the service filters results via
  `_is_spectroscopic` to keep the workflow aligned with lab comparisons.
- Updated developer notes with a documentation map plus guidance for future
  remote-catalogue work, ensuring every agent knows where the curated resources
  live and how to keep docs/tests in sync.
- Extended the remote-data regression suite to assert the injected filters and
  confirm HTTP/MAST download routing remains intact after the change.

## 2025-10-17 (Remote search & cache library) (01:45 am UTC)

- Reworked the Remote Data dialog to emit provider-specific queries (`spectra`
  for NIST, `target_name` for MAST) and surfaced contextual hints so operators
  know which spectroscopic assets to request. Updated
  `app/services/remote_data_service.py` to translate legacy payloads, download
  `mast:` URIs via `astroquery.mast.Observations.download_file`, and exercised
  the new paths in `tests/test_remote_data_service.py`.
- Introduced a Library dock driven by `LocalStore.list_entries()` so cached
  spectra can be reloaded without re-downloading. Routine ingest events now log
  concise knowledge-log summaries while file-level metadata lives in the Library
  view.
- Added a trace-colour mode toggle to the Inspector Style tab (high-contrast vs
  uniform) and refreshed rendering so palette changes propagate to the plot and
  dataset icons in real time.
- Authored `docs/link_collection.md`, refreshed the remote/importing/reference
  guides, and created `AGENTS.md` to document repository conventions, knowledge
  log policy, and spectroscopy-first sourcing.

## 2025-10-16 (Adjustable plot LOD budget) (11:55 pm UTC)

- Added a configurable "LOD point budget" control to the Inspector Style tab so users can raise or lower the plot downsampling threshold from 1k to 1M samples while Spectra persists the preference via `QSettings`.
- Taught `PlotPane` to accept a constructor-provided budget with validation plus a runtime setter that clamps unreasonable values and re-renders existing traces accordingly.
- Extended the plot performance stub tests to exercise the override path and ensure the peak-envelope downsampling honours the user-selected limit, alongside documentation updates for the new control.

## 2025-10-16 (Remote catalogue ingestion) (11:10 pm UTC)

- Added a `RemoteDataService` with dependency guards for `requests`/`astroquery`,
  caching remote downloads in the shared `LocalStore` with provider metadata,
  fetch timestamps, and checksums so repeated requests reuse cached artefacts.
- Wired a **File → Fetch Remote Data…** dialog that searches NIST ASD/MAST
  catalogues, previews metadata, and pipes downloads into the existing ingest
  pipeline so imported spectra immediately populate overlays and history logs.
- Authored user documentation for the remote workflow, noted the plotting
  integration, and recorded regression tests covering URL construction, cache
  reuse, and provenance payloads for remote downloads.

## 2025-10-16 (Knowledge log automation & history dock) (9:45 pm UTC)

- Added a `KnowledgeLogService` that appends structured entries to the consolidated log (or an alternate runtime file) and
  exposes helpers for filtering/exporting provenance events.
- Instrumented SpectraMainWindow imports, overlays, math operations, and exports so each workflow records provenance-ready
  metadata while updating the new History dock in real time.
- Introduced a History dock with search and component filters plus export controls, refreshed docs to describe the automation
  pathway, and added regression coverage for the service and UI integration.

## 2025-10-16 (Automatic ingest caching) (2:30 pm UTC)

- Wired `DataIngestService` to accept a `LocalStore`, recording canonical units
  and provenance metadata after every import so the cache index updates without
  manual intervention.
- Instantiated a shared `LocalStore` in the preview shell with a toggleable
  persistence preference (plus the `SPECTRA_DISABLE_PERSISTENCE` environment
  override) so manual imports and sample loads land in the cache consistently.
- Documented the new behaviour, regression coverage, and knowledge-log entry to
  highlight the automatic caching flow and opt-out controls.

## 2025-10-16 (Reference overlay state consolidation) (1:50 pm UTC)

- Deduplicated the Reference inspector's overlay attributes so the payload, key, and annotations initialise once at startup and
  reset through a shared helper when overlays are cleared.
- Added `_reset_reference_overlay_state()` to centralise cleanup paths, ensuring toggles reuse the existing payload dictionary
  and annotation list rather than replacing them mid-session.
- Extended the GUI regression suite to cover overlay toggling semantics and updated the plotting guide to mention the
  single-source overlay bookkeeping; logged the activity in the consolidated knowledge log for traceability.

## 2025-10-16 (Line-shape previews & overlay integration) (11:45 am UTC)

- Promoted Doppler, pressure, and Stark placeholders to `ready` with units and example parameters so the Inspector can seed
  sample profiles from the reference catalogue.
- Added a `LineShapeModel` service that parses the placeholder definitions, applies relativistic Doppler shifts, Lorentzian
  pressure kernels, and Stark wing scaling, exposing the results to the overlay pipeline with provenance metadata.
- Updated the Reference Inspector to preview the simulated profiles, wire selection changes into the overlay toggle, and added
  regression coverage plus documentation updates for the new controls.

## 2025-10-16 (IR overlay anchoring documentation) (9:30 am UTC)

- Documented the anchored IR functional-group overlays and label stacking safeguards in
  `docs/user/reference_data.md`, aligning the guide with the behaviour exercised by
  `tests/test_reference_ui.py::test_ir_overlay_label_stacking`.
- Logged the regression coverage and plotting changes in preparation for a broader documentation
  sweep tracked in `docs/reviews/workplan.md`.

## 2025-10-15 (Reference selection + importer layout cache) (8:42 pm UTC)

- Fixed the Reference inspector so combo-box changes always drive the preview plot and overlay payloads, preventing the first dataset from lingering when toggling between hydrogen, IR, and JWST entries.
- Added a session layout cache to the CSV/TXT importer so once a header layout has been classified the same column order is reused for future files from the same instrument, with regression coverage for the cache hit path.
- Hardened wavenumber conversions by normalising Unicode tokens and mapping zero values to `inf` without runtime warnings; documented the toolbar visibility and reference-overlay workflow for the updated UI.

## 2025-10-15 (Raw intensity defaults & overlay label fixes) (8:18 pm UTC)

- Converted plot traces and overlays back into their source intensity units by default, updating the y-axis label and data table headers so `%T`, transmittance, or absorbance values remain untouched until you opt into normalization.
- Ensured Reference overlays reuse the active dataset’s payload when swapping combos and added a regression smoke test that locks in `%T` rendering to prevent accidental pre-normalization.
- Documented the raw-intensity workflow in the plotting and importing guides so users know where the source-unit metadata originates.

## 2025-10-15 (Reference plotting + importer profile swap) (7:45 pm UTC)

- Fixed the Reference inspector so dataset selection persists across sessions, JWST targets render in the preview canvas,
  and IR functional-group bands display labelled regions with optional overlays tied to the active combo-box choice.
- Normalised Unicode wavenumber symbols, guarded the documentation logger until the log dock exists, and exposed the Plot
  toolbar toggle through the View menu so manual normalization controls stay discoverable.
- Added a profile-based safeguard to the CSV/TXT importer so monotonic intensity columns no longer replace jittery
  wavenumber exports, with regression coverage capturing the new swap rationale.

## 2025-10-15 (Reference regeneration scaffolding) (4:18 am UTC)

- Added `tools/reference_build` scripts for NIST ASD, IR functional groups, and JWST quick-look spectra, recording build
  provenance inside each JSON asset and documenting usage in `docs/dev/reference_build.md`.
- Enriched the bundled reference datasets with per-target provenance (curation status, planned MAST URIs, retrieval
  timestamps) and expanded line-shape placeholders for Zeeman, collisional shift, and turbulence scaffolding.
- Updated the inspector UI to surface provenance details, refreshed user primers with the new workflow, and extended
  regression tests to assert the generator metadata for hydrogen, IR, and JWST entries.

## 2025-10-15 (Reference library & JWST quick-look data) (3:24 am UTC)

- Added a reference data service, inspector tab, and local JSON assets covering NIST hydrogen lines, IR functional groups,
  line-shape placeholders, and digitised JWST spectra for WASP-96 b, Jupiter, Mars, Neptune, and HD 84406.
- Bundled spectroscopy/JWST primers plus developer documentation so agents can extend the data store and cite sources from the
  in-app viewer.
- Logged regression coverage for the reference library to guard bundled IDs, metadata, and bibliographic entries.

## 2025-10-15 (Importer header conflict safeguards) (1:27 am UTC)

- Extended the CSV/TXT importer to honour unit hints inside headers, swap
  misidentified axes when intensity and wavelength labels conflict, and record
  the column-selection rationale in ingest metadata.
- Added regression coverage for unit-only headers and header-driven swaps while
  documenting the new safeguards in the importing guide.

## 2025-10-15 (Normalization pipeline & axis heuristics) (1:04 am UTC)

- Tightened CSV/TXT column scoring so wavelength/wavenumber spans outrank intensity-first exports, preventing swapped axes.
- Routed the plot toolbar's Normalize control through overlay service scaling with Max/Area modes, updating the data table and provenance metadata.
- Added unit tests for normalization math and importer regression, refreshed the importing and plot documentation to match, and logged the fixes in the workplan.

## 2025-10-15 (Importer heuristics & embedded docs) (12:37 am UTC)

- Reworked the CSV/TXT importer to scan messy files for contiguous numeric blocks,
  infer wavelength/intensity units from prose, and normalise descending wavenumber tables.
- Added regression coverage for heuristic parsing edge cases in `tests/test_csv_importer.py`
  and extended the Qt smoke test to assert the Docs tab renders repository guides.
- Introduced an in-app documentation viewer (Help → View Documentation) and documented
  the workflow in `docs/user/in_app_documentation.md`.

## 2025-10-15 (Provenance bundle structure hardening) (12:17 am UTC)

- `ProvenanceService.export_bundle` now creates per-spectrum CSVs under `spectra/`, copies original uploads into `sources/`, and records a structured `log.txt` inside each export bundle.
- Manifest source entries now include relative paths to the canonical CSV and copied source file, aligning behaviour with the importing guide appendix.
- Added regression coverage for the new bundle layout to ensure the manifest, CSVs, PNG snapshot, and provenance log are all emitted together.

## 2025-10-15 (Reference overlay crash fixes) (6:45 pm UTC)

- Prevented the Reference tab from crashing startup by initialising the unit toolbar lazily and defaulting to nanometres until the widget is ready.
- Updated the overlay refresh flow to tolerate Unicode wavenumber tokens and keep the main plot responsive during default sample ingestion.
- Confirmed the fix with linting, typing, and the pytest smoke suite so the app launches cleanly before the next feature pass.

## 2025-10-15 (Reference plotting & multi-import) (7:05 pm)

- Fixed the Reference inspector so dataset selections persist, the plot canvas renders Balmer intensities faithfully, and the overlay toggle mirrors hydrogen/IR/JWST datasets into the main graph.
- Normalised Unicode wavenumber aliases, guarded documentation logging during startup, and restored the normalization toolbar at launch.
- Switched **File → Open** to accept multi-select batches and updated smoke tests/docs to cover the new reference plotting workflow.

## 2025-10-15 (Reference overlay fixes) (7:18 pm UTC)

- Patched the Reference inspector so combo-box selection sticks, JWST datasets draw their sampled spectra, and the overlay toggle mirrors the active dataset instead of the first entry.
- Allowed **File → Open** and **File → Load Sample** to queue multiple files at once while batching plot refreshes.
- Documented the toolbar location for normalization modes and refreshed the reference-data walkthrough with the new overlay behaviour.

# 2025-10-18 (Remote Data examples & validation) (12:04 am EDT)

- Added curated example queries to the Remote Data dialog for both NIST and
  MAST so operators can fetch spectroscopy targets without retyping common
  names.
- Blocked empty submissions in the dialog and raised a service-level error when
  MAST criteria are missing, preventing unbounded archive sweeps.
- Updated the remote data user guide and workplan to document the scoped
  searches and new example menu.

## 2025-10-19 (Reference tab redesign & NIST integration) (13:22 EDT)

- Reworked the Inspector’s Reference tab to present dedicated Spectral lines, IR groups, and Line-shape panels with a
  spectroscopy-first layout; NIST line searches now use an embedded astroquery form that previews and overlays results
  directly on the main plot.
- Updated `docs/user/reference_data.md` to reflect the new workflow and removed the outdated JWST placeholder guidance.
- Added regression coverage for the NIST fetch path and refreshed the Qt smoke tests. (`pytest`)

## 2025-10-19 (13:42 ET) – Pinned NIST line sets & remote dialog cleanup

- Added pinned NIST spectral-line collections with palette controls so multiple queries stay visible on the inspector plot and
  updated the reference data guide plus regression suite to cover the workflow.
- Removed the NIST option from the Remote Data dialog, leaving MAST as the scoped catalogue and updating remote-data guidance
  and smoke tests to reflect the separation between line lists and archive downloads.

## 2025-10-19 (NIST pinned overlays) (2:09 pm edt)

- Let the Reference tab project every pinned NIST spectral-line set onto the workspace at once, keeping palette colours or
  collapsing to a uniform hue on demand.
- Extended the regression suite to ensure multi-set overlays populate and remain addressable via the Inspector toggle.
- Documented the behaviour shift in `docs/user/reference_data.md` so operators understand how the overlay toggle now affects
  all pinned line sets simultaneously.

## 2025-10-19 (17:46 ET)

- Added a case-insensitive search field to the Datasets dock so large sessions
  can be filtered without unloading spectra; the UI refreshes in real time and
  respects group visibility.
- Documented the new filter in `docs/user/plot_tools.md`, refreshed
  `AGENTS.md`/`START_HERE.md` with cross-platform timestamp guidance, and noted
  the actual patch-note/knowledge-log workflow used by the repository.

## 2025-10-15 (Importing Guide Provenance Appendix) (9:10 am)

- Expanded `docs/user/importing.md` with a provenance export appendix covering the structure of the manifest bundle.
- Clarified that exported directories include canonical CSVs, original sources, and a chronological log for audit trails.
- Highlighted unit round-trip safety when sharing exported spectra with collaborators.

## 2025-10-14 (Plot Interaction Guide) (8:45 pm)

- Added `docs/user/plot_tools.md` covering pan/zoom gestures, crosshair usage, legend management, and the 120k-point LOD cap.
- Wired the Cursor toolbar toggle and new **View → Reset Plot** action to the plot pane so the documentation matches the UI.
- Linked the new guide from the quickstart and README documentation index.
- Extended the plot performance stub tests to exercise the crosshair visibility API.

## 2025-10-14 (Units Reference) (7:38 pm est)

- Authored `docs/user/units_reference.md` to document supported spectral units, idempotent conversions, and provenance guarantees.
- Linked the quickstart guide to the new reference and marked the Batch 3 workplan item complete.

## 2025-10-14 (Quickstart Guide) (7:24 pm est)

- Added `docs/user/quickstart.md` with a step-by-step walkthrough covering launch, ingest, unit toggles, and provenance export using the bundled sample spectrum.
- Updated the Batch 3 workplan to track remaining documentation gaps and recorded the pytest run that validates the smoke workflow.
- Linked upcoming documentation sprint items back to the inventory for traceability.

## 2025-10-14 (7:20 pm est)

- Logged the latest CI gate outcomes (lint, type-check, pytest) and noted the missing coverage plugin.
- Made FITS ingestion optional when `astropy` is absent, providing a clear runtime error instead of import failures.
- Updated user guidance to call out the optional dependency and created a developer snapshot documenting the CI results.

## 2025-10-14 (Documentation Inventory) (7:00 pm est)

- Catalogued missing user, developer, and historical documentation deliverables in `docs/reviews/doc_inventory_2025-10-14.md` to prep for the next feature batch.
- Marked the Batch 2 workplan item complete with a reference to the new inventory document to aid scheduling.

## 2025-10-14 (6:30 pm est)

- Added an automated smoke workflow test that instantiates the preview shell, ingests CSV/FITS data, exercises unit toggles, and exports a provenance bundle.
- Centralised the reusable FITS fixture under `tests/conftest.py` to support regression suites.
- Documented the new smoke validation loop for developers and provided a matching user checklist.
## 2025-10-19T20:12:10-04:00 — History dock hidden by default

- Hid the History dock on launch so the inspector layout no longer jumps when browsing datasets; the dock stays available under **View → History**.
- Updated the plot tools guide to explain the new default and how to re-enable the runtime log when needed.

## 2025-10-19T20:41:06-04:00 — Library detail moved to side panel

- Reoriented the Library splitter horizontally so cached metadata lives beside the table, preventing the dock from pushing the bottom log out of view when entries are selected.
- Documented the side-panel layout in the importing and remote-data guides to keep the user workflow aligned with the UI.

## 2025-10-19T22:08:48-04:00 — Library hint clamp & dependency alignment

- Limited the Library hint label to a fixed-height strip so cached selections no longer force the main window to grow when browsing stored spectra.
- Pinned NumPy to 1.26.4 and relaxed the requests cap to allow 2.32.4 so Windows installs pull prebuilt wheels and match the workflow guidance.

## 2025-10-20T15:05:18-04:00 — CI binary wheels & cross-platform timestamp guidance

- Updated `.github/workflows/ci.yml` so dependency installs pass `--prefer-binary`, keeping Windows runners on prebuilt NumPy wheels in line with the launcher guidance.
- Synced `docs/history/MASTER PROMPT.md` with the agent manual by documenting Windows, Unix, and Python fallback commands for capturing ISO timestamps.
<|MERGE_RESOLUTION|>--- conflicted
+++ resolved
@@ -1,6 +1,5 @@
 # Patch Notes
 
-<<<<<<< HEAD
 ## 2025-10-20 (Remote dialog streams results without blocking) (18:28 EDT / 22:28 UTC)
 
 - Moved remote catalogue searches and downloads onto threaded workers so the dialog
@@ -12,7 +11,6 @@
 - Updated `docs/user/remote_data.md` with the non-blocking workflow details and
   extended `tests/test_remote_data_dialog.py` to stub the worker, stream
   incremental results, and assert the UI remains responsive.
-=======
 ## 2025-10-20 (Composite export enforces sorted wavelength grids) (18:23 EDT / 22:23 UTC)
 
 - Sorted the base spectrum when building composite exports so wavelength and
@@ -22,7 +20,6 @@
   descending arrays yield correct composite means.
 - Documented the sorted-grid assumption in the importing and reference-data
   guides and added regression coverage for descending sample inputs.
->>>>>>> 34e918a9
 
 ## 2025-10-20 (Remote dialog surfaces Exo.MAST metadata) (16:53 EDT / 20:53 UTC)
 

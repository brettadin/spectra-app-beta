--- conflicted
+++ resolved
@@ -1,12 +1,10 @@
 # Patch Notes
 
-<<<<<<< HEAD
 ## 2025-10-21 (Remote Data cancel waits asynchronously) (19:21 EDT / 23:21 UTC)
 
 - Updated the Remote Data dialog cancel/close path to poll background search/download threads with a Qt timer so the UI stays
   responsive while we wait for synchronous network calls to finish. (`app/ui/remote_data_dialog.py`)
 - Surfaced a busy indicator and status copy that explains the dialog is waiting on outstanding background tasks during shutdown.
-=======
 ## 2025-10-21 (Exo.MAST names and preview summary hardening) (19:25 EDT / 23:25 UTC)
 
 - Stopped `_fetch_exomast_filelist` from double-encoding planet names so Exo.MAST
@@ -17,7 +15,6 @@
 - Added regression coverage for both fixes and noted the behaviour change in the
   remote data user guide. (`tests/test_remote_data_service.py`,
   `tests/test_remote_data_dialog.py`, `docs/user/remote_data.md`)
->>>>>>> 81e59cb9
 
 ## 2025-10-21 (Curated search skips missing bundles) (18:44 EDT / 22:44 UTC)
 

# Patch Notes

<<<<<<< HEAD
## 2025-10-19 (Data table toggle respects user choice) (19:38 EDT / 23:38 UTC)

- Stopped the Data dock from forcing the numerical table open when selecting a
  dataset by tracking the latest overlay views and only populating the table
  when **View → Show Data Table** remains checked.
- Added `_last_display_views` bookkeeping so manual toggles repopulate the panel
  on demand without requerying the overlay service.
- Documented the change in `docs/user/plot_tools.md` and refreshed the workplan
  plus knowledge log with the timestamped entry.

=======
>>>>>>> 8fd5d01a
## 2025-10-19 (Data dock consolidation) (18:46 EDT / 22:46 UTC)

- Replaced the standalone Library dock with a tab inside the Data dock so
  cached spectra sit alongside the Datasets tree, rebuilding the tab on
  persistence toggles and adding a disabled placeholder when the cache is off.
- Updated `docs/user/importing.md`, `docs/user/remote_data.md`,
  `docs/user/plot_tools.md`, `docs/link_collection.md`, and
  `docs/developer_notes.md` to describe the new layout, and refreshed the
  workplan entry tracking datasets/library organisation.
- Kept Qt coverage green by running `pytest` after the refactor.

## 2025-10-19 (Manifest export gains wide/composite options) (16:50 EDT / 20:50 UTC)

- Added an export options dialog in `app/main.py` so you can choose between the
  standard provenance bundle, a wide paired-column CSV, and a composite-mean
  CSV before saving.
- Extended `ProvenanceService` with helpers to generate the new CSV formats and
  taught `CsvImporter` to recognise the `spectra-wide-v1` layout comments.
- Documented the workflow in `docs/user/plot_tools.md` and `docs/user/importing.md`,
  highlighting that wide/composite exports re-import cleanly.
- Expanded the provenance and importer test suites to cover wide/composite
  round-trips, and patched the export visibility regression test to honour the
  new dialog.

## 2025-10-19 (Export respects visibility state) (14:28 EDT / 18:28 UTC)

- Updated `app/main.py::export_manifest` so provenance bundles include only datasets marked visible in the workspace, preventing hidden traces and background samples from polluting merged exports.

## 2025-10-19 (Provenance CSV round-trips) (15:14 EDT / 19:14 UTC)

- Reordered the combined export CSV in `app/services/provenance_service.py` so wavelength/intensity columns lead each row, keeping the file compatible with the CSV importer.
- Documented the new ordering in `docs/user/importing.md` and added `tests/test_provenance.py::test_export_bundle_csv_round_trips` to guard the regression.
- Documented the behaviour shift in `docs/user/plot_tools.md` and `docs/user/importing.md`, clarifying that hidden traces stay out of the `spectra/` directory while visible series continue to export at full resolution.
- Added `tests/test_export_visibility.py::test_export_skips_hidden_spectra` to exercise the UI path with patched dialogs, ensuring only visible IDs reach the provenance service.

## 2025-10-19 (Bundle CSV imports expand into multiple spectra) (16:23 EDT / 20:23 UTC)

- Extended `CsvImporter` with `_try_parse_export_bundle` so manifest CSV exports containing `spectrum_id` metadata embed a `bundle` block describing every trace in the file.
- Updated `DataIngestService` and the UI ingest paths to return lists of spectra, expanding export bundles into individual canonical datasets while maintaining cache provenance.
- Adjusted remote-download wiring and smoke tests to accommodate list-based ingestion and added regression coverage in `tests/test_csv_importer.py` and `tests/test_ingest.py` for the new bundle format.
- Refreshed `docs/user/importing.md` to explain that re-importing a provenance CSV restores each spectrum separately rather than merging traces.

## 2025-10-18 (NIST ASD astroquery integration) (20:35 EDT / 00:35 UTC)

- Replaced the NIST remote search implementation with the astroquery-backed
  line-list helper used by the upstream Spectra project, aggregating each query
  into a single record that previews line counts and metadata before download.
  The Remote Data dialog now synthesises CSV payloads from the returned line
  tables so the existing CSV importer can ingest them without manual edits.
- Added a dedicated `app/services/nist_asd_service.py` module that resolves
  element/ion identifiers, queries `astroquery.nist`, and normalises the
  response into nm-relative intensities and provenance metadata. Remote downloads
  detect the synthetic `nist-asd:` scheme and emit annotated CSV files instead of
  issuing HTTP requests.
- Updated the remote data regression suite (`tests/test_remote_data_service.py`)
  to mock the astroquery wrapper, assert the generated CSV path, and verify
  provider availability logic now checks the astroquery dependency directly.
  Refreshed the user guide to describe the spectroscopy-first workflow and the
  new CSV synthesis path for NIST results.

## 2025-10-18 (Remote data dependencies & imaging toggle) (17:17 EDT / 21:17 UTC)

- Declared `requests`, `astroquery`, and `pandas` in `requirements.txt` and updated
  onboarding guides so remote catalogue workflows install the optional
  dependencies by default. The Remote Data dialog now relays clearer
  unavailability messages when any package is missing.
- Added an **Include imaging** toggle to the Remote Data dialog and taught the
  MAST adapter to honour it, defaulting to calibrated spectra while allowing
  operators to pull calibrated imaging products on demand.
- Guarded `_ensure_mast` and provider lists behind a pandas-aware check,
  refreshed the remote data user guide, and extended the regression suite to
  cover the new flag and dependency messaging.

## 2025-10-18 (Remote Data examples & validation) (00:08 EDT)

- Added curated example queries to the Remote Data dialog for both NIST and MAST
  so operators can fetch spectroscopy targets without retyping common names.
- Blocked empty submissions in the dialog and raised a service-level error when
  MAST criteria are missing, preventing unbounded archive sweeps.
- Updated the remote data user guide and workplan to document the scoped searches
  and new example menu.

## 2025-10-17 (Onboarding docs realignment) (20:10 EDT / 00:10 UTC)

- Rewrote the master prompt to reflect the decomposed brains directory, pass
  review priorities, and spectroscopy-first guardrails, including explicit time
  discipline for all documentation updates.
- Updated `AGENTS.md` and `START_HERE.md` so new agents read the correct
  artefacts (pass dossiers, brains README, link collection) and know how to
  capture real timestamps for patch notes and knowledge-log entries.
- Added `docs/brains/README.md` plus pass review summaries (`pass1.md` –
  `pass4.md`) and refreshed the workplan backlog to focus on calibration,
  identification, provenance parity, and UI polish milestones.

## 2025-10-17 (Library provenance preview) (14:19 UTC)

- Expanded the Library dock with a metadata preview splitter so selecting a cache
  entry reveals provenance, unit, and storage details without leaving the app.
- Updated the importing guide to document the new preview pane and search
  filtering, keeping the user workflow in sync with the UI.
- Added a smoke regression ensuring the dock populates and surfaces metadata in
  headless test runs.

## 2025-10-17 (Knowledge log runtime guard) (04:30 am UTC)

- Registered Import/Remote Import as runtime-only components inside
  `KnowledgeLogService`, ensuring they never touch the canonical log even if a
  caller omits `persist=False`.
- Updated the knowledge-log regression suite to cover the runtime-only guard and
  allow tests to override the component set when persistence is required.
- Audited the consolidated log to confirm no automation-generated Import/Remote
  Import entries remain after the cleanup.
- Added `*.egg-info/` to `.gitignore` so setuptools artefacts from test runs do
  not clutter the working tree.

## 2025-10-17 (Knowledge log hygiene) (03:45 am UTC)

- Added a non-persistent mode to `KnowledgeLogService.record_event` so routine
  Import/Remote Import notifications stay in the History dock without appending
  to `docs/history/KNOWLEDGE_LOG.md`.
- Updated the Spectra shell ingest hooks to call the new flag, preventing cache
  loads from spamming the canonical log while still surfacing activity in the
  UI.
- Extended the knowledge-log regression suite to assert that `persist=False`
  avoids creating a log file and retains the returned entry for in-memory
  display.

## 2025-10-17 (Spectroscopy-focused remote catalogue pass) (02:30 am UTC)

- Fixed the **Fetch Remote Data…** crash caused by a missing provider-change
  slot and added regression coverage (`tests/test_remote_data_dialog.py`) to
  instantiate the dialog safely under pytest.
- Tightened the MAST adapter so free-text searches now inject
  `dataproduct_type="spectrum"`, `intentType="SCIENCE"`, and `calib_level=[2, 3]`
  filters, pruning non-spectroscopic rows before presenting them in the UI.
  The user guide calls out the new defaults and the service filters results via
  `_is_spectroscopic` to keep the workflow aligned with lab comparisons.
- Updated developer notes with a documentation map plus guidance for future
  remote-catalogue work, ensuring every agent knows where the curated resources
  live and how to keep docs/tests in sync.
- Extended the remote-data regression suite to assert the injected filters and
  confirm HTTP/MAST download routing remains intact after the change.

## 2025-10-17 (Remote search & cache library) (01:45 am UTC)

- Reworked the Remote Data dialog to emit provider-specific queries (`spectra`
  for NIST, `target_name` for MAST) and surfaced contextual hints so operators
  know which spectroscopic assets to request. Updated
  `app/services/remote_data_service.py` to translate legacy payloads, download
  `mast:` URIs via `astroquery.mast.Observations.download_file`, and exercised
  the new paths in `tests/test_remote_data_service.py`.
- Introduced a Library dock driven by `LocalStore.list_entries()` so cached
  spectra can be reloaded without re-downloading. Routine ingest events now log
  concise knowledge-log summaries while file-level metadata lives in the Library
  view.
- Added a trace-colour mode toggle to the Inspector Style tab (high-contrast vs
  uniform) and refreshed rendering so palette changes propagate to the plot and
  dataset icons in real time.
- Authored `docs/link_collection.md`, refreshed the remote/importing/reference
  guides, and created `AGENTS.md` to document repository conventions, knowledge
  log policy, and spectroscopy-first sourcing.

## 2025-10-16 (Adjustable plot LOD budget) (11:55 pm UTC)

- Added a configurable "LOD point budget" control to the Inspector Style tab so users can raise or lower the plot downsampling threshold from 1k to 1M samples while Spectra persists the preference via `QSettings`.
- Taught `PlotPane` to accept a constructor-provided budget with validation plus a runtime setter that clamps unreasonable values and re-renders existing traces accordingly.
- Extended the plot performance stub tests to exercise the override path and ensure the peak-envelope downsampling honours the user-selected limit, alongside documentation updates for the new control.

## 2025-10-16 (Remote catalogue ingestion) (11:10 pm UTC)

- Added a `RemoteDataService` with dependency guards for `requests`/`astroquery`,
  caching remote downloads in the shared `LocalStore` with provider metadata,
  fetch timestamps, and checksums so repeated requests reuse cached artefacts.
- Wired a **File → Fetch Remote Data…** dialog that searches NIST ASD/MAST
  catalogues, previews metadata, and pipes downloads into the existing ingest
  pipeline so imported spectra immediately populate overlays and history logs.
- Authored user documentation for the remote workflow, noted the plotting
  integration, and recorded regression tests covering URL construction, cache
  reuse, and provenance payloads for remote downloads.

## 2025-10-16 (Knowledge log automation & history dock) (9:45 pm UTC)

- Added a `KnowledgeLogService` that appends structured entries to the consolidated log (or an alternate runtime file) and
  exposes helpers for filtering/exporting provenance events.
- Instrumented SpectraMainWindow imports, overlays, math operations, and exports so each workflow records provenance-ready
  metadata while updating the new History dock in real time.
- Introduced a History dock with search and component filters plus export controls, refreshed docs to describe the automation
  pathway, and added regression coverage for the service and UI integration.

## 2025-10-16 (Automatic ingest caching) (2:30 pm UTC)

- Wired `DataIngestService` to accept a `LocalStore`, recording canonical units
  and provenance metadata after every import so the cache index updates without
  manual intervention.
- Instantiated a shared `LocalStore` in the preview shell with a toggleable
  persistence preference (plus the `SPECTRA_DISABLE_PERSISTENCE` environment
  override) so manual imports and sample loads land in the cache consistently.
- Documented the new behaviour, regression coverage, and knowledge-log entry to
  highlight the automatic caching flow and opt-out controls.

## 2025-10-16 (Reference overlay state consolidation) (1:50 pm UTC)

- Deduplicated the Reference inspector's overlay attributes so the payload, key, and annotations initialise once at startup and
  reset through a shared helper when overlays are cleared.
- Added `_reset_reference_overlay_state()` to centralise cleanup paths, ensuring toggles reuse the existing payload dictionary
  and annotation list rather than replacing them mid-session.
- Extended the GUI regression suite to cover overlay toggling semantics and updated the plotting guide to mention the
  single-source overlay bookkeeping; logged the activity in the consolidated knowledge log for traceability.

## 2025-10-16 (Line-shape previews & overlay integration) (11:45 am UTC)

- Promoted Doppler, pressure, and Stark placeholders to `ready` with units and example parameters so the Inspector can seed
  sample profiles from the reference catalogue.
- Added a `LineShapeModel` service that parses the placeholder definitions, applies relativistic Doppler shifts, Lorentzian
  pressure kernels, and Stark wing scaling, exposing the results to the overlay pipeline with provenance metadata.
- Updated the Reference Inspector to preview the simulated profiles, wire selection changes into the overlay toggle, and added
  regression coverage plus documentation updates for the new controls.

## 2025-10-16 (IR overlay anchoring documentation) (9:30 am UTC)

- Documented the anchored IR functional-group overlays and label stacking safeguards in
  `docs/user/reference_data.md`, aligning the guide with the behaviour exercised by
  `tests/test_reference_ui.py::test_ir_overlay_label_stacking`.
- Logged the regression coverage and plotting changes in preparation for a broader documentation
  sweep tracked in `docs/reviews/workplan.md`.

## 2025-10-15 (Reference selection + importer layout cache) (8:42 pm UTC)

- Fixed the Reference inspector so combo-box changes always drive the preview plot and overlay payloads, preventing the first dataset from lingering when toggling between hydrogen, IR, and JWST entries.
- Added a session layout cache to the CSV/TXT importer so once a header layout has been classified the same column order is reused for future files from the same instrument, with regression coverage for the cache hit path.
- Hardened wavenumber conversions by normalising Unicode tokens and mapping zero values to `inf` without runtime warnings; documented the toolbar visibility and reference-overlay workflow for the updated UI.

## 2025-10-15 (Raw intensity defaults & overlay label fixes) (8:18 pm UTC)

- Converted plot traces and overlays back into their source intensity units by default, updating the y-axis label and data table headers so `%T`, transmittance, or absorbance values remain untouched until you opt into normalization.
- Ensured Reference overlays reuse the active dataset’s payload when swapping combos and added a regression smoke test that locks in `%T` rendering to prevent accidental pre-normalization.
- Documented the raw-intensity workflow in the plotting and importing guides so users know where the source-unit metadata originates.

## 2025-10-15 (Reference plotting + importer profile swap) (7:45 pm UTC)

- Fixed the Reference inspector so dataset selection persists across sessions, JWST targets render in the preview canvas,
  and IR functional-group bands display labelled regions with optional overlays tied to the active combo-box choice.
- Normalised Unicode wavenumber symbols, guarded the documentation logger until the log dock exists, and exposed the Plot
  toolbar toggle through the View menu so manual normalization controls stay discoverable.
- Added a profile-based safeguard to the CSV/TXT importer so monotonic intensity columns no longer replace jittery
  wavenumber exports, with regression coverage capturing the new swap rationale.

## 2025-10-15 (Reference regeneration scaffolding) (4:18 am UTC)

- Added `tools/reference_build` scripts for NIST ASD, IR functional groups, and JWST quick-look spectra, recording build
  provenance inside each JSON asset and documenting usage in `docs/dev/reference_build.md`.
- Enriched the bundled reference datasets with per-target provenance (curation status, planned MAST URIs, retrieval
  timestamps) and expanded line-shape placeholders for Zeeman, collisional shift, and turbulence scaffolding.
- Updated the inspector UI to surface provenance details, refreshed user primers with the new workflow, and extended
  regression tests to assert the generator metadata for hydrogen, IR, and JWST entries.

## 2025-10-15 (Reference library & JWST quick-look data) (3:24 am UTC)

- Added a reference data service, inspector tab, and local JSON assets covering NIST hydrogen lines, IR functional groups,
  line-shape placeholders, and digitised JWST spectra for WASP-96 b, Jupiter, Mars, Neptune, and HD 84406.
- Bundled spectroscopy/JWST primers plus developer documentation so agents can extend the data store and cite sources from the
  in-app viewer.
- Logged regression coverage for the reference library to guard bundled IDs, metadata, and bibliographic entries.

## 2025-10-15 (Importer header conflict safeguards) (1:27 am UTC)

- Extended the CSV/TXT importer to honour unit hints inside headers, swap
  misidentified axes when intensity and wavelength labels conflict, and record
  the column-selection rationale in ingest metadata.
- Added regression coverage for unit-only headers and header-driven swaps while
  documenting the new safeguards in the importing guide.

## 2025-10-15 (Normalization pipeline & axis heuristics) (1:04 am UTC)

- Tightened CSV/TXT column scoring so wavelength/wavenumber spans outrank intensity-first exports, preventing swapped axes.
- Routed the plot toolbar's Normalize control through overlay service scaling with Max/Area modes, updating the data table and provenance metadata.
- Added unit tests for normalization math and importer regression, refreshed the importing and plot documentation to match, and logged the fixes in the workplan.

## 2025-10-15 (Importer heuristics & embedded docs) (12:37 am UTC)

- Reworked the CSV/TXT importer to scan messy files for contiguous numeric blocks,
  infer wavelength/intensity units from prose, and normalise descending wavenumber tables.
- Added regression coverage for heuristic parsing edge cases in `tests/test_csv_importer.py`
  and extended the Qt smoke test to assert the Docs tab renders repository guides.
- Introduced an in-app documentation viewer (Help → View Documentation) and documented
  the workflow in `docs/user/in_app_documentation.md`.

## 2025-10-15 (Provenance bundle structure hardening) (12:17 am UTC)

- `ProvenanceService.export_bundle` now creates per-spectrum CSVs under `spectra/`, copies original uploads into `sources/`, and records a structured `log.txt` inside each export bundle.
- Manifest source entries now include relative paths to the canonical CSV and copied source file, aligning behaviour with the importing guide appendix.
- Added regression coverage for the new bundle layout to ensure the manifest, CSVs, PNG snapshot, and provenance log are all emitted together.

## 2025-10-15 (Reference overlay crash fixes) (6:45 pm UTC)

- Prevented the Reference tab from crashing startup by initialising the unit toolbar lazily and defaulting to nanometres until the widget is ready.
- Updated the overlay refresh flow to tolerate Unicode wavenumber tokens and keep the main plot responsive during default sample ingestion.
- Confirmed the fix with linting, typing, and the pytest smoke suite so the app launches cleanly before the next feature pass.

## 2025-10-15 (Reference plotting & multi-import) (7:05 pm)

- Fixed the Reference inspector so dataset selections persist, the plot canvas renders Balmer intensities faithfully, and the overlay toggle mirrors hydrogen/IR/JWST datasets into the main graph.
- Normalised Unicode wavenumber aliases, guarded documentation logging during startup, and restored the normalization toolbar at launch.
- Switched **File → Open** to accept multi-select batches and updated smoke tests/docs to cover the new reference plotting workflow.

## 2025-10-15 (Reference overlay fixes) (7:18 pm UTC)

- Patched the Reference inspector so combo-box selection sticks, JWST datasets draw their sampled spectra, and the overlay toggle mirrors the active dataset instead of the first entry.
- Allowed **File → Open** and **File → Load Sample** to queue multiple files at once while batching plot refreshes.
- Documented the toolbar location for normalization modes and refreshed the reference-data walkthrough with the new overlay behaviour.

# 2025-10-18 (Remote Data examples & validation) (12:04 am EDT)

- Added curated example queries to the Remote Data dialog for both NIST and
  MAST so operators can fetch spectroscopy targets without retyping common
  names.
- Blocked empty submissions in the dialog and raised a service-level error when
  MAST criteria are missing, preventing unbounded archive sweeps.
- Updated the remote data user guide and workplan to document the scoped
  searches and new example menu.

## 2025-10-19 (Reference tab redesign & NIST integration) (13:22 EDT)

- Reworked the Inspector’s Reference tab to present dedicated Spectral lines, IR groups, and Line-shape panels with a
  spectroscopy-first layout; NIST line searches now use an embedded astroquery form that previews and overlays results
  directly on the main plot.
- Updated `docs/user/reference_data.md` to reflect the new workflow and removed the outdated JWST placeholder guidance.
- Added regression coverage for the NIST fetch path and refreshed the Qt smoke tests. (`pytest`)

## 2025-10-19 (13:42 ET) – Pinned NIST line sets & remote dialog cleanup

- Added pinned NIST spectral-line collections with palette controls so multiple queries stay visible on the inspector plot and
  updated the reference data guide plus regression suite to cover the workflow.
- Removed the NIST option from the Remote Data dialog, leaving MAST as the scoped catalogue and updating remote-data guidance
  and smoke tests to reflect the separation between line lists and archive downloads.

## 2025-10-19 (NIST pinned overlays) (2:09 pm edt)

- Let the Reference tab project every pinned NIST spectral-line set onto the workspace at once, keeping palette colours or
  collapsing to a uniform hue on demand.
- Extended the regression suite to ensure multi-set overlays populate and remain addressable via the Inspector toggle.
- Documented the behaviour shift in `docs/user/reference_data.md` so operators understand how the overlay toggle now affects
  all pinned line sets simultaneously.

## 2025-10-19 (17:46 ET)

- Added a case-insensitive search field to the Datasets dock so large sessions
  can be filtered without unloading spectra; the UI refreshes in real time and
  respects group visibility.
- Documented the new filter in `docs/user/plot_tools.md`, refreshed
  `AGENTS.md`/`START_HERE.md` with cross-platform timestamp guidance, and noted
  the actual patch-note/knowledge-log workflow used by the repository.

## 2025-10-15 (Importing Guide Provenance Appendix) (9:10 am)

- Expanded `docs/user/importing.md` with a provenance export appendix covering the structure of the manifest bundle.
- Clarified that exported directories include canonical CSVs, original sources, and a chronological log for audit trails.
- Highlighted unit round-trip safety when sharing exported spectra with collaborators.

## 2025-10-14 (Plot Interaction Guide) (8:45 pm)

- Added `docs/user/plot_tools.md` covering pan/zoom gestures, crosshair usage, legend management, and the 120k-point LOD cap.
- Wired the Cursor toolbar toggle and new **View → Reset Plot** action to the plot pane so the documentation matches the UI.
- Linked the new guide from the quickstart and README documentation index.
- Extended the plot performance stub tests to exercise the crosshair visibility API.

## 2025-10-14 (Units Reference) (7:38 pm est)

- Authored `docs/user/units_reference.md` to document supported spectral units, idempotent conversions, and provenance guarantees.
- Linked the quickstart guide to the new reference and marked the Batch 3 workplan item complete.

## 2025-10-14 (Quickstart Guide) (7:24 pm est)

- Added `docs/user/quickstart.md` with a step-by-step walkthrough covering launch, ingest, unit toggles, and provenance export using the bundled sample spectrum.
- Updated the Batch 3 workplan to track remaining documentation gaps and recorded the pytest run that validates the smoke workflow.
- Linked upcoming documentation sprint items back to the inventory for traceability.

## 2025-10-14 (7:20 pm est)

- Logged the latest CI gate outcomes (lint, type-check, pytest) and noted the missing coverage plugin.
- Made FITS ingestion optional when `astropy` is absent, providing a clear runtime error instead of import failures.
- Updated user guidance to call out the optional dependency and created a developer snapshot documenting the CI results.

## 2025-10-14 (Documentation Inventory) (7:00 pm est)

- Catalogued missing user, developer, and historical documentation deliverables in `docs/reviews/doc_inventory_2025-10-14.md` to prep for the next feature batch.
- Marked the Batch 2 workplan item complete with a reference to the new inventory document to aid scheduling.

## 2025-10-14 (6:30 pm est)

- Added an automated smoke workflow test that instantiates the preview shell, ingests CSV/FITS data, exercises unit toggles, and exports a provenance bundle.
- Centralised the reusable FITS fixture under `tests/conftest.py` to support regression suites.
- Documented the new smoke validation loop for developers and provided a matching user checklist.
## 2025-10-19 (Knowledge log import persistence) (3:57 pm edt)

- Ensured Spectra records import and remote-import events to the knowledge log so session history persists across restarts.
- Documented the change in `docs/user/importing.md`, clarifying how summaries are captured while raw paths stay in the cache view.
- Verified the smoke history workflow under pytest to confirm the UI updates after ingesting a CSV.
<|MERGE_RESOLUTION|>--- conflicted
+++ resolved
@@ -1,6 +1,5 @@
 # Patch Notes
 
-<<<<<<< HEAD
 ## 2025-10-19 (Data table toggle respects user choice) (19:38 EDT / 23:38 UTC)
 
 - Stopped the Data dock from forcing the numerical table open when selecting a
@@ -11,8 +10,6 @@
 - Documented the change in `docs/user/plot_tools.md` and refreshed the workplan
   plus knowledge log with the timestamped entry.
 
-=======
->>>>>>> 8fd5d01a
 ## 2025-10-19 (Data dock consolidation) (18:46 EDT / 22:46 UTC)
 
 - Replaced the standalone Library dock with a tab inside the Data dock so

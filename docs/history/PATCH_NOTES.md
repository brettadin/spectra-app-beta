# Patch Notes

<<<<<<< HEAD
## 2025-10-20 (Remote dialog surfaces Exo.MAST metadata) (16:53 EDT / 20:53 UTC)

- Expanded the Remote Data dialog results table with host/planet summaries,
  mission/instrument columns, hyperlink downloads, and citation/preview widgets
  sourced from Exo.MAST metadata. The status banner now highlights host-star
  context and the preview pane narrates discovery details alongside raw JSON.
- Updated provider examples to spotlight solar-system planets, benchmark stars,
  and exoplanet hosts that flow through the Exo.MAST enrichment pipeline.
- Documented the workflow in `docs/user/remote_data.md` and refreshed the JWST
  developer guide with the Exoplanet Archive/Exo.MAST integration.
- Extended the Qt smoke test to assert the new column layout, hyperlink
  rendering, and enriched preview/status behaviour.
=======
# 2025-10-20 (ExoSystems provider surfaces cross-matched spectra) (16:51 EDT / 20:51 UTC)

- Added a **MAST ExoSystems** provider to `RemoteDataService` that resolves
  planets/hosts through the NASA Exoplanet Archive, queries MAST by
  sky-coordinates, and merges `obs_collection`, instrument, filter, preview, and
  citation metadata into each result. Transiting targets now pull curated
  spectra from Exo.MAST and bundle the provenance alongside mission products.
- Introduced curated fallbacks for flagship solar-system planets and stellar
  standards so the provider still returns spectroscopy-ready assets when the
  Exoplanet Archive lacks an entry. Remote searches capture the fallback
  provenance and cite the source collections directly in record metadata.
- Expanded the remote-data regression suite to mock NExScI, Exo.MAST, and MAST
  calls, validating metadata assembly end to end, and refreshed the remote-data
  user guide to document the new provider behaviour and dependencies.
>>>>>>> 0a2b7cef

## 2025-10-20 (Numpy window widened for Python 3.12+) (15:39 EDT / 19:39 UTC)

- Relaxed the numpy dependency to `>=1.26,<3` so Windows launches on Python 3.12+
  resolve published 2.x wheels instead of attempting unavailable 1.26 builds.
- Updated `RunSpectraApp.cmd`, `START_HERE.md`, and `AGENTS.md` to reference the
  wider range in their recovery instructions.
- Adjusted the workplan dependency summary to match the new ceiling and avoid
  confusion for future onboarding.

## 2025-10-20 (Windows pip clears binary overrides) (15:20 EDT / 19:21 UTC)

- Updated `RunSpectraApp.cmd` to clear `PIP_NO_BINARY` and set
  `PIP_ONLY_BINARY=numpy` / `PIP_PREFER_BINARY=1` before installing
  dependencies so Windows launches always request prebuilt NumPy wheels.
- Refreshed `AGENTS.md` and `START_HERE.md` with the same guidance for manual
  setups, ensuring agents know how to recover if global pip settings force
  source builds.

## 2025-10-20 (Library hint stays fixed, prefer-binary install guidance) (14:09 EDT / 18:09 UTC)

- Fixed the Library tab hint label height and kept word wrapping enabled so
  selecting cached spectra no longer forces the main window to expand or emit
  Windows geometry warnings when graphs are visible.
- Updated `RunSpectraApp.cmd`, `START_HERE.md`, and `AGENTS.md` to run
  `pip install --prefer-binary` by default and document how to resolve numpy
  builds without local C++ toolchains.
- Relaxed the numpy requirement to `>=1.26,<2` and lifted the `requests`
  ceiling to `<3` so both Windows and Linux environments can consume the
  latest wheels without manual edits.

## 2025-10-19 (Library dock stays compact, CI pins numpy) (20:27 EDT / 00:27 UTC)

- Locked the Library dock splitter and elided long cache paths so selecting
  cached spectra no longer forces the Data dock to expand over the log panel.
- Added tooltips for full cache paths and documented the behaviour in
  `docs/user/importing.md` so analysts know where to find the complete
  locations.
- Relaxed the numpy requirement to `>=1.26,<2` to keep GitHub Actions green on
  Python 3.10/3.11, matching the wheels available on both Windows and Linux.
- Ran `pytest` to confirm the UI regression tests still pass with the updated
  layout and dependency pin.

## 2025-10-19 (Data table toggle respects user choice) (19:38 EDT / 23:38 UTC)

- Stopped the Data dock from forcing the numerical table open when selecting a
  dataset by tracking the latest overlay views and only populating the table
  when **View → Show Data Table** remains checked.
- Added `_last_display_views` bookkeeping so manual toggles repopulate the panel
  on demand without requerying the overlay service.
- Documented the change in `docs/user/plot_tools.md` and refreshed the workplan
  plus knowledge log with the timestamped entry.

## 2025-10-19 (Data dock consolidation) (18:46 EDT / 22:46 UTC)

- Replaced the standalone Library dock with a tab inside the Data dock so
  cached spectra sit alongside the Datasets tree, rebuilding the tab on
  persistence toggles and adding a disabled placeholder when the cache is off.
- Updated `docs/user/importing.md`, `docs/user/remote_data.md`,
  `docs/user/plot_tools.md`, `docs/link_collection.md`, and
  `docs/developer_notes.md` to describe the new layout, and refreshed the
  workplan entry tracking datasets/library organisation.
- Kept Qt coverage green by running `pytest` after the refactor.

## 2025-10-19 (Manifest export gains wide/composite options) (16:50 EDT / 20:50 UTC)

- Added an export options dialog in `app/main.py` so you can choose between the
  standard provenance bundle, a wide paired-column CSV, and a composite-mean
  CSV before saving.
- Extended `ProvenanceService` with helpers to generate the new CSV formats and
  taught `CsvImporter` to recognise the `spectra-wide-v1` layout comments.
- Documented the workflow in `docs/user/plot_tools.md` and `docs/user/importing.md`,
  highlighting that wide/composite exports re-import cleanly.
- Expanded the provenance and importer test suites to cover wide/composite
  round-trips, and patched the export visibility regression test to honour the
  new dialog.

## 2025-10-19 (Export respects visibility state) (14:28 EDT / 18:28 UTC)

- Updated `app/main.py::export_manifest` so provenance bundles include only datasets marked visible in the workspace, preventing hidden traces and background samples from polluting merged exports.

## 2025-10-19 (Provenance CSV round-trips) (15:14 EDT / 19:14 UTC)

- Reordered the combined export CSV in `app/services/provenance_service.py` so wavelength/intensity columns lead each row, keeping the file compatible with the CSV importer.
- Documented the new ordering in `docs/user/importing.md` and added `tests/test_provenance.py::test_export_bundle_csv_round_trips` to guard the regression.
- Documented the behaviour shift in `docs/user/plot_tools.md` and `docs/user/importing.md`, clarifying that hidden traces stay out of the `spectra/` directory while visible series continue to export at full resolution.
- Added `tests/test_export_visibility.py::test_export_skips_hidden_spectra` to exercise the UI path with patched dialogs, ensuring only visible IDs reach the provenance service.

## 2025-10-19 (Bundle CSV imports expand into multiple spectra) (16:23 EDT / 20:23 UTC)

- Extended `CsvImporter` with `_try_parse_export_bundle` so manifest CSV exports containing `spectrum_id` metadata embed a `bundle` block describing every trace in the file.
- Updated `DataIngestService` and the UI ingest paths to return lists of spectra, expanding export bundles into individual canonical datasets while maintaining cache provenance.
- Adjusted remote-download wiring and smoke tests to accommodate list-based ingestion and added regression coverage in `tests/test_csv_importer.py` and `tests/test_ingest.py` for the new bundle format.
- Refreshed `docs/user/importing.md` to explain that re-importing a provenance CSV restores each spectrum separately rather than merging traces.

## 2025-10-18 (NIST ASD astroquery integration) (20:35 EDT / 00:35 UTC)

- Replaced the NIST remote search implementation with the astroquery-backed
  line-list helper used by the upstream Spectra project, aggregating each query
  into a single record that previews line counts and metadata before download.
  The Remote Data dialog now synthesises CSV payloads from the returned line
  tables so the existing CSV importer can ingest them without manual edits.
- Added a dedicated `app/services/nist_asd_service.py` module that resolves
  element/ion identifiers, queries `astroquery.nist`, and normalises the
  response into nm-relative intensities and provenance metadata. Remote downloads
  detect the synthetic `nist-asd:` scheme and emit annotated CSV files instead of
  issuing HTTP requests.
- Updated the remote data regression suite (`tests/test_remote_data_service.py`)
  to mock the astroquery wrapper, assert the generated CSV path, and verify
  provider availability logic now checks the astroquery dependency directly.
  Refreshed the user guide to describe the spectroscopy-first workflow and the
  new CSV synthesis path for NIST results.

## 2025-10-18 (Remote data dependencies & imaging toggle) (17:17 EDT / 21:17 UTC)

- Declared `requests`, `astroquery`, and `pandas` in `requirements.txt` and updated
  onboarding guides so remote catalogue workflows install the optional
  dependencies by default. The Remote Data dialog now relays clearer
  unavailability messages when any package is missing.
- Added an **Include imaging** toggle to the Remote Data dialog and taught the
  MAST adapter to honour it, defaulting to calibrated spectra while allowing
  operators to pull calibrated imaging products on demand.
- Guarded `_ensure_mast` and provider lists behind a pandas-aware check,
  refreshed the remote data user guide, and extended the regression suite to
  cover the new flag and dependency messaging.

## 2025-10-18 (Remote Data examples & validation) (00:08 EDT)

- Added curated example queries to the Remote Data dialog for both NIST and MAST
  so operators can fetch spectroscopy targets without retyping common names.
- Blocked empty submissions in the dialog and raised a service-level error when
  MAST criteria are missing, preventing unbounded archive sweeps.
- Updated the remote data user guide and workplan to document the scoped searches
  and new example menu.

## 2025-10-17 (Onboarding docs realignment) (20:10 EDT / 00:10 UTC)

- Rewrote the master prompt to reflect the decomposed brains directory, pass
  review priorities, and spectroscopy-first guardrails, including explicit time
  discipline for all documentation updates.
- Updated `AGENTS.md` and `START_HERE.md` so new agents read the correct
  artefacts (pass dossiers, brains README, link collection) and know how to
  capture real timestamps for patch notes and knowledge-log entries.
- Added `docs/brains/README.md` plus pass review summaries (`pass1.md` –
  `pass4.md`) and refreshed the workplan backlog to focus on calibration,
  identification, provenance parity, and UI polish milestones.

## 2025-10-17 (Library provenance preview) (14:19 UTC)

- Expanded the Library dock with a metadata preview splitter so selecting a cache
  entry reveals provenance, unit, and storage details without leaving the app.
- Updated the importing guide to document the new preview pane and search
  filtering, keeping the user workflow in sync with the UI.
- Added a smoke regression ensuring the dock populates and surfaces metadata in
  headless test runs.

## 2025-10-17 (Knowledge log runtime guard) (04:30 am UTC)

- Registered Import/Remote Import as runtime-only components inside
  `KnowledgeLogService`, ensuring they never touch the canonical log even if a
  caller omits `persist=False`.
- Updated the knowledge-log regression suite to cover the runtime-only guard and
  allow tests to override the component set when persistence is required.
- Audited the consolidated log to confirm no automation-generated Import/Remote
  Import entries remain after the cleanup.
- Added `*.egg-info/` to `.gitignore` so setuptools artefacts from test runs do
  not clutter the working tree.

## 2025-10-17 (Knowledge log hygiene) (03:45 am UTC)

- Added a non-persistent mode to `KnowledgeLogService.record_event` so routine
  Import/Remote Import notifications stay in the History dock without appending
  to `docs/history/KNOWLEDGE_LOG.md`.
- Updated the Spectra shell ingest hooks to call the new flag, preventing cache
  loads from spamming the canonical log while still surfacing activity in the
  UI.
- Extended the knowledge-log regression suite to assert that `persist=False`
  avoids creating a log file and retains the returned entry for in-memory
  display.

## 2025-10-17 (Spectroscopy-focused remote catalogue pass) (02:30 am UTC)

- Fixed the **Fetch Remote Data…** crash caused by a missing provider-change
  slot and added regression coverage (`tests/test_remote_data_dialog.py`) to
  instantiate the dialog safely under pytest.
- Tightened the MAST adapter so free-text searches now inject
  `dataproduct_type="spectrum"`, `intentType="SCIENCE"`, and `calib_level=[2, 3]`
  filters, pruning non-spectroscopic rows before presenting them in the UI.
  The user guide calls out the new defaults and the service filters results via
  `_is_spectroscopic` to keep the workflow aligned with lab comparisons.
- Updated developer notes with a documentation map plus guidance for future
  remote-catalogue work, ensuring every agent knows where the curated resources
  live and how to keep docs/tests in sync.
- Extended the remote-data regression suite to assert the injected filters and
  confirm HTTP/MAST download routing remains intact after the change.

## 2025-10-17 (Remote search & cache library) (01:45 am UTC)

- Reworked the Remote Data dialog to emit provider-specific queries (`spectra`
  for NIST, `target_name` for MAST) and surfaced contextual hints so operators
  know which spectroscopic assets to request. Updated
  `app/services/remote_data_service.py` to translate legacy payloads, download
  `mast:` URIs via `astroquery.mast.Observations.download_file`, and exercised
  the new paths in `tests/test_remote_data_service.py`.
- Introduced a Library dock driven by `LocalStore.list_entries()` so cached
  spectra can be reloaded without re-downloading. Routine ingest events now log
  concise knowledge-log summaries while file-level metadata lives in the Library
  view.
- Added a trace-colour mode toggle to the Inspector Style tab (high-contrast vs
  uniform) and refreshed rendering so palette changes propagate to the plot and
  dataset icons in real time.
- Authored `docs/link_collection.md`, refreshed the remote/importing/reference
  guides, and created `AGENTS.md` to document repository conventions, knowledge
  log policy, and spectroscopy-first sourcing.

## 2025-10-16 (Adjustable plot LOD budget) (11:55 pm UTC)

- Added a configurable "LOD point budget" control to the Inspector Style tab so users can raise or lower the plot downsampling threshold from 1k to 1M samples while Spectra persists the preference via `QSettings`.
- Taught `PlotPane` to accept a constructor-provided budget with validation plus a runtime setter that clamps unreasonable values and re-renders existing traces accordingly.
- Extended the plot performance stub tests to exercise the override path and ensure the peak-envelope downsampling honours the user-selected limit, alongside documentation updates for the new control.

## 2025-10-16 (Remote catalogue ingestion) (11:10 pm UTC)

- Added a `RemoteDataService` with dependency guards for `requests`/`astroquery`,
  caching remote downloads in the shared `LocalStore` with provider metadata,
  fetch timestamps, and checksums so repeated requests reuse cached artefacts.
- Wired a **File → Fetch Remote Data…** dialog that searches NIST ASD/MAST
  catalogues, previews metadata, and pipes downloads into the existing ingest
  pipeline so imported spectra immediately populate overlays and history logs.
- Authored user documentation for the remote workflow, noted the plotting
  integration, and recorded regression tests covering URL construction, cache
  reuse, and provenance payloads for remote downloads.

## 2025-10-16 (Knowledge log automation & history dock) (9:45 pm UTC)

- Added a `KnowledgeLogService` that appends structured entries to the consolidated log (or an alternate runtime file) and
  exposes helpers for filtering/exporting provenance events.
- Instrumented SpectraMainWindow imports, overlays, math operations, and exports so each workflow records provenance-ready
  metadata while updating the new History dock in real time.
- Introduced a History dock with search and component filters plus export controls, refreshed docs to describe the automation
  pathway, and added regression coverage for the service and UI integration.

## 2025-10-16 (Automatic ingest caching) (2:30 pm UTC)

- Wired `DataIngestService` to accept a `LocalStore`, recording canonical units
  and provenance metadata after every import so the cache index updates without
  manual intervention.
- Instantiated a shared `LocalStore` in the preview shell with a toggleable
  persistence preference (plus the `SPECTRA_DISABLE_PERSISTENCE` environment
  override) so manual imports and sample loads land in the cache consistently.
- Documented the new behaviour, regression coverage, and knowledge-log entry to
  highlight the automatic caching flow and opt-out controls.

## 2025-10-16 (Reference overlay state consolidation) (1:50 pm UTC)

- Deduplicated the Reference inspector's overlay attributes so the payload, key, and annotations initialise once at startup and
  reset through a shared helper when overlays are cleared.
- Added `_reset_reference_overlay_state()` to centralise cleanup paths, ensuring toggles reuse the existing payload dictionary
  and annotation list rather than replacing them mid-session.
- Extended the GUI regression suite to cover overlay toggling semantics and updated the plotting guide to mention the
  single-source overlay bookkeeping; logged the activity in the consolidated knowledge log for traceability.

## 2025-10-16 (Line-shape previews & overlay integration) (11:45 am UTC)

- Promoted Doppler, pressure, and Stark placeholders to `ready` with units and example parameters so the Inspector can seed
  sample profiles from the reference catalogue.
- Added a `LineShapeModel` service that parses the placeholder definitions, applies relativistic Doppler shifts, Lorentzian
  pressure kernels, and Stark wing scaling, exposing the results to the overlay pipeline with provenance metadata.
- Updated the Reference Inspector to preview the simulated profiles, wire selection changes into the overlay toggle, and added
  regression coverage plus documentation updates for the new controls.

## 2025-10-16 (IR overlay anchoring documentation) (9:30 am UTC)

- Documented the anchored IR functional-group overlays and label stacking safeguards in
  `docs/user/reference_data.md`, aligning the guide with the behaviour exercised by
  `tests/test_reference_ui.py::test_ir_overlay_label_stacking`.
- Logged the regression coverage and plotting changes in preparation for a broader documentation
  sweep tracked in `docs/reviews/workplan.md`.

## 2025-10-15 (Reference selection + importer layout cache) (8:42 pm UTC)

- Fixed the Reference inspector so combo-box changes always drive the preview plot and overlay payloads, preventing the first dataset from lingering when toggling between hydrogen, IR, and JWST entries.
- Added a session layout cache to the CSV/TXT importer so once a header layout has been classified the same column order is reused for future files from the same instrument, with regression coverage for the cache hit path.
- Hardened wavenumber conversions by normalising Unicode tokens and mapping zero values to `inf` without runtime warnings; documented the toolbar visibility and reference-overlay workflow for the updated UI.

## 2025-10-15 (Raw intensity defaults & overlay label fixes) (8:18 pm UTC)

- Converted plot traces and overlays back into their source intensity units by default, updating the y-axis label and data table headers so `%T`, transmittance, or absorbance values remain untouched until you opt into normalization.
- Ensured Reference overlays reuse the active dataset’s payload when swapping combos and added a regression smoke test that locks in `%T` rendering to prevent accidental pre-normalization.
- Documented the raw-intensity workflow in the plotting and importing guides so users know where the source-unit metadata originates.

## 2025-10-15 (Reference plotting + importer profile swap) (7:45 pm UTC)

- Fixed the Reference inspector so dataset selection persists across sessions, JWST targets render in the preview canvas,
  and IR functional-group bands display labelled regions with optional overlays tied to the active combo-box choice.
- Normalised Unicode wavenumber symbols, guarded the documentation logger until the log dock exists, and exposed the Plot
  toolbar toggle through the View menu so manual normalization controls stay discoverable.
- Added a profile-based safeguard to the CSV/TXT importer so monotonic intensity columns no longer replace jittery
  wavenumber exports, with regression coverage capturing the new swap rationale.

## 2025-10-15 (Reference regeneration scaffolding) (4:18 am UTC)

- Added `tools/reference_build` scripts for NIST ASD, IR functional groups, and JWST quick-look spectra, recording build
  provenance inside each JSON asset and documenting usage in `docs/dev/reference_build.md`.
- Enriched the bundled reference datasets with per-target provenance (curation status, planned MAST URIs, retrieval
  timestamps) and expanded line-shape placeholders for Zeeman, collisional shift, and turbulence scaffolding.
- Updated the inspector UI to surface provenance details, refreshed user primers with the new workflow, and extended
  regression tests to assert the generator metadata for hydrogen, IR, and JWST entries.

## 2025-10-15 (Reference library & JWST quick-look data) (3:24 am UTC)

- Added a reference data service, inspector tab, and local JSON assets covering NIST hydrogen lines, IR functional groups,
  line-shape placeholders, and digitised JWST spectra for WASP-96 b, Jupiter, Mars, Neptune, and HD 84406.
- Bundled spectroscopy/JWST primers plus developer documentation so agents can extend the data store and cite sources from the
  in-app viewer.
- Logged regression coverage for the reference library to guard bundled IDs, metadata, and bibliographic entries.

## 2025-10-15 (Importer header conflict safeguards) (1:27 am UTC)

- Extended the CSV/TXT importer to honour unit hints inside headers, swap
  misidentified axes when intensity and wavelength labels conflict, and record
  the column-selection rationale in ingest metadata.
- Added regression coverage for unit-only headers and header-driven swaps while
  documenting the new safeguards in the importing guide.

## 2025-10-15 (Normalization pipeline & axis heuristics) (1:04 am UTC)

- Tightened CSV/TXT column scoring so wavelength/wavenumber spans outrank intensity-first exports, preventing swapped axes.
- Routed the plot toolbar's Normalize control through overlay service scaling with Max/Area modes, updating the data table and provenance metadata.
- Added unit tests for normalization math and importer regression, refreshed the importing and plot documentation to match, and logged the fixes in the workplan.

## 2025-10-15 (Importer heuristics & embedded docs) (12:37 am UTC)

- Reworked the CSV/TXT importer to scan messy files for contiguous numeric blocks,
  infer wavelength/intensity units from prose, and normalise descending wavenumber tables.
- Added regression coverage for heuristic parsing edge cases in `tests/test_csv_importer.py`
  and extended the Qt smoke test to assert the Docs tab renders repository guides.
- Introduced an in-app documentation viewer (Help → View Documentation) and documented
  the workflow in `docs/user/in_app_documentation.md`.

## 2025-10-15 (Provenance bundle structure hardening) (12:17 am UTC)

- `ProvenanceService.export_bundle` now creates per-spectrum CSVs under `spectra/`, copies original uploads into `sources/`, and records a structured `log.txt` inside each export bundle.
- Manifest source entries now include relative paths to the canonical CSV and copied source file, aligning behaviour with the importing guide appendix.
- Added regression coverage for the new bundle layout to ensure the manifest, CSVs, PNG snapshot, and provenance log are all emitted together.

## 2025-10-15 (Reference overlay crash fixes) (6:45 pm UTC)

- Prevented the Reference tab from crashing startup by initialising the unit toolbar lazily and defaulting to nanometres until the widget is ready.
- Updated the overlay refresh flow to tolerate Unicode wavenumber tokens and keep the main plot responsive during default sample ingestion.
- Confirmed the fix with linting, typing, and the pytest smoke suite so the app launches cleanly before the next feature pass.

## 2025-10-15 (Reference plotting & multi-import) (7:05 pm)

- Fixed the Reference inspector so dataset selections persist, the plot canvas renders Balmer intensities faithfully, and the overlay toggle mirrors hydrogen/IR/JWST datasets into the main graph.
- Normalised Unicode wavenumber aliases, guarded documentation logging during startup, and restored the normalization toolbar at launch.
- Switched **File → Open** to accept multi-select batches and updated smoke tests/docs to cover the new reference plotting workflow.

## 2025-10-15 (Reference overlay fixes) (7:18 pm UTC)

- Patched the Reference inspector so combo-box selection sticks, JWST datasets draw their sampled spectra, and the overlay toggle mirrors the active dataset instead of the first entry.
- Allowed **File → Open** and **File → Load Sample** to queue multiple files at once while batching plot refreshes.
- Documented the toolbar location for normalization modes and refreshed the reference-data walkthrough with the new overlay behaviour.

# 2025-10-18 (Remote Data examples & validation) (12:04 am EDT)

- Added curated example queries to the Remote Data dialog for both NIST and
  MAST so operators can fetch spectroscopy targets without retyping common
  names.
- Blocked empty submissions in the dialog and raised a service-level error when
  MAST criteria are missing, preventing unbounded archive sweeps.
- Updated the remote data user guide and workplan to document the scoped
  searches and new example menu.

## 2025-10-19 (Reference tab redesign & NIST integration) (13:22 EDT)

- Reworked the Inspector’s Reference tab to present dedicated Spectral lines, IR groups, and Line-shape panels with a
  spectroscopy-first layout; NIST line searches now use an embedded astroquery form that previews and overlays results
  directly on the main plot.
- Updated `docs/user/reference_data.md` to reflect the new workflow and removed the outdated JWST placeholder guidance.
- Added regression coverage for the NIST fetch path and refreshed the Qt smoke tests. (`pytest`)

## 2025-10-19 (13:42 ET) – Pinned NIST line sets & remote dialog cleanup

- Added pinned NIST spectral-line collections with palette controls so multiple queries stay visible on the inspector plot and
  updated the reference data guide plus regression suite to cover the workflow.
- Removed the NIST option from the Remote Data dialog, leaving MAST as the scoped catalogue and updating remote-data guidance
  and smoke tests to reflect the separation between line lists and archive downloads.

## 2025-10-19 (NIST pinned overlays) (2:09 pm edt)

- Let the Reference tab project every pinned NIST spectral-line set onto the workspace at once, keeping palette colours or
  collapsing to a uniform hue on demand.
- Extended the regression suite to ensure multi-set overlays populate and remain addressable via the Inspector toggle.
- Documented the behaviour shift in `docs/user/reference_data.md` so operators understand how the overlay toggle now affects
  all pinned line sets simultaneously.

## 2025-10-19 (17:46 ET)

- Added a case-insensitive search field to the Datasets dock so large sessions
  can be filtered without unloading spectra; the UI refreshes in real time and
  respects group visibility.
- Documented the new filter in `docs/user/plot_tools.md`, refreshed
  `AGENTS.md`/`START_HERE.md` with cross-platform timestamp guidance, and noted
  the actual patch-note/knowledge-log workflow used by the repository.

## 2025-10-15 (Importing Guide Provenance Appendix) (9:10 am)

- Expanded `docs/user/importing.md` with a provenance export appendix covering the structure of the manifest bundle.
- Clarified that exported directories include canonical CSVs, original sources, and a chronological log for audit trails.
- Highlighted unit round-trip safety when sharing exported spectra with collaborators.

## 2025-10-14 (Plot Interaction Guide) (8:45 pm)

- Added `docs/user/plot_tools.md` covering pan/zoom gestures, crosshair usage, legend management, and the 120k-point LOD cap.
- Wired the Cursor toolbar toggle and new **View → Reset Plot** action to the plot pane so the documentation matches the UI.
- Linked the new guide from the quickstart and README documentation index.
- Extended the plot performance stub tests to exercise the crosshair visibility API.

## 2025-10-14 (Units Reference) (7:38 pm est)

- Authored `docs/user/units_reference.md` to document supported spectral units, idempotent conversions, and provenance guarantees.
- Linked the quickstart guide to the new reference and marked the Batch 3 workplan item complete.

## 2025-10-14 (Quickstart Guide) (7:24 pm est)

- Added `docs/user/quickstart.md` with a step-by-step walkthrough covering launch, ingest, unit toggles, and provenance export using the bundled sample spectrum.
- Updated the Batch 3 workplan to track remaining documentation gaps and recorded the pytest run that validates the smoke workflow.
- Linked upcoming documentation sprint items back to the inventory for traceability.

## 2025-10-14 (7:20 pm est)

- Logged the latest CI gate outcomes (lint, type-check, pytest) and noted the missing coverage plugin.
- Made FITS ingestion optional when `astropy` is absent, providing a clear runtime error instead of import failures.
- Updated user guidance to call out the optional dependency and created a developer snapshot documenting the CI results.

## 2025-10-14 (Documentation Inventory) (7:00 pm est)

- Catalogued missing user, developer, and historical documentation deliverables in `docs/reviews/doc_inventory_2025-10-14.md` to prep for the next feature batch.
- Marked the Batch 2 workplan item complete with a reference to the new inventory document to aid scheduling.

## 2025-10-14 (6:30 pm est)

- Added an automated smoke workflow test that instantiates the preview shell, ingests CSV/FITS data, exercises unit toggles, and exports a provenance bundle.
- Centralised the reusable FITS fixture under `tests/conftest.py` to support regression suites.
- Documented the new smoke validation loop for developers and provided a matching user checklist.
## 2025-10-19T20:12:10-04:00 — History dock hidden by default

- Hid the History dock on launch so the inspector layout no longer jumps when browsing datasets; the dock stays available under **View → History**.
- Updated the plot tools guide to explain the new default and how to re-enable the runtime log when needed.

## 2025-10-19T20:41:06-04:00 — Library detail moved to side panel

- Reoriented the Library splitter horizontally so cached metadata lives beside the table, preventing the dock from pushing the bottom log out of view when entries are selected.
- Documented the side-panel layout in the importing and remote-data guides to keep the user workflow aligned with the UI.

## 2025-10-19T22:08:48-04:00 — Library hint clamp & dependency alignment

- Limited the Library hint label to a fixed-height strip so cached selections no longer force the main window to grow when browsing stored spectra.
- Pinned NumPy to 1.26.4 and relaxed the requests cap to allow 2.32.4 so Windows installs pull prebuilt wheels and match the workflow guidance.

## 2025-10-20T15:05:18-04:00 — CI binary wheels & cross-platform timestamp guidance

- Updated `.github/workflows/ci.yml` so dependency installs pass `--prefer-binary`, keeping Windows runners on prebuilt NumPy wheels in line with the launcher guidance.
- Synced `docs/history/MASTER PROMPT.md` with the agent manual by documenting Windows, Unix, and Python fallback commands for capturing ISO timestamps.
<|MERGE_RESOLUTION|>--- conflicted
+++ resolved
@@ -1,6 +1,5 @@
 # Patch Notes
 
-<<<<<<< HEAD
 ## 2025-10-20 (Remote dialog surfaces Exo.MAST metadata) (16:53 EDT / 20:53 UTC)
 
 - Expanded the Remote Data dialog results table with host/planet summaries,
@@ -13,7 +12,6 @@
   developer guide with the Exoplanet Archive/Exo.MAST integration.
 - Extended the Qt smoke test to assert the new column layout, hyperlink
   rendering, and enriched preview/status behaviour.
-=======
 # 2025-10-20 (ExoSystems provider surfaces cross-matched spectra) (16:51 EDT / 20:51 UTC)
 
 - Added a **MAST ExoSystems** provider to `RemoteDataService` that resolves
@@ -28,7 +26,6 @@
 - Expanded the remote-data regression suite to mock NExScI, Exo.MAST, and MAST
   calls, validating metadata assembly end to end, and refreshed the remote-data
   user guide to document the new provider behaviour and dependencies.
->>>>>>> 0a2b7cef
 
 ## 2025-10-20 (Numpy window widened for Python 3.12+) (15:39 EDT / 19:39 UTC)
 

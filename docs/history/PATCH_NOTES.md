# Patch Notes

<<<<<<< HEAD
## 2025-10-15 (Reference selection + importer layout cache) (8:42 pm UTC)

- Fixed the Reference inspector so combo-box changes always drive the preview plot and overlay payloads, preventing the first dataset from lingering when toggling between hydrogen, IR, and JWST entries.
- Added a session layout cache to the CSV/TXT importer so once a header layout has been classified the same column order is reused for future files from the same instrument, with regression coverage for the cache hit path.
- Hardened wavenumber conversions by normalising Unicode tokens and mapping zero values to `inf` without runtime warnings; documented the toolbar visibility and reference-overlay workflow for the updated UI.

=======
>>>>>>> f0f39f51
## 2025-10-15 (Raw intensity defaults & overlay label fixes) (8:18 pm UTC)

- Converted plot traces and overlays back into their source intensity units by default, updating the y-axis label and data table headers so `%T`, transmittance, or absorbance values remain untouched until you opt into normalization.
- Ensured Reference overlays reuse the active dataset’s payload when swapping combos and added a regression smoke test that locks in `%T` rendering to prevent accidental pre-normalization.
- Documented the raw-intensity workflow in the plotting and importing guides so users know where the source-unit metadata originates.

## 2025-10-15 (Reference plotting + importer profile swap) (7:45 pm UTC)

- Fixed the Reference inspector so dataset selection persists across sessions, JWST targets render in the preview canvas,
  and IR functional-group bands display labelled regions with optional overlays tied to the active combo-box choice.
- Normalised Unicode wavenumber symbols, guarded the documentation logger until the log dock exists, and exposed the Plot
  toolbar toggle through the View menu so manual normalization controls stay discoverable.
- Added a profile-based safeguard to the CSV/TXT importer so monotonic intensity columns no longer replace jittery
  wavenumber exports, with regression coverage capturing the new swap rationale.

## 2025-10-15 (Reference regeneration scaffolding) (4:18 am UTC)

- Added `tools/reference_build` scripts for NIST ASD, IR functional groups, and JWST quick-look spectra, recording build
  provenance inside each JSON asset and documenting usage in `docs/dev/reference_build.md`.
- Enriched the bundled reference datasets with per-target provenance (curation status, planned MAST URIs, retrieval
  timestamps) and expanded line-shape placeholders for Zeeman, collisional shift, and turbulence scaffolding.
- Updated the inspector UI to surface provenance details, refreshed user primers with the new workflow, and extended
  regression tests to assert the generator metadata for hydrogen, IR, and JWST entries.

## 2025-10-15 (Reference library & JWST quick-look data) (3:24 am UTC)

- Added a reference data service, inspector tab, and local JSON assets covering NIST hydrogen lines, IR functional groups,
  line-shape placeholders, and digitised JWST spectra for WASP-96 b, Jupiter, Mars, Neptune, and HD 84406.
- Bundled spectroscopy/JWST primers plus developer documentation so agents can extend the data store and cite sources from the
  in-app viewer.
- Logged regression coverage for the reference library to guard bundled IDs, metadata, and bibliographic entries.

## 2025-10-15 (Importer header conflict safeguards) (1:27 am UTC)

- Extended the CSV/TXT importer to honour unit hints inside headers, swap
  misidentified axes when intensity and wavelength labels conflict, and record
  the column-selection rationale in ingest metadata.
- Added regression coverage for unit-only headers and header-driven swaps while
  documenting the new safeguards in the importing guide.

## 2025-10-15 (Normalization pipeline & axis heuristics) (1:04 am UTC)

- Tightened CSV/TXT column scoring so wavelength/wavenumber spans outrank intensity-first exports, preventing swapped axes.
- Routed the plot toolbar's Normalize control through overlay service scaling with Max/Area modes, updating the data table and provenance metadata.
- Added unit tests for normalization math and importer regression, refreshed the importing and plot documentation to match, and logged the fixes in the workplan.

## 2025-10-15 (Importer heuristics & embedded docs) (12:37 am UTC)

- Reworked the CSV/TXT importer to scan messy files for contiguous numeric blocks,
  infer wavelength/intensity units from prose, and normalise descending wavenumber tables.
- Added regression coverage for heuristic parsing edge cases in `tests/test_csv_importer.py`
  and extended the Qt smoke test to assert the Docs tab renders repository guides.
- Introduced an in-app documentation viewer (Help → View Documentation) and documented
  the workflow in `docs/user/in_app_documentation.md`.

## 2025-10-15 (Provenance bundle structure hardening) (12:17 am UTC)

- `ProvenanceService.export_bundle` now creates per-spectrum CSVs under `spectra/`, copies original uploads into `sources/`, and records a structured `log.txt` inside each export bundle.
- Manifest source entries now include relative paths to the canonical CSV and copied source file, aligning behaviour with the importing guide appendix.
- Added regression coverage for the new bundle layout to ensure the manifest, CSVs, PNG snapshot, and provenance log are all emitted together.

## 2025-10-15 (Reference overlay crash fixes) (6:45 pm UTC)

- Prevented the Reference tab from crashing startup by initialising the unit toolbar lazily and defaulting to nanometres until the widget is ready.
- Updated the overlay refresh flow to tolerate Unicode wavenumber tokens and keep the main plot responsive during default sample ingestion.
- Confirmed the fix with linting, typing, and the pytest smoke suite so the app launches cleanly before the next feature pass.

## 2025-10-15 (Reference plotting & multi-import) (7:05 pm)

- Fixed the Reference inspector so dataset selections persist, the plot canvas renders Balmer intensities faithfully, and the overlay toggle mirrors hydrogen/IR/JWST datasets into the main graph.
- Normalised Unicode wavenumber aliases, guarded documentation logging during startup, and restored the normalization toolbar at launch.
- Switched **File → Open** to accept multi-select batches and updated smoke tests/docs to cover the new reference plotting workflow.

## 2025-10-15 (Reference overlay fixes) (7:18 pm UTC)

- Patched the Reference inspector so combo-box selection sticks, JWST datasets draw their sampled spectra, and the overlay toggle mirrors the active dataset instead of the first entry.
- Allowed **File → Open** and **File → Load Sample** to queue multiple files at once while batching plot refreshes.
- Documented the toolbar location for normalization modes and refreshed the reference-data walkthrough with the new overlay behaviour.

## 2025-10-15 (Importing Guide Provenance Appendix) (9:10 am)

- Expanded `docs/user/importing.md` with a provenance export appendix covering the structure of the manifest bundle.
- Clarified that exported directories include canonical CSVs, original sources, and a chronological log for audit trails.
- Highlighted unit round-trip safety when sharing exported spectra with collaborators.

## 2025-10-14 (Plot Interaction Guide) (8:45 pm)

- Added `docs/user/plot_tools.md` covering pan/zoom gestures, crosshair usage, legend management, and the 120k-point LOD cap.
- Wired the Cursor toolbar toggle and new **View → Reset Plot** action to the plot pane so the documentation matches the UI.
- Linked the new guide from the quickstart and README documentation index.
- Extended the plot performance stub tests to exercise the crosshair visibility API.

## 2025-10-14 (Units Reference) (7:38 pm est)

- Authored `docs/user/units_reference.md` to document supported spectral units, idempotent conversions, and provenance guarantees.
- Linked the quickstart guide to the new reference and marked the Batch 3 workplan item complete.

## 2025-10-14 (Quickstart Guide) (7:24 pm est)

- Added `docs/user/quickstart.md` with a step-by-step walkthrough covering launch, ingest, unit toggles, and provenance export using the bundled sample spectrum.
- Updated the Batch 3 workplan to track remaining documentation gaps and recorded the pytest run that validates the smoke workflow.
- Linked upcoming documentation sprint items back to the inventory for traceability.

## 2025-10-14 (7:20 pm est)

- Logged the latest CI gate outcomes (lint, type-check, pytest) and noted the missing coverage plugin.
- Made FITS ingestion optional when `astropy` is absent, providing a clear runtime error instead of import failures.
- Updated user guidance to call out the optional dependency and created a developer snapshot documenting the CI results.

## 2025-10-14 (Documentation Inventory) (7:00 pm est)

- Catalogued missing user, developer, and historical documentation deliverables in `docs/reviews/doc_inventory_2025-10-14.md` to prep for the next feature batch.
- Marked the Batch 2 workplan item complete with a reference to the new inventory document to aid scheduling.

## 2025-10-14 (6:30 pm est)

- Added an automated smoke workflow test that instantiates the preview shell, ingests CSV/FITS data, exercises unit toggles, and exports a provenance bundle.
- Centralised the reusable FITS fixture under `tests/conftest.py` to support regression suites.
- Documented the new smoke validation loop for developers and provided a matching user checklist.<|MERGE_RESOLUTION|>--- conflicted
+++ resolved
@@ -1,14 +1,11 @@
 # Patch Notes
 
-<<<<<<< HEAD
 ## 2025-10-15 (Reference selection + importer layout cache) (8:42 pm UTC)
 
 - Fixed the Reference inspector so combo-box changes always drive the preview plot and overlay payloads, preventing the first dataset from lingering when toggling between hydrogen, IR, and JWST entries.
 - Added a session layout cache to the CSV/TXT importer so once a header layout has been classified the same column order is reused for future files from the same instrument, with regression coverage for the cache hit path.
 - Hardened wavenumber conversions by normalising Unicode tokens and mapping zero values to `inf` without runtime warnings; documented the toolbar visibility and reference-overlay workflow for the updated UI.
 
-=======
->>>>>>> f0f39f51
 ## 2025-10-15 (Raw intensity defaults & overlay label fixes) (8:18 pm UTC)
 
 - Converted plot traces and overlays back into their source intensity units by default, updating the y-axis label and data table headers so `%T`, transmittance, or absorbance values remain untouched until you opt into normalization.

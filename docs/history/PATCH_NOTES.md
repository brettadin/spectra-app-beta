# Patch Notes

<<<<<<< HEAD
## 2025-10-15 (Reference plotting + importer profile swap) (7:45 pm UTC)

- Fixed the Reference inspector so dataset selection persists across sessions, JWST targets render in the preview canvas,
  and IR functional-group bands display labelled regions with optional overlays tied to the active combo-box choice.
- Normalised Unicode wavenumber symbols, guarded the documentation logger until the log dock exists, and exposed the Plot
  toolbar toggle through the View menu so manual normalization controls stay discoverable.
- Added a profile-based safeguard to the CSV/TXT importer so monotonic intensity columns no longer replace jittery
  wavenumber exports, with regression coverage capturing the new swap rationale.

=======
>>>>>>> ed20b926
## 2025-10-15 (Reference regeneration scaffolding) (4:18 am UTC)

- Added `tools/reference_build` scripts for NIST ASD, IR functional groups, and JWST quick-look spectra, recording build
  provenance inside each JSON asset and documenting usage in `docs/dev/reference_build.md`.
- Enriched the bundled reference datasets with per-target provenance (curation status, planned MAST URIs, retrieval
  timestamps) and expanded line-shape placeholders for Zeeman, collisional shift, and turbulence scaffolding.
- Updated the inspector UI to surface provenance details, refreshed user primers with the new workflow, and extended
  regression tests to assert the generator metadata for hydrogen, IR, and JWST entries.

## 2025-10-15 (Reference library & JWST quick-look data) (3:24 am UTC)

- Added a reference data service, inspector tab, and local JSON assets covering NIST hydrogen lines, IR functional groups,
  line-shape placeholders, and digitised JWST spectra for WASP-96 b, Jupiter, Mars, Neptune, and HD 84406.
- Bundled spectroscopy/JWST primers plus developer documentation so agents can extend the data store and cite sources from the
  in-app viewer.
- Logged regression coverage for the reference library to guard bundled IDs, metadata, and bibliographic entries.

## 2025-10-15 (Importer header conflict safeguards) (1:27 am UTC)

- Extended the CSV/TXT importer to honour unit hints inside headers, swap
  misidentified axes when intensity and wavelength labels conflict, and record
  the column-selection rationale in ingest metadata.
- Added regression coverage for unit-only headers and header-driven swaps while
  documenting the new safeguards in the importing guide.

## 2025-10-15 (Normalization pipeline & axis heuristics) (1:04 am UTC)

- Tightened CSV/TXT column scoring so wavelength/wavenumber spans outrank intensity-first exports, preventing swapped axes.
- Routed the plot toolbar's Normalize control through overlay service scaling with Max/Area modes, updating the data table and provenance metadata.
- Added unit tests for normalization math and importer regression, refreshed the importing and plot documentation to match, and logged the fixes in the workplan.

## 2025-10-15 (Importer heuristics & embedded docs) (12:37 am UTC)

- Reworked the CSV/TXT importer to scan messy files for contiguous numeric blocks,
  infer wavelength/intensity units from prose, and normalise descending wavenumber tables.
- Added regression coverage for heuristic parsing edge cases in `tests/test_csv_importer.py`
  and extended the Qt smoke test to assert the Docs tab renders repository guides.
- Introduced an in-app documentation viewer (Help → View Documentation) and documented
  the workflow in `docs/user/in_app_documentation.md`.

## 2025-10-15 (Provenance bundle structure hardening) (12:17 am UTC)

- `ProvenanceService.export_bundle` now creates per-spectrum CSVs under `spectra/`, copies original uploads into `sources/`, and records a structured `log.txt` inside each export bundle.
- Manifest source entries now include relative paths to the canonical CSV and copied source file, aligning behaviour with the importing guide appendix.
- Added regression coverage for the new bundle layout to ensure the manifest, CSVs, PNG snapshot, and provenance log are all emitted together.

## 2025-10-15 (Reference overlay crash fixes) (6:45 pm UTC)

- Prevented the Reference tab from crashing startup by initialising the unit toolbar lazily and defaulting to nanometres until the widget is ready.
- Updated the overlay refresh flow to tolerate Unicode wavenumber tokens and keep the main plot responsive during default sample ingestion.
- Confirmed the fix with linting, typing, and the pytest smoke suite so the app launches cleanly before the next feature pass.

## 2025-10-15 (Reference plotting & multi-import) (7:05 pm)

- Fixed the Reference inspector so dataset selections persist, the plot canvas renders Balmer intensities faithfully, and the overlay toggle mirrors hydrogen/IR/JWST datasets into the main graph.
- Normalised Unicode wavenumber aliases, guarded documentation logging during startup, and restored the normalization toolbar at launch.
- Switched **File → Open** to accept multi-select batches and updated smoke tests/docs to cover the new reference plotting workflow.

## 2025-10-15 (Reference overlay fixes) (7:18 pm UTC)

- Patched the Reference inspector so combo-box selection sticks, JWST datasets draw their sampled spectra, and the overlay toggle mirrors the active dataset instead of the first entry.
- Allowed **File → Open** and **File → Load Sample** to queue multiple files at once while batching plot refreshes.
- Documented the toolbar location for normalization modes and refreshed the reference-data walkthrough with the new overlay behaviour.

## 2025-10-15 (Importing Guide Provenance Appendix) (9:10 am)

- Expanded `docs/user/importing.md` with a provenance export appendix covering the structure of the manifest bundle.
- Clarified that exported directories include canonical CSVs, original sources, and a chronological log for audit trails.
- Highlighted unit round-trip safety when sharing exported spectra with collaborators.

## 2025-10-14 (Plot Interaction Guide) (8:45 pm)

- Added `docs/user/plot_tools.md` covering pan/zoom gestures, crosshair usage, legend management, and the 120k-point LOD cap.
- Wired the Cursor toolbar toggle and new **View → Reset Plot** action to the plot pane so the documentation matches the UI.
- Linked the new guide from the quickstart and README documentation index.
- Extended the plot performance stub tests to exercise the crosshair visibility API.

## 2025-10-14 (Units Reference) (7:38 pm est)

- Authored `docs/user/units_reference.md` to document supported spectral units, idempotent conversions, and provenance guarantees.
- Linked the quickstart guide to the new reference and marked the Batch 3 workplan item complete.

## 2025-10-14 (Quickstart Guide) (7:24 pm est)

- Added `docs/user/quickstart.md` with a step-by-step walkthrough covering launch, ingest, unit toggles, and provenance export using the bundled sample spectrum.
- Updated the Batch 3 workplan to track remaining documentation gaps and recorded the pytest run that validates the smoke workflow.
- Linked upcoming documentation sprint items back to the inventory for traceability.

## 2025-10-14 (7:20 pm est)

- Logged the latest CI gate outcomes (lint, type-check, pytest) and noted the missing coverage plugin.
- Made FITS ingestion optional when `astropy` is absent, providing a clear runtime error instead of import failures.
- Updated user guidance to call out the optional dependency and created a developer snapshot documenting the CI results.

## 2025-10-14 (Documentation Inventory) (7:00 pm est)

- Catalogued missing user, developer, and historical documentation deliverables in `docs/reviews/doc_inventory_2025-10-14.md` to prep for the next feature batch.
- Marked the Batch 2 workplan item complete with a reference to the new inventory document to aid scheduling.

## 2025-10-14 (6:30 pm est)

- Added an automated smoke workflow test that instantiates the preview shell, ingests CSV/FITS data, exercises unit toggles, and exports a provenance bundle.
- Centralised the reusable FITS fixture under `tests/conftest.py` to support regression suites.
- Documented the new smoke validation loop for developers and provided a matching user checklist.<|MERGE_RESOLUTION|>--- conflicted
+++ resolved
@@ -1,6 +1,5 @@
 # Patch Notes
 
-<<<<<<< HEAD
 ## 2025-10-15 (Reference plotting + importer profile swap) (7:45 pm UTC)
 
 - Fixed the Reference inspector so dataset selection persists across sessions, JWST targets render in the preview canvas,
@@ -10,8 +9,6 @@
 - Added a profile-based safeguard to the CSV/TXT importer so monotonic intensity columns no longer replace jittery
   wavenumber exports, with regression coverage capturing the new swap rationale.
 
-=======
->>>>>>> ed20b926
 ## 2025-10-15 (Reference regeneration scaffolding) (4:18 am UTC)
 
 - Added `tools/reference_build` scripts for NIST ASD, IR functional groups, and JWST quick-look spectra, recording build

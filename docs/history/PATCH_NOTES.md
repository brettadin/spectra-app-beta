--- conflicted
+++ resolved
@@ -58,15 +58,12 @@
 - Normalised Unicode wavenumber aliases, guarded documentation logging during startup, and restored the normalization toolbar at launch.
 - Switched **File → Open** to accept multi-select batches and updated smoke tests/docs to cover the new reference plotting workflow.
 
-<<<<<<< HEAD
 ## 2025-10-15 (Reference overlay fixes) (7:18 pm UTC)
 
 - Patched the Reference inspector so combo-box selection sticks, JWST datasets draw their sampled spectra, and the overlay toggle mirrors the active dataset instead of the first entry.
 - Allowed **File → Open** and **File → Load Sample** to queue multiple files at once while batching plot refreshes.
 - Documented the toolbar location for normalization modes and refreshed the reference-data walkthrough with the new overlay behaviour.
 
-=======
->>>>>>> 029a5874
 ## 2025-10-15 (Importing Guide Provenance Appendix) (9:10 am)
 
 - Expanded `docs/user/importing.md` with a provenance export appendix covering the structure of the manifest bundle.

--- conflicted
+++ resolved
@@ -1,16 +1,5 @@
 # Patch Notes
 
-<<<<<<< HEAD
-=======
-## 2025-10-19 (NIST query cache signatures) (17:31 EDT / 21:31 UTC)
-
-- Updated the remote data service so synthetic `nist-asd:` URIs include the
-  queried wavelength bounds, units, wavelength type, and Ritz preference. This
-  prevents cached CSVs from being reused across distinct element/ion windows and
-  keeps downloads aligned with the requested range.
-- Documented the cache-key behaviour in the remote data guide and recorded the
-  change across the workplan and knowledge log for provenance.
->>>>>>> 4bcc9ac6
 ## 2025-10-19 (Manifest export gains wide/composite options) (16:50 EDT / 20:50 UTC)
 
 - Added an export options dialog in `app/main.py` so you can choose between the
@@ -344,15 +333,12 @@
 - Documented the behaviour shift in `docs/user/reference_data.md` so operators understand how the overlay toggle now affects
   all pinned line sets simultaneously.
 
-<<<<<<< HEAD
 ## 2025-10-19 (NIST cache isolation) (5:47 pm EDT)
 
 - Updated `RemoteDataService` to embed NIST query parameters in pseudo URIs so cache lookups no longer collide when wavelength ranges or ion stages differ.
 - Extended the remote-data unit tests to cover the new URI format and ensure unique entries per query.
 - Documented the behaviour in `docs/user/remote_data.md` so operators know that distinct line searches persist independently in the cache.
 
-=======
->>>>>>> 4bcc9ac6
 ## 2025-10-15 (Importing Guide Provenance Appendix) (9:10 am)
 
 - Expanded `docs/user/importing.md` with a provenance export appendix covering the structure of the manifest bundle.

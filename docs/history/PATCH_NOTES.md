# Patch Notes

<<<<<<< HEAD
## 2025-10-21 (Solar System Archive rename and curated bundle refresh) (18:13 EDT / 22:13 UTC)

- Renamed the curated remote provider to **Solar System Archive**, updating constants, provider lists, and cache metadata. (`app/services/remote_data_service.py`)
- Refreshed Remote Data dialog placeholders, hints, and examples to use Solar System Archive terminology. (`app/ui/remote_data_dialog.py`)
- Moved curated manifests and spectra to `samples/solar_system/`, adjusting manifest paths/descriptions plus regression tests. (`samples/solar_system/*`, `tests/test_remote_data_service.py`)
- Updated the remote data user guide and historical documentation to reflect the new label. (`docs/user/remote_data.md`, `docs/history/KNOWLEDGE_LOG.md`)
=======
## 2025-10-21 (Remote Data dialog defers NIST to Reference dock) (18:13 EDT / 22:13 UTC)

- Added an `include_reference` flag to `RemoteDataService.providers()` and taught the Remote Data dialog to pass it so only
  MAST and curated ExoSystems catalogues surface in the combo box while the Reference dock retains NIST access.
- Removed the NIST placeholder/hint/example branch from the dialog UI and refreshed the Qt smoke tests to assert the combo
  excludes NIST, handles reference-only services gracefully, and still wires the **Include imaging** toggle for MAST.
- Documented the workflow change in the Remote Data user guide, steering ASD line-list retrieval through the Reference dock and
  clarifying how cached exports capture query parameters.
>>>>>>> 7f3ab75d
## 2025-10-21 (Remote data dialog consolidates link widgets) (18:13 EDT / 22:13 UTC)

- Consolidated the duplicate preview/download widget helpers in the Remote Data dialog so a single implementation now guards
  empty hyperlinks and preserves provider URIs in the tooltip alongside the sanitized browser link. (`app/ui/remote_data_dialog.py`)
- Added a focused regression test that instantiates the dialog with mock records to assert the rendered links and tooltips for
  both download and preview cells. (`tests/test_remote_data_dialog.py`)
- Documented the tooltip behaviour in the remote data user guide so operators know where to copy the original URI versus the
  browser-safe link. (`docs/user/remote_data.md`)

## 2025-10-21 (Link collection adds JWST/exoplanet tooling cross-references) (18:03 EDT / 22:03 UTC)

- Documented JWST analysis toolkits and exoplanet/astrochemistry packages in
  `docs/link_collection.md`, highlighting how each integrates with Spectra
  workflows.
- Cross-referenced the new sections from the Remote Data user guide so operators
  know which pipelines to run before importing JWST spectra and how to pair
  Solar System Archive manifests with retrieval tooling.
- Added developer guidance pointing to the curated notebooks/packages when
  extending ingestion scripts or choosing external dependencies.

## 2025-10-21 (Curated Solar System Archive manifests ship with citations) (17:18 EDT / 21:18 UTC)

- Added a lightweight search branch for the Solar System Archive provider so curated names map to local manifests and emit `RemoteRecord`
  entries with mission/instrument metadata and citation lists. (`app/services/remote_data_service.py`, `samples/solar_system/`)
- Wired the new provider into the Remote Data dialog with dedicated placeholders/examples and taught the preview pane to render
  citation bullets pulled from manifest metadata. (`app/ui/remote_data_dialog.py`)
- Bundled synthetic spectra/manifest pairs for each curated target and extended regression coverage to exercise the Solar System Archive
  search and download paths. (`samples/solar_system/*`, `tests/test_remote_data_service.py`)
- Documented the curated workflow in the remote data user guide and noted the enhanced preview output. (`docs/user/remote_data.md`)

## 2025-10-21 (Remote Data dialog restores NIST provider) (14:22 EDT / 18:22 UTC)

- Reintroduced the NIST ASD catalogue to the Remote Data dialog and refreshed provider hints, placeholders, and examples so
  keyword-aware element/ion parsing keeps search context in cached exports. (`app/ui/remote_data_dialog.py`)
- Extended the Qt regression suite to assert NIST availability, cover NIST-only service scenarios, and verify the query builder
  forwards `element=`/`keyword=` clauses. (`tests/test_remote_data_dialog.py`)
- Updated the remote data user guide to describe the reinstated NIST workflow and when to hand off to the Inspector’s pinned
  view for long-lived overlays. (`docs/user/remote_data.md`)

## 2025-10-21 (Fixed NumPy deprecation and pytest marker warnings) (10:04 EDT / 14:04 UTC)

- Replaced deprecated `np.trapz` with `np.trapezoid` in `overlay_service.py` and `test_overlay_service.py` to eliminate NumPy 2.x deprecation warnings.
- Added pytest marker registration in `pyproject.toml` for `roundtrip` and `ui_contract` custom marks.
- Updated normalization metadata basis from "abs-trapz" to "abs-trapezoid" for consistency.
- All 68 tests pass with 0 warnings (down from 4 warnings).

## 2025-10-21 (Added all solar system planets to curated targets) (09:57 EDT / 13:57 UTC)

- Extended `RemoteDataService._CURATED_TARGETS` to include all major solar system planets (Mercury, Venus, Earth/Moon, Uranus, Neptune) in addition to existing Mars, Jupiter, Saturn.
- Planets are now ordered from innermost to outermost following solar system structure.
- Each new planet entry includes proper classification, display names, MAST object names, and scientific citations with DOIs.
- Added comprehensive test `test_curated_targets_include_all_solar_system_planets` to validate all 8 planets are present with required metadata fields.
- All 68 tests pass (20 skipped) with new planetary data accessible via MAST remote data dialog.

## 2025-10-21 (Fixed missing records variable in MAST search) (00:30 EDT / 04:30 UTC)

- Fixed `NameError` in `RemoteDataService._search_mast` where `records` variable was not initialized (was incorrectly named `systems`).
- Updated test expectations in `test_search_mast_filters_products_and_records_metadata` to match the current implementation which uses observation `obsid` as identifier rather than `productFilename`.
- Removed unused `get_product_list` method from test mock to avoid confusion.
- All 67 tests now pass with 20 skipped.

## 2025-10-20 (Numpy window widened for Python 3.12+) (15:39 EDT / 19:39 UTC)

- Relaxed the numpy dependency to `>=1.26,<3` so Windows launches on Python 3.12+
  resolve published 2.x wheels instead of attempting unavailable 1.26 builds.
- Updated `RunSpectraApp.cmd`, `START_HERE.md`, and `AGENTS.md` to reference the
  wider range in their recovery instructions.
- Adjusted the workplan dependency summary to match the new ceiling and avoid
  confusion for future onboarding.

## 2025-10-20 (Windows pip clears binary overrides) (15:20 EDT / 19:21 UTC)

- Updated `RunSpectraApp.cmd` to clear `PIP_NO_BINARY` and set
  `PIP_ONLY_BINARY=numpy` / `PIP_PREFER_BINARY=1` before installing
  dependencies so Windows launches always request prebuilt NumPy wheels.
- Refreshed `AGENTS.md` and `START_HERE.md` with the same guidance for manual
  setups, ensuring agents know how to recover if global pip settings force
  source builds.

## 2025-10-20 (Library hint stays fixed, prefer-binary install guidance) (14:09 EDT / 18:09 UTC)

- Fixed the Library tab hint label height and kept word wrapping enabled so
  selecting cached spectra no longer forces the main window to expand or emit
  Windows geometry warnings when graphs are visible.
- Updated `RunSpectraApp.cmd`, `START_HERE.md`, and `AGENTS.md` to run
  `pip install --prefer-binary` by default and document how to resolve numpy
  builds without local C++ toolchains.
- Relaxed the numpy requirement to `>=1.26,<2` and lifted the `requests`
  ceiling to `<3` so both Windows and Linux environments can consume the
  latest wheels without manual edits.

## 2025-10-19 (Library dock stays compact, CI pins numpy) (20:27 EDT / 00:27 UTC)

- Locked the Library dock splitter and elided long cache paths so selecting
  cached spectra no longer forces the Data dock to expand over the log panel.
- Added tooltips for full cache paths and documented the behaviour in
  `docs/user/importing.md` so analysts know where to find the complete
  locations.
- Relaxed the numpy requirement to `>=1.26,<2` to keep GitHub Actions green on
  Python 3.10/3.11, matching the wheels available on both Windows and Linux.
- Ran `pytest` to confirm the UI regression tests still pass with the updated
  layout and dependency pin.

## 2025-10-19 (Data table toggle respects user choice) (19:38 EDT / 23:38 UTC)

- Stopped the Data dock from forcing the numerical table open when selecting a
  dataset by tracking the latest overlay views and only populating the table
  when **View → Show Data Table** remains checked.
- Added `_last_display_views` bookkeeping so manual toggles repopulate the panel
  on demand without requerying the overlay service.
- Documented the change in `docs/user/plot_tools.md` and refreshed the workplan
  plus knowledge log with the timestamped entry.

## 2025-10-19 (Data dock consolidation) (18:46 EDT / 22:46 UTC)

- Replaced the standalone Library dock with a tab inside the Data dock so
  cached spectra sit alongside the Datasets tree, rebuilding the tab on
  persistence toggles and adding a disabled placeholder when the cache is off.
- Updated `docs/user/importing.md`, `docs/user/remote_data.md`,
  `docs/user/plot_tools.md`, `docs/link_collection.md`, and
  `docs/developer_notes.md` to describe the new layout, and refreshed the
  workplan entry tracking datasets/library organisation.
- Kept Qt coverage green by running `pytest` after the refactor.

## 2025-10-19 (Manifest export gains wide/composite options) (16:50 EDT / 20:50 UTC)

- Added an export options dialog in `app/main.py` so you can choose between the
  standard provenance bundle, a wide paired-column CSV, and a composite-mean
  CSV before saving.
- Extended `ProvenanceService` with helpers to generate the new CSV formats and
  taught `CsvImporter` to recognise the `spectra-wide-v1` layout comments.
- Documented the workflow in `docs/user/plot_tools.md` and `docs/user/importing.md`,
  highlighting that wide/composite exports re-import cleanly.
- Expanded the provenance and importer test suites to cover wide/composite
  round-trips, and patched the export visibility regression test to honour the
  new dialog.

## 2025-10-19 (Export respects visibility state) (14:28 EDT / 18:28 UTC)

- Updated `app/main.py::export_manifest` so provenance bundles include only datasets marked visible in the workspace, preventing hidden traces and background samples from polluting merged exports.

## 2025-10-19 (Provenance CSV round-trips) (15:14 EDT / 19:14 UTC)

- Reordered the combined export CSV in `app/services/provenance_service.py` so wavelength/intensity columns lead each row, keeping the file compatible with the CSV importer.
- Documented the new ordering in `docs/user/importing.md` and added `tests/test_provenance.py::test_export_bundle_csv_round_trips` to guard the regression.
- Documented the behaviour shift in `docs/user/plot_tools.md` and `docs/user/importing.md`, clarifying that hidden traces stay out of the `spectra/` directory while visible series continue to export at full resolution.
- Added `tests/test_export_visibility.py::test_export_skips_hidden_spectra` to exercise the UI path with patched dialogs, ensuring only visible IDs reach the provenance service.

## 2025-10-19 (Bundle CSV imports expand into multiple spectra) (16:23 EDT / 20:23 UTC)

- Extended `CsvImporter` with `_try_parse_export_bundle` so manifest CSV exports containing `spectrum_id` metadata embed a `bundle` block describing every trace in the file.
- Updated `DataIngestService` and the UI ingest paths to return lists of spectra, expanding export bundles into individual canonical datasets while maintaining cache provenance.
- Adjusted remote-download wiring and smoke tests to accommodate list-based ingestion and added regression coverage in `tests/test_csv_importer.py` and `tests/test_ingest.py` for the new bundle format.
- Refreshed `docs/user/importing.md` to explain that re-importing a provenance CSV restores each spectrum separately rather than merging traces.

## 2025-10-18 (NIST ASD astroquery integration) (20:35 EDT / 00:35 UTC)

- Replaced the NIST remote search implementation with the astroquery-backed
  line-list helper used by the upstream Spectra project, aggregating each query
  into a single record that previews line counts and metadata before download.
  The Remote Data dialog now synthesises CSV payloads from the returned line
  tables so the existing CSV importer can ingest them without manual edits.
- Added a dedicated `app/services/nist_asd_service.py` module that resolves
  element/ion identifiers, queries `astroquery.nist`, and normalises the
  response into nm-relative intensities and provenance metadata. Remote downloads
  detect the synthetic `nist-asd:` scheme and emit annotated CSV files instead of
  issuing HTTP requests.
- Updated the remote data regression suite (`tests/test_remote_data_service.py`)
  to mock the astroquery wrapper, assert the generated CSV path, and verify
  provider availability logic now checks the astroquery dependency directly.
  Refreshed the user guide to describe the spectroscopy-first workflow and the
  new CSV synthesis path for NIST results.

## 2025-10-18 (Remote data dependencies & imaging toggle) (17:17 EDT / 21:17 UTC)

- Declared `requests`, `astroquery`, and `pandas` in `requirements.txt` and updated
  onboarding guides so remote catalogue workflows install the optional
  dependencies by default. The Remote Data dialog now relays clearer
  unavailability messages when any package is missing.
- Added an **Include imaging** toggle to the Remote Data dialog and taught the
  MAST adapter to honour it, defaulting to calibrated spectra while allowing
  operators to pull calibrated imaging products on demand.
- Guarded `_ensure_mast` and provider lists behind a pandas-aware check,
  refreshed the remote data user guide, and extended the regression suite to
  cover the new flag and dependency messaging.

## 2025-10-18 (Remote Data examples & validation) (00:08 EDT)

- Added curated example queries to the Remote Data dialog for both NIST and MAST
  so operators can fetch spectroscopy targets without retyping common names.
- Blocked empty submissions in the dialog and raised a service-level error when
  MAST criteria are missing, preventing unbounded archive sweeps.
- Updated the remote data user guide and workplan to document the scoped searches
  and new example menu.

## 2025-10-17 (Onboarding docs realignment) (20:10 EDT / 00:10 UTC)

- Rewrote the master prompt to reflect the decomposed brains directory, pass
  review priorities, and spectroscopy-first guardrails, including explicit time
  discipline for all documentation updates.
- Updated `AGENTS.md` and `START_HERE.md` so new agents read the correct
  artefacts (pass dossiers, brains README, link collection) and know how to
  capture real timestamps for patch notes and knowledge-log entries.
- Added `docs/brains/README.md` plus pass review summaries (`pass1.md` –
  `pass4.md`) and refreshed the workplan backlog to focus on calibration,
  identification, provenance parity, and UI polish milestones.

## 2025-10-17 (Library provenance preview) (14:19 UTC)

- Expanded the Library dock with a metadata preview splitter so selecting a cache
  entry reveals provenance, unit, and storage details without leaving the app.
- Updated the importing guide to document the new preview pane and search
  filtering, keeping the user workflow in sync with the UI.
- Added a smoke regression ensuring the dock populates and surfaces metadata in
  headless test runs.

## 2025-10-17 (Knowledge log runtime guard) (04:30 am UTC)

- Registered Import/Remote Import as runtime-only components inside
  `KnowledgeLogService`, ensuring they never touch the canonical log even if a
  caller omits `persist=False`.
- Updated the knowledge-log regression suite to cover the runtime-only guard and
  allow tests to override the component set when persistence is required.
- Audited the consolidated log to confirm no automation-generated Import/Remote
  Import entries remain after the cleanup.
- Added `*.egg-info/` to `.gitignore` so setuptools artefacts from test runs do
  not clutter the working tree.

## 2025-10-17 (Knowledge log hygiene) (03:45 am UTC)

- Added a non-persistent mode to `KnowledgeLogService.record_event` so routine
  Import/Remote Import notifications stay in the History dock without appending
  to `docs/history/KNOWLEDGE_LOG.md`.
- Updated the Spectra shell ingest hooks to call the new flag, preventing cache
  loads from spamming the canonical log while still surfacing activity in the
  UI.
- Extended the knowledge-log regression suite to assert that `persist=False`
  avoids creating a log file and retains the returned entry for in-memory
  display.

## 2025-10-17 (Spectroscopy-focused remote catalogue pass) (02:30 am UTC)

- Fixed the **Fetch Remote Data…** crash caused by a missing provider-change
  slot and added regression coverage (`tests/test_remote_data_dialog.py`) to
  instantiate the dialog safely under pytest.
- Tightened the MAST adapter so free-text searches now inject
  `dataproduct_type="spectrum"`, `intentType="SCIENCE"`, and `calib_level=[2, 3]`
  filters, pruning non-spectroscopic rows before presenting them in the UI.
  The user guide calls out the new defaults and the service filters results via
  `_is_spectroscopic` to keep the workflow aligned with lab comparisons.
- Updated developer notes with a documentation map plus guidance for future
  remote-catalogue work, ensuring every agent knows where the curated resources
  live and how to keep docs/tests in sync.
- Extended the remote-data regression suite to assert the injected filters and
  confirm HTTP/MAST download routing remains intact after the change.

## 2025-10-17 (Remote search & cache library) (01:45 am UTC)

- Reworked the Remote Data dialog to emit provider-specific queries (`spectra`
  for NIST, `target_name` for MAST) and surfaced contextual hints so operators
  know which spectroscopic assets to request. Updated
  `app/services/remote_data_service.py` to translate legacy payloads, download
  `mast:` URIs via `astroquery.mast.Observations.download_file`, and exercised
  the new paths in `tests/test_remote_data_service.py`.
- Introduced a Library dock driven by `LocalStore.list_entries()` so cached
  spectra can be reloaded without re-downloading. Routine ingest events now log
  concise knowledge-log summaries while file-level metadata lives in the Library
  view.
- Added a trace-colour mode toggle to the Inspector Style tab (high-contrast vs
  uniform) and refreshed rendering so palette changes propagate to the plot and
  dataset icons in real time.
- Authored `docs/link_collection.md`, refreshed the remote/importing/reference
  guides, and created `AGENTS.md` to document repository conventions, knowledge
  log policy, and spectroscopy-first sourcing.

## 2025-10-16 (Adjustable plot LOD budget) (11:55 pm UTC)

- Added a configurable "LOD point budget" control to the Inspector Style tab so users can raise or lower the plot downsampling threshold from 1k to 1M samples while Spectra persists the preference via `QSettings`.
- Taught `PlotPane` to accept a constructor-provided budget with validation plus a runtime setter that clamps unreasonable values and re-renders existing traces accordingly.
- Extended the plot performance stub tests to exercise the override path and ensure the peak-envelope downsampling honours the user-selected limit, alongside documentation updates for the new control.

## 2025-10-16 (Remote catalogue ingestion) (11:10 pm UTC)

- Added a `RemoteDataService` with dependency guards for `requests`/`astroquery`,
  caching remote downloads in the shared `LocalStore` with provider metadata,
  fetch timestamps, and checksums so repeated requests reuse cached artefacts.
- Wired a **File → Fetch Remote Data…** dialog that searches NIST ASD/MAST
  catalogues, previews metadata, and pipes downloads into the existing ingest
  pipeline so imported spectra immediately populate overlays and history logs.
- Authored user documentation for the remote workflow, noted the plotting
  integration, and recorded regression tests covering URL construction, cache
  reuse, and provenance payloads for remote downloads.

## 2025-10-16 (Knowledge log automation & history dock) (9:45 pm UTC)

- Added a `KnowledgeLogService` that appends structured entries to the consolidated log (or an alternate runtime file) and
  exposes helpers for filtering/exporting provenance events.
- Instrumented SpectraMainWindow imports, overlays, math operations, and exports so each workflow records provenance-ready
  metadata while updating the new History dock in real time.
- Introduced a History dock with search and component filters plus export controls, refreshed docs to describe the automation
  pathway, and added regression coverage for the service and UI integration.

## 2025-10-16 (Automatic ingest caching) (2:30 pm UTC)

- Wired `DataIngestService` to accept a `LocalStore`, recording canonical units
  and provenance metadata after every import so the cache index updates without
  manual intervention.
- Instantiated a shared `LocalStore` in the preview shell with a toggleable
  persistence preference (plus the `SPECTRA_DISABLE_PERSISTENCE` environment
  override) so manual imports and sample loads land in the cache consistently.
- Documented the new behaviour, regression coverage, and knowledge-log entry to
  highlight the automatic caching flow and opt-out controls.

## 2025-10-16 (Reference overlay state consolidation) (1:50 pm UTC)

- Deduplicated the Reference inspector's overlay attributes so the payload, key, and annotations initialise once at startup and
  reset through a shared helper when overlays are cleared.
- Added `_reset_reference_overlay_state()` to centralise cleanup paths, ensuring toggles reuse the existing payload dictionary
  and annotation list rather than replacing them mid-session.
- Extended the GUI regression suite to cover overlay toggling semantics and updated the plotting guide to mention the
  single-source overlay bookkeeping; logged the activity in the consolidated knowledge log for traceability.

## 2025-10-16 (Line-shape previews & overlay integration) (11:45 am UTC)

- Promoted Doppler, pressure, and Stark placeholders to `ready` with units and example parameters so the Inspector can seed
  sample profiles from the reference catalogue.
- Added a `LineShapeModel` service that parses the placeholder definitions, applies relativistic Doppler shifts, Lorentzian
  pressure kernels, and Stark wing scaling, exposing the results to the overlay pipeline with provenance metadata.
- Updated the Reference Inspector to preview the simulated profiles, wire selection changes into the overlay toggle, and added
  regression coverage plus documentation updates for the new controls.

## 2025-10-16 (IR overlay anchoring documentation) (9:30 am UTC)

- Documented the anchored IR functional-group overlays and label stacking safeguards in
  `docs/user/reference_data.md`, aligning the guide with the behaviour exercised by
  `tests/test_reference_ui.py::test_ir_overlay_label_stacking`.
- Logged the regression coverage and plotting changes in preparation for a broader documentation
  sweep tracked in `docs/reviews/workplan.md`.

## 2025-10-15 (Reference selection + importer layout cache) (8:42 pm UTC)

- Fixed the Reference inspector so combo-box changes always drive the preview plot and overlay payloads, preventing the first dataset from lingering when toggling between hydrogen, IR, and JWST entries.
- Added a session layout cache to the CSV/TXT importer so once a header layout has been classified the same column order is reused for future files from the same instrument, with regression coverage for the cache hit path.
- Hardened wavenumber conversions by normalising Unicode tokens and mapping zero values to `inf` without runtime warnings; documented the toolbar visibility and reference-overlay workflow for the updated UI.

## 2025-10-15 (Raw intensity defaults & overlay label fixes) (8:18 pm UTC)

- Converted plot traces and overlays back into their source intensity units by default, updating the y-axis label and data table headers so `%T`, transmittance, or absorbance values remain untouched until you opt into normalization.
- Ensured Reference overlays reuse the active dataset’s payload when swapping combos and added a regression smoke test that locks in `%T` rendering to prevent accidental pre-normalization.
- Documented the raw-intensity workflow in the plotting and importing guides so users know where the source-unit metadata originates.

## 2025-10-15 (Reference plotting + importer profile swap) (7:45 pm UTC)

- Fixed the Reference inspector so dataset selection persists across sessions, JWST targets render in the preview canvas,
  and IR functional-group bands display labelled regions with optional overlays tied to the active combo-box choice.
- Normalised Unicode wavenumber symbols, guarded the documentation logger until the log dock exists, and exposed the Plot
  toolbar toggle through the View menu so manual normalization controls stay discoverable.
- Added a profile-based safeguard to the CSV/TXT importer so monotonic intensity columns no longer replace jittery
  wavenumber exports, with regression coverage capturing the new swap rationale.

## 2025-10-15 (Reference regeneration scaffolding) (4:18 am UTC)

- Added `tools/reference_build` scripts for NIST ASD, IR functional groups, and JWST quick-look spectra, recording build
  provenance inside each JSON asset and documenting usage in `docs/dev/reference_build.md`.
- Enriched the bundled reference datasets with per-target provenance (curation status, planned MAST URIs, retrieval
  timestamps) and expanded line-shape placeholders for Zeeman, collisional shift, and turbulence scaffolding.
- Updated the inspector UI to surface provenance details, refreshed user primers with the new workflow, and extended
  regression tests to assert the generator metadata for hydrogen, IR, and JWST entries.

## 2025-10-15 (Reference library & JWST quick-look data) (3:24 am UTC)

- Added a reference data service, inspector tab, and local JSON assets covering NIST hydrogen lines, IR functional groups,
  line-shape placeholders, and digitised JWST spectra for WASP-96 b, Jupiter, Mars, Neptune, and HD 84406.
- Bundled spectroscopy/JWST primers plus developer documentation so agents can extend the data store and cite sources from the
  in-app viewer.
- Logged regression coverage for the reference library to guard bundled IDs, metadata, and bibliographic entries.

## 2025-10-15 (Importer header conflict safeguards) (1:27 am UTC)

- Extended the CSV/TXT importer to honour unit hints inside headers, swap
  misidentified axes when intensity and wavelength labels conflict, and record
  the column-selection rationale in ingest metadata.
- Added regression coverage for unit-only headers and header-driven swaps while
  documenting the new safeguards in the importing guide.

## 2025-10-15 (Normalization pipeline & axis heuristics) (1:04 am UTC)

- Tightened CSV/TXT column scoring so wavelength/wavenumber spans outrank intensity-first exports, preventing swapped axes.
- Routed the plot toolbar's Normalize control through overlay service scaling with Max/Area modes, updating the data table and provenance metadata.
- Added unit tests for normalization math and importer regression, refreshed the importing and plot documentation to match, and logged the fixes in the workplan.

## 2025-10-15 (Importer heuristics & embedded docs) (12:37 am UTC)

- Reworked the CSV/TXT importer to scan messy files for contiguous numeric blocks,
  infer wavelength/intensity units from prose, and normalise descending wavenumber tables.
- Added regression coverage for heuristic parsing edge cases in `tests/test_csv_importer.py`
  and extended the Qt smoke test to assert the Docs tab renders repository guides.
- Introduced an in-app documentation viewer (Help → View Documentation) and documented
  the workflow in `docs/user/in_app_documentation.md`.

## 2025-10-15 (Provenance bundle structure hardening) (12:17 am UTC)

- `ProvenanceService.export_bundle` now creates per-spectrum CSVs under `spectra/`, copies original uploads into `sources/`, and records a structured `log.txt` inside each export bundle.
- Manifest source entries now include relative paths to the canonical CSV and copied source file, aligning behaviour with the importing guide appendix.
- Added regression coverage for the new bundle layout to ensure the manifest, CSVs, PNG snapshot, and provenance log are all emitted together.

## 2025-10-15 (Reference overlay crash fixes) (6:45 pm UTC)

- Prevented the Reference tab from crashing startup by initialising the unit toolbar lazily and defaulting to nanometres until the widget is ready.
- Updated the overlay refresh flow to tolerate Unicode wavenumber tokens and keep the main plot responsive during default sample ingestion.
- Confirmed the fix with linting, typing, and the pytest smoke suite so the app launches cleanly before the next feature pass.

## 2025-10-15 (Reference plotting & multi-import) (7:05 pm)

- Fixed the Reference inspector so dataset selections persist, the plot canvas renders Balmer intensities faithfully, and the overlay toggle mirrors hydrogen/IR/JWST datasets into the main graph.
- Normalised Unicode wavenumber aliases, guarded documentation logging during startup, and restored the normalization toolbar at launch.
- Switched **File → Open** to accept multi-select batches and updated smoke tests/docs to cover the new reference plotting workflow.

## 2025-10-15 (Reference overlay fixes) (7:18 pm UTC)

- Patched the Reference inspector so combo-box selection sticks, JWST datasets draw their sampled spectra, and the overlay toggle mirrors the active dataset instead of the first entry.
- Allowed **File → Open** and **File → Load Sample** to queue multiple files at once while batching plot refreshes.
- Documented the toolbar location for normalization modes and refreshed the reference-data walkthrough with the new overlay behaviour.

# 2025-10-18 (Remote Data examples & validation) (12:04 am EDT)

- Added curated example queries to the Remote Data dialog for both NIST and
  MAST so operators can fetch spectroscopy targets without retyping common
  names.
- Blocked empty submissions in the dialog and raised a service-level error when
  MAST criteria are missing, preventing unbounded archive sweeps.
- Updated the remote data user guide and workplan to document the scoped
  searches and new example menu.

## 2025-10-19 (Reference tab redesign & NIST integration) (13:22 EDT)

- Reworked the Inspector’s Reference tab to present dedicated Spectral lines, IR groups, and Line-shape panels with a
  spectroscopy-first layout; NIST line searches now use an embedded astroquery form that previews and overlays results
  directly on the main plot.
- Updated `docs/user/reference_data.md` to reflect the new workflow and removed the outdated JWST placeholder guidance.
- Added regression coverage for the NIST fetch path and refreshed the Qt smoke tests. (`pytest`)

## 2025-10-19 (13:42 ET) – Pinned NIST line sets & remote dialog cleanup

- Added pinned NIST spectral-line collections with palette controls so multiple queries stay visible on the inspector plot and
  updated the reference data guide plus regression suite to cover the workflow.
- Removed the NIST option from the Remote Data dialog, leaving MAST as the scoped catalogue and updating remote-data guidance
  and smoke tests to reflect the separation between line lists and archive downloads.

## 2025-10-19 (NIST pinned overlays) (2:09 pm edt)

- Let the Reference tab project every pinned NIST spectral-line set onto the workspace at once, keeping palette colours or
  collapsing to a uniform hue on demand.
- Extended the regression suite to ensure multi-set overlays populate and remain addressable via the Inspector toggle.
- Documented the behaviour shift in `docs/user/reference_data.md` so operators understand how the overlay toggle now affects
  all pinned line sets simultaneously.

## 2025-10-19 (17:46 ET)

- Added a case-insensitive search field to the Datasets dock so large sessions
  can be filtered without unloading spectra; the UI refreshes in real time and
  respects group visibility.
- Documented the new filter in `docs/user/plot_tools.md`, refreshed
  `AGENTS.md`/`START_HERE.md` with cross-platform timestamp guidance, and noted
  the actual patch-note/knowledge-log workflow used by the repository.

## 2025-10-15 (Importing Guide Provenance Appendix) (9:10 am)

- Expanded `docs/user/importing.md` with a provenance export appendix covering the structure of the manifest bundle.
- Clarified that exported directories include canonical CSVs, original sources, and a chronological log for audit trails.
- Highlighted unit round-trip safety when sharing exported spectra with collaborators.

## 2025-10-14 (Plot Interaction Guide) (8:45 pm)

- Added `docs/user/plot_tools.md` covering pan/zoom gestures, crosshair usage, legend management, and the 120k-point LOD cap.
- Wired the Cursor toolbar toggle and new **View → Reset Plot** action to the plot pane so the documentation matches the UI.
- Linked the new guide from the quickstart and README documentation index.
- Extended the plot performance stub tests to exercise the crosshair visibility API.

## 2025-10-14 (Units Reference) (7:38 pm est)

- Authored `docs/user/units_reference.md` to document supported spectral units, idempotent conversions, and provenance guarantees.
- Linked the quickstart guide to the new reference and marked the Batch 3 workplan item complete.

## 2025-10-14 (Quickstart Guide) (7:24 pm est)

- Added `docs/user/quickstart.md` with a step-by-step walkthrough covering launch, ingest, unit toggles, and provenance export using the bundled sample spectrum.
- Updated the Batch 3 workplan to track remaining documentation gaps and recorded the pytest run that validates the smoke workflow.
- Linked upcoming documentation sprint items back to the inventory for traceability.

## 2025-10-14 (7:20 pm est)

- Logged the latest CI gate outcomes (lint, type-check, pytest) and noted the missing coverage plugin.
- Made FITS ingestion optional when `astropy` is absent, providing a clear runtime error instead of import failures.
- Updated user guidance to call out the optional dependency and created a developer snapshot documenting the CI results.

## 2025-10-14 (Documentation Inventory) (7:00 pm est)

- Catalogued missing user, developer, and historical documentation deliverables in `docs/reviews/doc_inventory_2025-10-14.md` to prep for the next feature batch.
- Marked the Batch 2 workplan item complete with a reference to the new inventory document to aid scheduling.

## 2025-10-14 (6:30 pm est)

- Added an automated smoke workflow test that instantiates the preview shell, ingests CSV/FITS data, exercises unit toggles, and exports a provenance bundle.
- Centralised the reusable FITS fixture under `tests/conftest.py` to support regression suites.
- Documented the new smoke validation loop for developers and provided a matching user checklist.
## 2025-10-19T20:12:10-04:00 — History dock hidden by default

- Hid the History dock on launch so the inspector layout no longer jumps when browsing datasets; the dock stays available under **View → History**.
- Updated the plot tools guide to explain the new default and how to re-enable the runtime log when needed.

## 2025-10-19T20:41:06-04:00 — Library detail moved to side panel

- Reoriented the Library splitter horizontally so cached metadata lives beside the table, preventing the dock from pushing the bottom log out of view when entries are selected.
- Documented the side-panel layout in the importing and remote-data guides to keep the user workflow aligned with the UI.

## 2025-10-19T22:08:48-04:00 — Library hint clamp & dependency alignment

- Limited the Library hint label to a fixed-height strip so cached selections no longer force the main window to grow when browsing stored spectra.
- Pinned NumPy to 1.26.4 and relaxed the requests cap to allow 2.32.4 so Windows installs pull prebuilt wheels and match the workflow guidance.

## 2025-10-20T15:05:18-04:00 — CI binary wheels & cross-platform timestamp guidance

- Updated `.github/workflows/ci.yml` so dependency installs pass `--prefer-binary`, keeping Windows runners on prebuilt NumPy wheels in line with the launcher guidance.
- Synced `docs/history/MASTER PROMPT.md` with the agent manual by documenting Windows, Unix, and Python fallback commands for capturing ISO timestamps.

## 2025-10-20T19:47:28-04:00 — Remote data background workers

- Offloaded Remote Data searches and downloads onto background threads, locking controls and aggregating warnings so long-running JWST queries no longer freeze the shell.
- Updated `docs/user/remote_data.md` and the Qt smoke test to document and exercise the asynchronous workflow.

## 2025-10-20T20:08:57-04:00 — Restore PySide6 signal wiring

- Replaced the Remote Data dialog's Qt signal detection with a binding-aware helper so PySide6 uses `Signal` directly and PyQt keeps the `pyqtSignal` fallback.
- Removes the startup crash observed on Windows now that the dialog no longer references `QtCore.pyqtSignal` when running under PySide6.

## 2025-10-20T20:26:50-04:00 — Remote data progress container fix

- Wrapped the Remote Data status banner in a dedicated layout with a busy progress bar so the dialog no longer references an undefined `progress_container` during initialisation.
- Search and download workflows now toggle the indicator while work is running, keeping the asynchronous UX aligned with the documentation.

## 2025-10-20T23:18:18-04:00 — Remote data results table stabilised

- Restored the Remote Data table helpers so search results populate all rows, selection changes refresh the metadata preview, and the download button only activates when rows are highlighted.
- Added mission/instrument/product columns plus preview/download hyperlinks, and updated the user guide to describe the richer snapshot exposed for each catalogue match.

# #? maybe? ensure inserted at top after header?? need to check file start.<|MERGE_RESOLUTION|>--- conflicted
+++ resolved
@@ -1,13 +1,11 @@
 # Patch Notes
 
-<<<<<<< HEAD
 ## 2025-10-21 (Solar System Archive rename and curated bundle refresh) (18:13 EDT / 22:13 UTC)
 
 - Renamed the curated remote provider to **Solar System Archive**, updating constants, provider lists, and cache metadata. (`app/services/remote_data_service.py`)
 - Refreshed Remote Data dialog placeholders, hints, and examples to use Solar System Archive terminology. (`app/ui/remote_data_dialog.py`)
 - Moved curated manifests and spectra to `samples/solar_system/`, adjusting manifest paths/descriptions plus regression tests. (`samples/solar_system/*`, `tests/test_remote_data_service.py`)
 - Updated the remote data user guide and historical documentation to reflect the new label. (`docs/user/remote_data.md`, `docs/history/KNOWLEDGE_LOG.md`)
-=======
 ## 2025-10-21 (Remote Data dialog defers NIST to Reference dock) (18:13 EDT / 22:13 UTC)
 
 - Added an `include_reference` flag to `RemoteDataService.providers()` and taught the Remote Data dialog to pass it so only
@@ -16,7 +14,6 @@
   excludes NIST, handles reference-only services gracefully, and still wires the **Include imaging** toggle for MAST.
 - Documented the workflow change in the Remote Data user guide, steering ASD line-list retrieval through the Reference dock and
   clarifying how cached exports capture query parameters.
->>>>>>> 7f3ab75d
 ## 2025-10-21 (Remote data dialog consolidates link widgets) (18:13 EDT / 22:13 UTC)
 
 - Consolidated the duplicate preview/download widget helpers in the Remote Data dialog so a single implementation now guards

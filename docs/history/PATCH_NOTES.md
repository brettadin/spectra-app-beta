--- conflicted
+++ resolved
@@ -1,6 +1,5 @@
 # Patch Notes
 
-<<<<<<< HEAD
 ## 2025-10-15 (Reference library & JWST quick-look data) (3:24 am UTC)
 
 - Added a reference data service, inspector tab, and local JSON assets covering NIST hydrogen lines, IR functional groups,
@@ -9,8 +8,6 @@
   in-app viewer.
 - Logged regression coverage for the reference library to guard bundled IDs, metadata, and bibliographic entries.
 
-=======
->>>>>>> a81933ba
 ## 2025-10-15 (Importer header conflict safeguards) (1:27 am UTC)
 
 - Extended the CSV/TXT importer to honour unit hints inside headers, swap

--- conflicted
+++ resolved
@@ -1,6 +1,5 @@
 # Patch Notes
 
-<<<<<<< HEAD
 ## 2025-10-17 (Knowledge log runtime guard) (04:30 am UTC)
 
 - Registered Import/Remote Import as runtime-only components inside
@@ -13,8 +12,6 @@
 - Added `*.egg-info/` to `.gitignore` so setuptools artefacts from test runs do
   not clutter the working tree.
 
-=======
->>>>>>> 2d78067e
 ## 2025-10-17 (Knowledge log hygiene) (03:45 am UTC)
 
 - Added a non-persistent mode to `KnowledgeLogService.record_event` so routine

# Patch Notes

<<<<<<< HEAD
## 2025-10-21 (Solar System Archive rename and curated bundle refresh) (18:13 EDT / 22:13 UTC)

- Renamed the curated remote provider to **Solar System Archive**, updating constants, provider lists, and cache metadata. (`app/services/remote_data_service.py`)
- Refreshed Remote Data dialog placeholders, hints, and examples to use Solar System Archive terminology. (`app/ui/remote_data_dialog.py`)
- Moved curated manifests and spectra to `samples/solar_system/`, adjusting manifest paths/descriptions plus regression tests. (`samples/solar_system/*`, `tests/test_remote_data_service.py`)
- Updated the remote data user guide and historical documentation to reflect the new label. (`docs/user/remote_data.md`, `docs/history/KNOWLEDGE_LOG.md`)
=======
## 2025-10-21 (Remote data dialog consolidates link widgets) (18:13 EDT / 22:13 UTC)

- Consolidated the duplicate preview/download widget helpers in the Remote Data dialog so a single implementation now guards
  empty hyperlinks and preserves provider URIs in the tooltip alongside the sanitized browser link. (`app/ui/remote_data_dialog.py`)
- Added a focused regression test that instantiates the dialog with mock records to assert the rendered links and tooltips for
  both download and preview cells. (`tests/test_remote_data_dialog.py`)
- Documented the tooltip behaviour in the remote data user guide so operators know where to copy the original URI versus the
  browser-safe link. (`docs/user/remote_data.md`)
>>>>>>> 54a586fb

## 2025-10-21 (Link collection adds JWST/exoplanet tooling cross-references) (18:03 EDT / 22:03 UTC)

- Documented JWST analysis toolkits and exoplanet/astrochemistry packages in
  `docs/link_collection.md`, highlighting how each integrates with Spectra
  workflows.
- Cross-referenced the new sections from the Remote Data user guide so operators
  know which pipelines to run before importing JWST spectra and how to pair
  Solar System Archive manifests with retrieval tooling.
- Added developer guidance pointing to the curated notebooks/packages when
  extending ingestion scripts or choosing external dependencies.

## 2025-10-21 (Curated Solar System Archive manifests ship with citations) (17:18 EDT / 21:18 UTC)

- Added a lightweight search branch for the Solar System Archive provider so curated names map to local manifests and emit `RemoteRecord`
  entries with mission/instrument metadata and citation lists. (`app/services/remote_data_service.py`, `samples/solar_system/`)
- Wired the new provider into the Remote Data dialog with dedicated placeholders/examples and taught the preview pane to render
  citation bullets pulled from manifest metadata. (`app/ui/remote_data_dialog.py`)
- Bundled synthetic spectra/manifest pairs for each curated target and extended regression coverage to exercise the Solar System Archive
  search and download paths. (`samples/solar_system/*`, `tests/test_remote_data_service.py`)
- Documented the curated workflow in the remote data user guide and noted the enhanced preview output. (`docs/user/remote_data.md`)

## 2025-10-21 (Remote Data dialog restores NIST provider) (14:22 EDT / 18:22 UTC)

- Reintroduced the NIST ASD catalogue to the Remote Data dialog and refreshed provider hints, placeholders, and examples so
  keyword-aware element/ion parsing keeps search context in cached exports. (`app/ui/remote_data_dialog.py`)
- Extended the Qt regression suite to assert NIST availability, cover NIST-only service scenarios, and verify the query builder
  forwards `element=`/`keyword=` clauses. (`tests/test_remote_data_dialog.py`)
- Updated the remote data user guide to describe the reinstated NIST workflow and when to hand off to the Inspector’s pinned
  view for long-lived overlays. (`docs/user/remote_data.md`)

## 2025-10-21 (Fixed NumPy deprecation and pytest marker warnings) (10:04 EDT / 14:04 UTC)

- Replaced deprecated `np.trapz` with `np.trapezoid` in `overlay_service.py` and `test_overlay_service.py` to eliminate NumPy 2.x deprecation warnings.
- Added pytest marker registration in `pyproject.toml` for `roundtrip` and `ui_contract` custom marks.
- Updated normalization metadata basis from "abs-trapz" to "abs-trapezoid" for consistency.
- All 68 tests pass with 0 warnings (down from 4 warnings).

## 2025-10-21 (Added all solar system planets to curated targets) (09:57 EDT / 13:57 UTC)

- Extended `RemoteDataService._CURATED_TARGETS` to include all major solar system planets (Mercury, Venus, Earth/Moon, Uranus, Neptune) in addition to existing Mars, Jupiter, Saturn.
- Planets are now ordered from innermost to outermost following solar system structure.
- Each new planet entry includes proper classification, display names, MAST object names, and scientific citations with DOIs.
- Added comprehensive test `test_curated_targets_include_all_solar_system_planets` to validate all 8 planets are present with required metadata fields.
- All 68 tests pass (20 skipped) with new planetary data accessible via MAST remote data dialog.

## 2025-10-21 (Fixed missing records variable in MAST search) (00:30 EDT / 04:30 UTC)

- Fixed `NameError` in `RemoteDataService._search_mast` where `records` variable was not initialized (was incorrectly named `systems`).
- Updated test expectations in `test_search_mast_filters_products_and_records_metadata` to match the current implementation which uses observation `obsid` as identifier rather than `productFilename`.
- Removed unused `get_product_list` method from test mock to avoid confusion.
- All 67 tests now pass with 20 skipped.

## 2025-10-20 (Numpy window widened for Python 3.12+) (15:39 EDT / 19:39 UTC)

- Relaxed the numpy dependency to `>=1.26,<3` so Windows launches on Python 3.12+
  resolve published 2.x wheels instead of attempting unavailable 1.26 builds.
- Updated `RunSpectraApp.cmd`, `START_HERE.md`, and `AGENTS.md` to reference the
  wider range in their recovery instructions.
- Adjusted the workplan dependency summary to match the new ceiling and avoid
  confusion for future onboarding.

## 2025-10-20 (Windows pip clears binary overrides) (15:20 EDT / 19:21 UTC)

- Updated `RunSpectraApp.cmd` to clear `PIP_NO_BINARY` and set
  `PIP_ONLY_BINARY=numpy` / `PIP_PREFER_BINARY=1` before installing
  dependencies so Windows launches always request prebuilt NumPy wheels.
- Refreshed `AGENTS.md` and `START_HERE.md` with the same guidance for manual
  setups, ensuring agents know how to recover if global pip settings force
  source builds.

## 2025-10-20 (Library hint stays fixed, prefer-binary install guidance) (14:09 EDT / 18:09 UTC)

- Fixed the Library tab hint label height and kept word wrapping enabled so
  selecting cached spectra no longer forces the main window to expand or emit
  Windows geometry warnings when graphs are visible.
- Updated `RunSpectraApp.cmd`, `START_HERE.md`, and `AGENTS.md` to run
  `pip install --prefer-binary` by default and document how to resolve numpy
  builds without local C++ toolchains.
- Relaxed the numpy requirement to `>=1.26,<2` and lifted the `requests`
  ceiling to `<3` so both Windows and Linux environments can consume the
  latest wheels without manual edits.

## 2025-10-19 (Library dock stays compact, CI pins numpy) (20:27 EDT / 00:27 UTC)

- Locked the Library dock splitter and elided long cache paths so selecting
  cached spectra no longer forces the Data dock to expand over the log panel.
- Added tooltips for full cache paths and documented the behaviour in
  `docs/user/importing.md` so analysts know where to find the complete
  locations.
- Relaxed the numpy requirement to `>=1.26,<2` to keep GitHub Actions green on
  Python 3.10/3.11, matching the wheels available on both Windows and Linux.
- Ran `pytest` to confirm the UI regression tests still pass with the updated
  layout and dependency pin.

## 2025-10-19 (Data table toggle respects user choice) (19:38 EDT / 23:38 UTC)

- Stopped the Data dock from forcing the numerical table open when selecting a
  dataset by tracking the latest overlay views and only populating the table
  when **View → Show Data Table** remains checked.
- Added `_last_display_views` bookkeeping so manual toggles repopulate the panel
  on demand without requerying the overlay service.
- Documented the change in `docs/user/plot_tools.md` and refreshed the workplan
  plus knowledge log with the timestamped entry.

## 2025-10-19 (Data dock consolidation) (18:46 EDT / 22:46 UTC)

- Replaced the standalone Library dock with a tab inside the Data dock so
  cached spectra sit alongside the Datasets tree, rebuilding the tab on
  persistence toggles and adding a disabled placeholder when the cache is off.
- Updated `docs/user/importing.md`, `docs/user/remote_data.md`,
  `docs/user/plot_tools.md`, `docs/link_collection.md`, and
  `docs/developer_notes.md` to describe the new layout, and refreshed the
  workplan entry tracking datasets/library organisation.
- Kept Qt coverage green by running `pytest` after the refactor.

## 2025-10-19 (Manifest export gains wide/composite options) (16:50 EDT / 20:50 UTC)

- Added an export options dialog in `app/main.py` so you can choose between the
  standard provenance bundle, a wide paired-column CSV, and a composite-mean
  CSV before saving.
- Extended `ProvenanceService` with helpers to generate the new CSV formats and
  taught `CsvImporter` to recognise the `spectra-wide-v1` layout comments.
- Documented the workflow in `docs/user/plot_tools.md` and `docs/user/importing.md`,
  highlighting that wide/composite exports re-import cleanly.
- Expanded the provenance and importer test suites to cover wide/composite
  round-trips, and patched the export visibility regression test to honour the
  new dialog.

## 2025-10-19 (Export respects visibility state) (14:28 EDT / 18:28 UTC)

- Updated `app/main.py::export_manifest` so provenance bundles include only datasets marked visible in the workspace, preventing hidden traces and background samples from polluting merged exports.

## 2025-10-19 (Provenance CSV round-trips) (15:14 EDT / 19:14 UTC)

- Reordered the combined export CSV in `app/services/provenance_service.py` so wavelength/intensity columns lead each row, keeping the file compatible with the CSV importer.
- Documented the new ordering in `docs/user/importing.md` and added `tests/test_provenance.py::test_export_bundle_csv_round_trips` to guard the regression.
- Documented the behaviour shift in `docs/user/plot_tools.md` and `docs/user/importing.md`, clarifying that hidden traces stay out of the `spectra/` directory while visible series continue to export at full resolution.
- Added `tests/test_export_visibility.py::test_export_skips_hidden_spectra` to exercise the UI path with patched dialogs, ensuring only visible IDs reach the provenance service.

## 2025-10-19 (Bundle CSV imports expand into multiple spectra) (16:23 EDT / 20:23 UTC)

- Extended `CsvImporter` with `_try_parse_export_bundle` so manifest CSV exports containing `spectrum_id` metadata embed a `bundle` block describing every trace in the file.
- Updated `DataIngestService` and the UI ingest paths to return lists of spectra, expanding export bundles into individual canonical datasets while maintaining cache provenance.
- Adjusted remote-download wiring and smoke tests to accommodate list-based ingestion and added regression coverage in `tests/test_csv_importer.py` and `tests/test_ingest.py` for the new bundle format.
- Refreshed `docs/user/importing.md` to explain that re-importing a provenance CSV restores each spectrum separately rather than merging traces.

## 2025-10-18 (NIST ASD astroquery integration) (20:35 EDT / 00:35 UTC)

- Replaced the NIST remote search implementation with the astroquery-backed
  line-list helper used by the upstream Spectra project, aggregating each query
  into a single record that previews line counts and metadata before download.
  The Remote Data dialog now synthesises CSV payloads from the returned line
  tables so the existing CSV importer can ingest them without manual edits.
- Added a dedicated `app/services/nist_asd_service.py` module that resolves
  element/ion identifiers, queries `astroquery.nist`, and normalises the
  response into nm-relative intensities and provenance metadata. Remote downloads
  detect the synthetic `nist-asd:` scheme and emit annotated CSV files instead of
  issuing HTTP requests.
- Updated the remote data regression suite (`tests/test_remote_data_service.py`)
  to mock the astroquery wrapper, assert the generated CSV path, and verify
  provider availability logic now checks the astroquery dependency directly.
  Refreshed the user guide to describe the spectroscopy-first workflow and the
  new CSV synthesis path for NIST results.

## 2025-10-18 (Remote data dependencies & imaging toggle) (17:17 EDT / 21:17 UTC)

- Declared `requests`, `astroquery`, and `pandas` in `requirements.txt` and updated
  onboarding guides so remote catalogue workflows install the optional
  dependencies by default. The Remote Data dialog now relays clearer
  unavailability messages when any package is missing.
- Added an **Include imaging** toggle to the Remote Data dialog and taught the
  MAST adapter to honour it, defaulting to calibrated spectra while allowing
  operators to pull calibrated imaging products on demand.
- Guarded `_ensure_mast` and provider lists behind a pandas-aware check,
  refreshed the remote data user guide, and extended the regression suite to
  cover the new flag and dependency messaging.

## 2025-10-18 (Remote Data examples & validation) (00:08 EDT)

- Added curated example queries to the Remote Data dialog for both NIST and MAST
  so operators can fetch spectroscopy targets without retyping common names.
- Blocked empty submissions in the dialog and raised a service-level error when
  MAST criteria are missing, preventing unbounded archive sweeps.
- Updated the remote data user guide and workplan to document the scoped searches
  and new example menu.

## 2025-10-17 (Onboarding docs realignment) (20:10 EDT / 00:10 UTC)

- Rewrote the master prompt to reflect the decomposed brains directory, pass
  review priorities, and spectroscopy-first guardrails, including explicit time
  discipline for all documentation updates.
- Updated `AGENTS.md` and `START_HERE.md` so new agents read the correct
  artefacts (pass dossiers, brains README, link collection) and know how to
  capture real timestamps for patch notes and knowledge-log entries.
- Added `docs/brains/README.md` plus pass review summaries (`pass1.md` –
  `pass4.md`) and refreshed the workplan backlog to focus on calibration,
  identification, provenance parity, and UI polish milestones.

## 2025-10-17 (Library provenance preview) (14:19 UTC)

- Expanded the Library dock with a metadata preview splitter so selecting a cache
  entry reveals provenance, unit, and storage details without leaving the app.
- Updated the importing guide to document the new preview pane and search
  filtering, keeping the user workflow in sync with the UI.
- Added a smoke regression ensuring the dock populates and surfaces metadata in
  headless test runs.

## 2025-10-17 (Knowledge log runtime guard) (04:30 am UTC)

- Registered Import/Remote Import as runtime-only components inside
  `KnowledgeLogService`, ensuring they never touch the canonical log even if a
  caller omits `persist=False`.
- Updated the knowledge-log regression suite to cover the runtime-only guard and
  allow tests to override the component set when persistence is required.
- Audited the consolidated log to confirm no automation-generated Import/Remote
  Import entries remain after the cleanup.
- Added `*.egg-info/` to `.gitignore` so setuptools artefacts from test runs do
  not clutter the working tree.

## 2025-10-17 (Knowledge log hygiene) (03:45 am UTC)

- Added a non-persistent mode to `KnowledgeLogService.record_event` so routine
  Import/Remote Import notifications stay in the History dock without appending
  to `docs/history/KNOWLEDGE_LOG.md`.
- Updated the Spectra shell ingest hooks to call the new flag, preventing cache
  loads from spamming the canonical log while still surfacing activity in the
  UI.
- Extended the knowledge-log regression suite to assert that `persist=False`
  avoids creating a log file and retains the returned entry for in-memory
  display.

## 2025-10-17 (Spectroscopy-focused remote catalogue pass) (02:30 am UTC)

- Fixed the **Fetch Remote Data…** crash caused by a missing provider-change
  slot and added regression coverage (`tests/test_remote_data_dialog.py`) to
  instantiate the dialog safely under pytest.
- Tightened the MAST adapter so free-text searches now inject
  `dataproduct_type="spectrum"`, `intentType="SCIENCE"`, and `calib_level=[2, 3]`
  filters, pruning non-spectroscopic rows before presenting them in the UI.
  The user guide calls out the new defaults and the service filters results via
  `_is_spectroscopic` to keep the workflow aligned with lab comparisons.
- Updated developer notes with a documentation map plus guidance for future
  remote-catalogue work, ensuring every agent knows where the curated resources
  live and how to keep docs/tests in sync.
- Extended the remote-data regression suite to assert the injected filters and
  confirm HTTP/MAST download routing remains intact after the change.

## 2025-10-17 (Remote search & cache library) (01:45 am UTC)

- Reworked the Remote Data dialog to emit provider-specific queries (`spectra`
  for NIST, `target_name` for MAST) and surfaced contextual hints so operators
  know which spectroscopic assets to request. Updated
  `app/services/remote_data_service.py` to translate legacy payloads, download
  `mast:` URIs via `astroquery.mast.Observations.download_file`, and exercised
  the new paths in `tests/test_remote_data_service.py`.
- Introduced a Library dock driven by `LocalStore.list_entries()` so cached
  spectra can be reloaded without re-downloading. Routine ingest events now log
  concise knowledge-log summaries while file-level metadata lives in the Library
  view.
- Added a trace-colour mode toggle to the Inspector Style tab (high-contrast vs
  uniform) and refreshed rendering so palette changes propagate to the plot and
  dataset icons in real time.
- Authored `docs/link_collection.md`, refreshed the remote/importing/reference
  guides, and created `AGENTS.md` to document repository conventions, knowledge
  log policy, and spectroscopy-first sourcing.

## 2025-10-16 (Adjustable plot LOD budget) (11:55 pm UTC)

- Added a configurable "LOD point budget" control to the Inspector Style tab so users can raise or lower the plot downsampling threshold from 1k to 1M samples while Spectra persists the preference via `QSettings`.
- Taught `PlotPane` to accept a constructor-provided budget with validation plus a runtime setter that clamps unreasonable values and re-renders existing traces accordingly.
- Extended the plot performance stub tests to exercise the override path and ensure the peak-envelope downsampling honours the user-selected limit, alongside documentation updates for the new control.

## 2025-10-16 (Remote catalogue ingestion) (11:10 pm UTC)

- Added a `RemoteDataService` with dependency guards for `requests`/`astroquery`,
  caching remote downloads in the shared `LocalStore` with provider metadata,
  fetch timestamps, and checksums so repeated requests reuse cached artefacts.
- Wired a **File → Fetch Remote Data…** dialog that searches NIST ASD/MAST
  catalogues, previews metadata, and pipes downloads into the existing ingest
  pipeline so imported spectra immediately populate overlays and history logs.
- Authored user documentation for the remote workflow, noted the plotting
  integration, and recorded regression tests covering URL construction, cache
  reuse, and provenance payloads for remote downloads.

## 2025-10-16 (Knowledge log automation & history dock) (9:45 pm UTC)

- Added a `KnowledgeLogService` that appends structured entries to the consolidated log (or an alternate runtime file) and
  exposes helpers for filtering/exporting provenance events.
- Instrumented SpectraMainWindow imports, overlays, math operations, and exports so each workflow records provenance-ready
  metadata while updating the new History dock in real time.
- Introduced a History dock with search and component filters plus export controls, refreshed docs to describe the automation
  pathway, and added regression coverage for the service and UI integration.

## 2025-10-16 (Automatic ingest caching) (2:30 pm UTC)

- Wired `DataIngestService` to accept a `LocalStore`, recording canonical units
  and provenance metadata after every import so the cache index updates without
  manual intervention.
- Instantiated a shared `LocalStore` in the preview shell with a toggleable
  persistence preference (plus the `SPECTRA_DISABLE_PERSISTENCE` environment
  override) so manual imports and sample loads land in the cache consistently.
- Documented the new behaviour, regression coverage, and knowledge-log entry to
  highlight the automatic caching flow and opt-out controls.

## 2025-10-16 (Reference overlay state consolidation) (1:50 pm UTC)

- Deduplicated the Reference inspector's overlay attributes so the payload, key, and annotations initialise once at startup and
  reset through a shared helper when overlays are cleared.
- Added `_reset_reference_overlay_state()` to centralise cleanup paths, ensuring toggles reuse the existing payload dictionary
  and annotation list rather than replacing them mid-session.
- Extended the GUI regression suite to cover overlay toggling semantics and updated the plotting guide to mention the
  single-source overlay bookkeeping; logged the activity in the consolidated knowledge log for traceability.

## 2025-10-16 (Line-shape previews & overlay integration) (11:45 am UTC)

- Promoted Doppler, pressure, and Stark placeholders to `ready` with units and example parameters so the Inspector can seed
  sample profiles from the reference catalogue.
- Added a `LineShapeModel` service that parses the placeholder definitions, applies relativistic Doppler shifts, Lorentzian
  pressure kernels, and Stark wing scaling, exposing the results to the overlay pipeline with provenance metadata.
- Updated the Reference Inspector to preview the simulated profiles, wire selection changes into the overlay toggle, and added
  regression coverage plus documentation updates for the new controls.

## 2025-10-16 (IR overlay anchoring documentation) (9:30 am UTC)

- Documented the anchored IR functional-group overlays and label stacking safeguards in
  `docs/user/reference_data.md`, aligning the guide with the behaviour exercised by
  `tests/test_reference_ui.py::test_ir_overlay_label_stacking`.
- Logged the regression coverage and plotting changes in preparation for a broader documentation
  sweep tracked in `docs/reviews/workplan.md`.

## 2025-10-15 (Reference selection + importer layout cache) (8:42 pm UTC)

- Fixed the Reference inspector so combo-box changes always drive the preview plot and overlay payloads, preventing the first dataset from lingering when toggling between hydrogen, IR, and JWST entries.
- Added a session layout cache to the CSV/TXT importer so once a header layout has been classified the same column order is reused for future files from the same instrument, with regression coverage for the cache hit path.
- Hardened wavenumber conversions by normalising Unicode tokens and mapping zero values to `inf` without runtime warnings; documented the toolbar visibility and reference-overlay workflow for the updated UI.

## 2025-10-15 (Raw intensity defaults & overlay label fixes) (8:18 pm UTC)

- Converted plot traces and overlays back into their source intensity units by default, updating the y-axis label and data table headers so `%T`, transmittance, or absorbance values remain untouched until you opt into normalization.
- Ensured Reference overlays reuse the active dataset’s payload when swapping combos and added a regression smoke test that locks in `%T` rendering to prevent accidental pre-normalization.
- Documented the raw-intensity workflow in the plotting and importing guides so users know where the source-unit metadata originates.

## 2025-10-15 (Reference plotting + importer profile swap) (7:45 pm UTC)

- Fixed the Reference inspector so dataset selection persists across sessions, JWST targets render in the preview canvas,
  and IR functional-group bands display labelled regions with optional overlays tied to the active combo-box choice.
- Normalised Unicode wavenumber symbols, guarded the documentation logger until the log dock exists, and exposed the Plot
  toolbar toggle through the View menu so manual normalization controls stay discoverable.
- Added a profile-based safeguard to the CSV/TXT importer so monotonic intensity columns no longer replace jittery
  wavenumber exports, with regression coverage capturing the new swap rationale.

## 2025-10-15 (Reference regeneration scaffolding) (4:18 am UTC)

- Added `tools/reference_build` scripts for NIST ASD, IR functional groups, and JWST quick-look spectra, recording build
  provenance inside each JSON asset and documenting usage in `docs/dev/reference_build.md`.
- Enriched the bundled reference datasets with per-target provenance (curation status, planned MAST URIs, retrieval
  timestamps) and expanded line-shape placeholders for Zeeman, collisional shift, and turbulence scaffolding.
- Updated the inspector UI to surface provenance details, refreshed user primers with the new workflow, and extended
  regression tests to assert the generator metadata for hydrogen, IR, and JWST entries.

## 2025-10-15 (Reference library & JWST quick-look data) (3:24 am UTC)

- Added a reference data service, inspector tab, and local JSON assets covering NIST hydrogen lines, IR functional groups,
  line-shape placeholders, and digitised JWST spectra for WASP-96 b, Jupiter, Mars, Neptune, and HD 84406.
- Bundled spectroscopy/JWST primers plus developer documentation so agents can extend the data store and cite sources from the
  in-app viewer.
- Logged regression coverage for the reference library to guard bundled IDs, metadata, and bibliographic entries.

## 2025-10-15 (Importer header conflict safeguards) (1:27 am UTC)

- Extended the CSV/TXT importer to honour unit hints inside headers, swap
  misidentified axes when intensity and wavelength labels conflict, and record
  the column-selection rationale in ingest metadata.
- Added regression coverage for unit-only headers and header-driven swaps while
  documenting the new safeguards in the importing guide.

## 2025-10-15 (Normalization pipeline & axis heuristics) (1:04 am UTC)

- Tightened CSV/TXT column scoring so wavelength/wavenumber spans outrank intensity-first exports, preventing swapped axes.
- Routed the plot toolbar's Normalize control through overlay service scaling with Max/Area modes, updating the data table and provenance metadata.
- Added unit tests for normalization math and importer regression, refreshed the importing and plot documentation to match, and logged the fixes in the workplan.

## 2025-10-15 (Importer heuristics & embedded docs) (12:37 am UTC)

- Reworked the CSV/TXT importer to scan messy files for contiguous numeric blocks,
  infer wavelength/intensity units from prose, and normalise descending wavenumber tables.
- Added regression coverage for heuristic parsing edge cases in `tests/test_csv_importer.py`
  and extended the Qt smoke test to assert the Docs tab renders repository guides.
- Introduced an in-app documentation viewer (Help → View Documentation) and documented
  the workflow in `docs/user/in_app_documentation.md`.

## 2025-10-15 (Provenance bundle structure hardening) (12:17 am UTC)

- `ProvenanceService.export_bundle` now creates per-spectrum CSVs under `spectra/`, copies original uploads into `sources/`, and records a structured `log.txt` inside each export bundle.
- Manifest source entries now include relative paths to the canonical CSV and copied source file, aligning behaviour with the importing guide appendix.
- Added regression coverage for the new bundle layout to ensure the manifest, CSVs, PNG snapshot, and provenance log are all emitted together.

## 2025-10-15 (Reference overlay crash fixes) (6:45 pm UTC)

- Prevented the Reference tab from crashing startup by initialising the unit toolbar lazily and defaulting to nanometres until the widget is ready.
- Updated the overlay refresh flow to tolerate Unicode wavenumber tokens and keep the main plot responsive during default sample ingestion.
- Confirmed the fix with linting, typing, and the pytest smoke suite so the app launches cleanly before the next feature pass.

## 2025-10-15 (Reference plotting & multi-import) (7:05 pm)

- Fixed the Reference inspector so dataset selections persist, the plot canvas renders Balmer intensities faithfully, and the overlay toggle mirrors hydrogen/IR/JWST datasets into the main graph.
- Normalised Unicode wavenumber aliases, guarded documentation logging during startup, and restored the normalization toolbar at launch.
- Switched **File → Open** to accept multi-select batches and updated smoke tests/docs to cover the new reference plotting workflow.

## 2025-10-15 (Reference overlay fixes) (7:18 pm UTC)

- Patched the Reference inspector so combo-box selection sticks, JWST datasets draw their sampled spectra, and the overlay toggle mirrors the active dataset instead of the first entry.
- Allowed **File → Open** and **File → Load Sample** to queue multiple files at once while batching plot refreshes.
- Documented the toolbar location for normalization modes and refreshed the reference-data walkthrough with the new overlay behaviour.

# 2025-10-18 (Remote Data examples & validation) (12:04 am EDT)

- Added curated example queries to the Remote Data dialog for both NIST and
  MAST so operators can fetch spectroscopy targets without retyping common
  names.
- Blocked empty submissions in the dialog and raised a service-level error when
  MAST criteria are missing, preventing unbounded archive sweeps.
- Updated the remote data user guide and workplan to document the scoped
  searches and new example menu.

## 2025-10-19 (Reference tab redesign & NIST integration) (13:22 EDT)

- Reworked the Inspector’s Reference tab to present dedicated Spectral lines, IR groups, and Line-shape panels with a
  spectroscopy-first layout; NIST line searches now use an embedded astroquery form that previews and overlays results
  directly on the main plot.
- Updated `docs/user/reference_data.md` to reflect the new workflow and removed the outdated JWST placeholder guidance.
- Added regression coverage for the NIST fetch path and refreshed the Qt smoke tests. (`pytest`)

## 2025-10-19 (13:42 ET) – Pinned NIST line sets & remote dialog cleanup

- Added pinned NIST spectral-line collections with palette controls so multiple queries stay visible on the inspector plot and
  updated the reference data guide plus regression suite to cover the workflow.
- Removed the NIST option from the Remote Data dialog, leaving MAST as the scoped catalogue and updating remote-data guidance
  and smoke tests to reflect the separation between line lists and archive downloads.

## 2025-10-19 (NIST pinned overlays) (2:09 pm edt)

- Let the Reference tab project every pinned NIST spectral-line set onto the workspace at once, keeping palette colours or
  collapsing to a uniform hue on demand.
- Extended the regression suite to ensure multi-set overlays populate and remain addressable via the Inspector toggle.
- Documented the behaviour shift in `docs/user/reference_data.md` so operators understand how the overlay toggle now affects
  all pinned line sets simultaneously.

## 2025-10-19 (17:46 ET)

- Added a case-insensitive search field to the Datasets dock so large sessions
  can be filtered without unloading spectra; the UI refreshes in real time and
  respects group visibility.
- Documented the new filter in `docs/user/plot_tools.md`, refreshed
  `AGENTS.md`/`START_HERE.md` with cross-platform timestamp guidance, and noted
  the actual patch-note/knowledge-log workflow used by the repository.

## 2025-10-15 (Importing Guide Provenance Appendix) (9:10 am)

- Expanded `docs/user/importing.md` with a provenance export appendix covering the structure of the manifest bundle.
- Clarified that exported directories include canonical CSVs, original sources, and a chronological log for audit trails.
- Highlighted unit round-trip safety when sharing exported spectra with collaborators.

## 2025-10-14 (Plot Interaction Guide) (8:45 pm)

- Added `docs/user/plot_tools.md` covering pan/zoom gestures, crosshair usage, legend management, and the 120k-point LOD cap.
- Wired the Cursor toolbar toggle and new **View → Reset Plot** action to the plot pane so the documentation matches the UI.
- Linked the new guide from the quickstart and README documentation index.
- Extended the plot performance stub tests to exercise the crosshair visibility API.

## 2025-10-14 (Units Reference) (7:38 pm est)

- Authored `docs/user/units_reference.md` to document supported spectral units, idempotent conversions, and provenance guarantees.
- Linked the quickstart guide to the new reference and marked the Batch 3 workplan item complete.

## 2025-10-14 (Quickstart Guide) (7:24 pm est)

- Added `docs/user/quickstart.md` with a step-by-step walkthrough covering launch, ingest, unit toggles, and provenance export using the bundled sample spectrum.
- Updated the Batch 3 workplan to track remaining documentation gaps and recorded the pytest run that validates the smoke workflow.
- Linked upcoming documentation sprint items back to the inventory for traceability.

## 2025-10-14 (7:20 pm est)

- Logged the latest CI gate outcomes (lint, type-check, pytest) and noted the missing coverage plugin.
- Made FITS ingestion optional when `astropy` is absent, providing a clear runtime error instead of import failures.
- Updated user guidance to call out the optional dependency and created a developer snapshot documenting the CI results.

## 2025-10-14 (Documentation Inventory) (7:00 pm est)

- Catalogued missing user, developer, and historical documentation deliverables in `docs/reviews/doc_inventory_2025-10-14.md` to prep for the next feature batch.
- Marked the Batch 2 workplan item complete with a reference to the new inventory document to aid scheduling.

## 2025-10-14 (6:30 pm est)

- Added an automated smoke workflow test that instantiates the preview shell, ingests CSV/FITS data, exercises unit toggles, and exports a provenance bundle.
- Centralised the reusable FITS fixture under `tests/conftest.py` to support regression suites.
- Documented the new smoke validation loop for developers and provided a matching user checklist.
## 2025-10-19T20:12:10-04:00 — History dock hidden by default

- Hid the History dock on launch so the inspector layout no longer jumps when browsing datasets; the dock stays available under **View → History**.
- Updated the plot tools guide to explain the new default and how to re-enable the runtime log when needed.

## 2025-10-19T20:41:06-04:00 — Library detail moved to side panel

- Reoriented the Library splitter horizontally so cached metadata lives beside the table, preventing the dock from pushing the bottom log out of view when entries are selected.
- Documented the side-panel layout in the importing and remote-data guides to keep the user workflow aligned with the UI.

## 2025-10-19T22:08:48-04:00 — Library hint clamp & dependency alignment

- Limited the Library hint label to a fixed-height strip so cached selections no longer force the main window to grow when browsing stored spectra.
- Pinned NumPy to 1.26.4 and relaxed the requests cap to allow 2.32.4 so Windows installs pull prebuilt wheels and match the workflow guidance.

## 2025-10-20T15:05:18-04:00 — CI binary wheels & cross-platform timestamp guidance

- Updated `.github/workflows/ci.yml` so dependency installs pass `--prefer-binary`, keeping Windows runners on prebuilt NumPy wheels in line with the launcher guidance.
- Synced `docs/history/MASTER PROMPT.md` with the agent manual by documenting Windows, Unix, and Python fallback commands for capturing ISO timestamps.

## 2025-10-20T19:47:28-04:00 — Remote data background workers

- Offloaded Remote Data searches and downloads onto background threads, locking controls and aggregating warnings so long-running JWST queries no longer freeze the shell.
- Updated `docs/user/remote_data.md` and the Qt smoke test to document and exercise the asynchronous workflow.

## 2025-10-20T20:08:57-04:00 — Restore PySide6 signal wiring

- Replaced the Remote Data dialog's Qt signal detection with a binding-aware helper so PySide6 uses `Signal` directly and PyQt keeps the `pyqtSignal` fallback.
- Removes the startup crash observed on Windows now that the dialog no longer references `QtCore.pyqtSignal` when running under PySide6.

## 2025-10-20T20:26:50-04:00 — Remote data progress container fix

- Wrapped the Remote Data status banner in a dedicated layout with a busy progress bar so the dialog no longer references an undefined `progress_container` during initialisation.
- Search and download workflows now toggle the indicator while work is running, keeping the asynchronous UX aligned with the documentation.

## 2025-10-20T23:18:18-04:00 — Remote data results table stabilised

- Restored the Remote Data table helpers so search results populate all rows, selection changes refresh the metadata preview, and the download button only activates when rows are highlighted.
- Added mission/instrument/product columns plus preview/download hyperlinks, and updated the user guide to describe the richer snapshot exposed for each catalogue match.

# #? maybe? ensure inserted at top after header?? need to check file start.<|MERGE_RESOLUTION|>--- conflicted
+++ resolved
@@ -1,13 +1,11 @@
 # Patch Notes
 
-<<<<<<< HEAD
 ## 2025-10-21 (Solar System Archive rename and curated bundle refresh) (18:13 EDT / 22:13 UTC)
 
 - Renamed the curated remote provider to **Solar System Archive**, updating constants, provider lists, and cache metadata. (`app/services/remote_data_service.py`)
 - Refreshed Remote Data dialog placeholders, hints, and examples to use Solar System Archive terminology. (`app/ui/remote_data_dialog.py`)
 - Moved curated manifests and spectra to `samples/solar_system/`, adjusting manifest paths/descriptions plus regression tests. (`samples/solar_system/*`, `tests/test_remote_data_service.py`)
 - Updated the remote data user guide and historical documentation to reflect the new label. (`docs/user/remote_data.md`, `docs/history/KNOWLEDGE_LOG.md`)
-=======
 ## 2025-10-21 (Remote data dialog consolidates link widgets) (18:13 EDT / 22:13 UTC)
 
 - Consolidated the duplicate preview/download widget helpers in the Remote Data dialog so a single implementation now guards
@@ -16,7 +14,6 @@
   both download and preview cells. (`tests/test_remote_data_dialog.py`)
 - Documented the tooltip behaviour in the remote data user guide so operators know where to copy the original URI versus the
   browser-safe link. (`docs/user/remote_data.md`)
->>>>>>> 54a586fb
 
 ## 2025-10-21 (Link collection adds JWST/exoplanet tooling cross-references) (18:03 EDT / 22:03 UTC)
 

# Workplan Overview

This document tracks feature batches, validation status, and outstanding backlog items for the Spectra app.

## Batch 14 (2025-10-17) — In Progress

- [ ] Land the calibration service (`app/services/calibration_service.py`) and
      calibration dock with non-dismissable banner, FWHM targets, frame/RV
      controls, and σ propagation. Update documentation and schema accordingly.
- [ ] Implement the identification stack (peak/similarity/scoring services,
      identification dock, explainable score cards) with provenance + tests.
- [ ] Add snap-to-peak, brush-to-mask, uncertainty ribbons, palette presets, and
      persistence for crosshair/teaching mode as outlined in `docs/reviews/pass2.md`.
- [ ] Achieve export/view parity: manifest view-state, replay test, and Library
      actions for opening manifests/logs/re-exporting the current state.
- [ ] Reorganise datasets/library presentation so cached entries, sample data,
      and user ingests are categorised by instrument/type with working search
      (Data dock consolidation + filter landed 2025-10-19; grouping backlog
      remains).
- [x] Validate remote catalogue UX: expand the provider roster beyond MAST once
      dependency checks stabilise and new spectroscopy sources are vetted.
      (Solar System Archive manifests now bundle curated spectra and surface
      citations in the Remote Data dialog.)
- [x] Refresh START_HERE, MASTER PROMPT, AGENTS, and brains documentation so
      onboarding instructions match the current repository layout (AGENTS and
      START_HERE refreshed 2025-10-19; MASTER PROMPT timestamp guidance synced
      2025-10-20; brains entries continue per docs/brains/README.md cadence).
- [x] Document dependency prerequisites (requests, astroquery, pandas, astropy)
      and add installation verification guidance for Windows 11 users.

### Recently Completed (2025-10-21)

<<<<<<< HEAD
- [x] Renamed the curated remote provider and bundled samples to the Solar
      System Archive label, refreshed manifest paths plus descriptions, updated
      Remote Data dialog copy, and aligned regression tests/documentation with
      the new terminology.
=======
- [x] Gated the Remote Data dialog to list only MAST and curated ExoSystems catalogues, shifting NIST ASD retrieval to the
      Reference dock while updating provider tests, UI coverage, and the user guide to reflect the new workflow.
>>>>>>> 7f3ab75d
- [x] Restored the NIST ASD provider in the Remote Data dialog with refreshed
      hints/placeholders, keyword-aware query parsing, Qt coverage for NIST-only
      services, and user-guide updates directing persistent overlays back to the
      Inspector reference tab.
- [x] Added a curated Solar System Archive provider backed by bundled manifests/sample
      spectra, refreshed the Remote Data dialog hints/examples, rendered
      citations in the preview pane, and extended regression coverage for the
      local search/download path.
- [x] Extended `docs/link_collection.md` with JWST notebook/toolkit and
      exoplanet/astrochemistry sections, then cross-linked the resources from the
      Remote Data user guide and developer notes so ingestion work references the
      curated pipelines.
- [x] Consolidated the Remote Data dialog's download/preview cell helpers so tooltip handling stays consistent, guarded empty
      URIs, extended quicklook key coverage, refreshed the user guide, and added a regression test for the rendered links.

### Recently Completed (2025-10-19)

- [x] Offloaded Remote Data searches/downloads to background workers, locked the dialog controls while jobs execute, aggregated
      warnings, refreshed the remote data guide, and updated Qt smoke tests to wait for asynchronous results.
- [x] Redesigned the Reference tab with dedicated Spectral lines/IR/Line-shape panels, wired the embedded NIST query form to
      astroquery, refreshed the reference data guide, and extended Qt regression tests for the new workflow.
- [x] Ensured the data table remains opt-in so dataset selections no longer force the panel open; cached the last overlay views
      for manual repopulation and updated the plot tools guide, patch notes, and knowledge log to explain the behaviour.
- [x] Added pinned NIST spectral-line sets with palette controls so multiple queries persist on the inspector plot, removed the
      redundant NIST option from the Remote Data dialog, taught the overlay toggle to project all pinned sets simultaneously,
      and updated documentation/tests to steer line-list retrieval through the Reference tab.
- [x] Filtered provenance exports to the datasets left visible in the workspace, refreshed user documentation to explain the
      behaviour, and added a Qt regression that patches the save dialog to verify hidden traces are excluded.
- [x] Allowed provenance CSV bundles to re-import as individual spectra by teaching the CSV importer to expose bundle metadata,
      updating the ingest service/UI to handle list-based ingestion, expanding tests, and documenting the revised workflow.
- [x] Forced CI dependency installs to prefer binary wheels and aligned the master prompt with cross-platform timestamp
      guidance so onboarding instructions remain consistent with the agent manual.
- [x] Fixed the Remote Data dialog's signal binding so PySide6 environments launch cleanly without referencing `pyqtSignal`,
      with patch notes and knowledge log entries capturing the regression fix.
- [x] Wrapped the Remote Data status banner in a progress layout with a busy indicator so startup no longer raises an undefined
      `progress_container` error and the asynchronous workflow matches the documented UI.
- [x] Fixed the Library hint label height/word wrap so cached selections stay
      within the dock and updated installation guidance (`RunSpectraApp.cmd`,
      `START_HERE`, `AGENTS`) to use `pip --prefer-binary`, keeping numpy
      `<3` and requests `<3` so Windows developers avoid source builds.
- [x] Hid the History dock by default so dataset browsing no longer collapses the inspector pane; the panel remains accessible
      from View → History and the user guide now explains the opt-in workflow.
- [x] Added export options for wide/composite CSV variants, wired `ProvenanceService`
      helpers and importer detection for the new layouts, updated the user guides,
      and extended regression coverage for wide/composite round-trips.
- [x] Added a dataset-dock filter for large sessions, updated plot tools/user
      onboarding docs with cross-platform timestamp guidance, and recorded the
      workflow in patch notes and the knowledge log.
- [x] Reoriented the Library metadata pane into a side-by-side layout so cached
      selections keep the log dock visible, and synced the importing/remote data
      guides plus historical logs with the new UI.
- [x] Consolidated the Datasets and Library views into a single Data dock with
      tabbed navigation, rebuilt the library tab so it disables cleanly when
      persistence is off, updated user/developer guides, and extended Qt
      coverage for the reorganised layout.

### Recently Completed (2025-10-18)

- [x] Ported the Remote Data NIST adapter to the astroquery line-list helper,
      aggregated each query into a single record with line counts, and
      synthesised CSV downloads so the existing importer can ingest the
      spectroscopy payload. Updated the remote data guide, regression suite,
      patch notes, and knowledge log with the new workflow.
- [x] Align Remote Data searches with provider-specific criteria so MAST queries pass `target_name` while NIST continues to use `spectra` filters, and extend the regression suite to cover the translation.
- [x] Route MAST downloads through `astroquery.mast.Observations.download_file`, retaining the HTTP code path for direct URLs and persisting results via `LocalStore`.
- [x] Separate routine ingest bookkeeping from the Knowledge Log by introducing a cached-library view backed by `LocalStore` and limiting the log to distilled insights. Update the documentation to reflect the new policy.
- [x] Ensure Import/Remote Import history entries no longer persist to the canonical knowledge log by adding a non-persistent flag to `KnowledgeLogService` and updating ingest hooks plus regression tests.
- [x] Harden the knowledge-log runtime guard so Import/Remote Import components are treated as runtime-only even if callers omit `persist=False`, with regression coverage and a log audit to confirm the cleanup.
- [x] Restore the Remote Data provider-change slot, assert it under pytest, and inject spectroscopic defaults (`dataproduct_type="spectrum"`, `intentType="SCIENCE"`, `calib_level=[2, 3]`) so MAST queries prioritise calibrated spectra with matching documentation updates.
- [x] Extend the Library dock with a metadata preview pane, search-aware filtering, and documentation/test coverage so cached spectra can be inspected without re-ingesting files.
- [x] Block empty Remote Data submissions, surface curated example queries per
      provider, and raise service-level errors for missing criteria so remote
      searches stay scoped to spectroscopy use-cases.
- [x] Declare remote catalogue dependencies (`requests`, `astroquery`,
      `pandas`), surface pandas-aware availability hints, wire the **Include
      imaging** toggle into the Remote Data dialog, and expand regression tests
      and user docs to cover the new mode.

### Batch 14 QA Log

- 2025-10-19: ✅ `pytest`
- 2025-10-17: ✅ `pytest`

## Batch 13 (2025-10-15)

- [x] Capture QA background spectra that still swapped axes and extend `CsvImporter` heuristics, fixtures, and cache coverage to eliminate the regression.
- [x] Improve IR functional-group overlay readability with legible legends/tooltips across themes.
- [x] Deduplicate duplicate Inspector dock panes on Windows and consolidate documentation log events.
- [x] Ensure reference overlays respect combo changes after multi-file ingest so hydrogen/IR/JWST traces stay in sync.
- [x] Confirm normalization/unit toolbar visibility persists across sessions and document the manual re-normalization workflow for QA operators.

### Batch 13 QA Log

- 2025-10-16: ✅ `pytest`

## Batch 12 (2025-10-15)

- [x] Keep the Reference inspector combo synchronised with the preview plot and overlay toggle.
- [x] Restore normalization controls with a View-menu toggle and support Unicode `cm⁻¹` unit inputs.
- [x] Add profile-based axis swapping so monotonic intensity columns no longer displace jittery wavenumber exports.

### Batch 12 QA Log

- 2025-10-15: ✅ `ruff check app tests`
- 2025-10-15: ✅ `mypy app --ignore-missing-imports`
- 2025-10-15: ✅ `pytest -q --maxfail=1 --disable-warnings`

## Batch 11 (2025-10-15)

- [x] Ensure Reference combo-box selection and overlays track the active dataset.
- [x] Restore JWST overlay payloads so quick-look curves display both in the inspector and main workspace.
- [x] Let sample loading and File → Open queue multiple files while throttling redraws.
- [x] Document normalization toolbar placement and the updated reference workflow.

### Batch 11 QA Log

- 2025-10-15: ✅ `pytest -q`

## Batch 10 (Backlog)

- [x] Wire Doppler, pressure, and Stark broadening models into the overlay service and provide inspector previews with regression tests.
- [ ] Replace digitised JWST tables with calibrated FITS ingestion and provenance links once the pipeline can access MAST data.
- [ ] Expand the spectral-line catalogue beyond hydrogen (e.g., He I, O III, Fe II) with citations and regression coverage.
- [ ] Integrate IR functional-group heuristics into importer header parsing for automated axis validation.
- [x] Plot bundled reference datasets inside the Reference tab and allow overlay toggles on the main plot pane.
- [ ] Prototype a native extension hook (e.g., `pybind11`/C++) for high-throughput spectral transforms and document the Windows build toolchain.

## Documentation Alignment Queue

- [ ] Capture refreshed IR overlay screenshots for `docs/user/reference_data.md` after anchored rendering changes land on Windows builds.
- [ ] Publish Markdown summaries for historic QA reviews (e.g., launch-debugging PDF) with citations and source links.
- [ ] Reconcile `reports/roadmap.md` with the current importer, overlay, and documentation backlog, adding longer-term research goals.
- [ ] Schedule a documentation sweep covering reference data, patch notes, and roadmap updates with acceptance criteria tied to regression tests.

## Batch 9 (2025-10-15)

- [x] Add reproducible build scripts for NIST hydrogen lines, IR functional groups, and JWST quick-look spectra.
- [x] Propagate provenance (generator, retrieval timestamps, planned MAST URIs) into the reference JSON assets and inspector UI.
- [x] Expand spectroscopy documentation (primer, reference guide) to explain the provenance and regeneration flow.

### Batch 9 QA Log

- 2025-10-15: ✅ `ruff check app tests`
- 2025-10-15: ✅ `mypy app --ignore-missing-imports`
- 2025-10-15: ✅ `pytest -q --maxfail=1 --disable-warnings`

## Batch 8 (2025-10-15)

- [x] Bundle NIST hydrogen spectral lines and IR functional group references into the application data store.
- [x] Stage JWST quick-look spectra (WASP-96 b, Jupiter, Mars, Neptune, HD 84406) with resolution metadata for offline use.
- [x] Surface the reference library through a new Inspector tab and publish spectroscopy/JWST documentation.

### Batch 8 QA Log

- 2025-10-15: ✅ `ruff check app tests`
- 2025-10-15: ✅ `mypy app --ignore-missing-imports`
- 2025-10-15: ✅ `pytest -q --maxfail=1 --disable-warnings`

## Batch 7 (2025-10-15)

- [x] Honour wavelength/wavenumber units embedded in headers to prevent swapped axes.
- [x] Record column-selection rationale in importer metadata with regression coverage.
- [x] Update user documentation and patch notes to describe the new safeguards.

### Batch 7 QA Log

- 2025-10-15: ✅ `ruff check app tests`
- 2025-10-15: ✅ `mypy app --ignore-missing-imports`
- 2025-10-15: ✅ `pytest -q --maxfail=1 --disable-warnings`

## Batch 6 (2025-10-15)

- [x] Correct importer axis selection when intensity columns precede wavelength data.
- [x] Wire the Normalize toolbar to overlay scaling (None/Max/Area) and document the behaviour.

### Batch 6 QA Log

- 2025-10-15: ✅ `ruff check app tests`
- 2025-10-15: ✅ `mypy app --ignore-missing-imports`
- 2025-10-15: ✅ `pytest -q --maxfail=1 --disable-warnings`

## Batch 5 (2025-10-15)

- [x] Teach the CSV/TXT importer to recover wavelength/intensity pairs from messy reports with heuristic unit detection.
- [x] Surface user documentation inside the app via a Docs inspector tab and Help menu entry.

### Batch 5 QA Log

- 2025-10-15: ✅ `ruff check app tests`
- 2025-10-15: ✅ `mypy app --ignore-missing-imports`
- 2025-10-15: ✅ `pytest -q --maxfail=1 --disable-warnings`

## Batch 4 (2025-10-15)

- [x] Harden provenance export bundles by copying sources and per-spectrum CSVs with regression coverage.

### Batch 4 QA Log

- 2025-10-15: ✅ `pytest -q`

## Batch 3 (2025-10-14)

- [x] Draft a user quickstart walkthrough covering launch → ingest → unit toggle → export.
- [x] Author a units & conversions reference with idempotency callouts.
- [x] Document plot interaction tools and LOD expectations.
- [x] Expand the importing guide with a provenance export appendix.

### Batch 3 QA Log

- 2025-10-14: ✅ `pytest -q`

## Batch 2 (2025-10-14)

- [x] Close out the Batch 1 smoke-check and capture the state of CI gates on the latest branch.
- [x] Inventory pending documentation deltas before the next feature work.

### Batch 2 QA Log

- 2025-10-14: ✅ `ruff check app tests`
- 2025-10-14: ✅ `mypy app --ignore-missing-imports`
- 2025-10-14: ✅ `pytest -q --maxfail=1 --disable-warnings`

## Batch 1 (2025-10-14)

- [x] Seed tiny fixtures for tests (`tests/data/mini.*`).
- [x] Lock in unit round-trip behaviour and implement the LocalStore service with cache index tests.
- [x] Ensure provenance export emits a manifest bundle and guard plot performance with an LOD cap test.
- [x] Update user/developer documentation for importing and the ingest pipeline.
- [x] Run lint/type/test suites locally and smoke-check app launch, CSV/FITS ingest, unit toggle, and export manifest.

### Batch 1 QA Log

- 2025-10-14: ✅ `ruff check app tests`
- 2025-10-14: ✅ `mypy app --ignore-missing-imports`
- 2025-10-14: ✅ `pytest -q --maxfail=1 --disable-warnings`
- 2025-10-14: ⚠️ `pytest -q --maxfail=1 --disable-warnings --cov=app --cov-report=term-missing` (fails: coverage plugin unavailable)
- 2025-10-14: ✅ `pip install -r requirements.txt`<|MERGE_RESOLUTION|>--- conflicted
+++ resolved
@@ -30,15 +30,12 @@
 
 ### Recently Completed (2025-10-21)
 
-<<<<<<< HEAD
 - [x] Renamed the curated remote provider and bundled samples to the Solar
       System Archive label, refreshed manifest paths plus descriptions, updated
       Remote Data dialog copy, and aligned regression tests/documentation with
       the new terminology.
-=======
 - [x] Gated the Remote Data dialog to list only MAST and curated ExoSystems catalogues, shifting NIST ASD retrieval to the
       Reference dock while updating provider tests, UI coverage, and the user guide to reflect the new workflow.
->>>>>>> 7f3ab75d
 - [x] Restored the NIST ASD provider in the Remote Data dialog with refreshed
       hints/placeholders, keyword-aware query parsing, Qt coverage for NIST-only
       services, and user-guide updates directing persistent overlays back to the

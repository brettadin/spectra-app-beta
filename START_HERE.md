# Start Here - Spectra App Development Guide

## 🎯 Welcome to Spectra App Development

Welcome to the Spectra App project! This guide will help you get started with development and understand our workflow. Whether you're implementing new features, fixing bugs, or exploring the codebase, this document is your starting point.

## 📋 Essential Reading (Start Here)

### Core Documentation
- **`docs/history/MASTER PROMPT.md`** - Comprehensive product specification and acceptance criteria
  - Defines the application's vision, architecture, and scientific goals
  - Outlines non-negotiable principles, Atlas alignment, and calibration/identification mandates
  - Contains detailed feature requirements and validation criteria drawn from the pass reviews

- **`docs/history/RUNNER_PROMPT.md`** - Development workflow and iteration loop
  - Describes the plan → implement → test → document → PR cycle
  - Explains our docs-first development philosophy
  - Provides guidance for AI-assisted development sessions

### Quick Reference
- **`README.md`** - Project overview, installation, and basic usage
- **`AGENTS.md`** - Development guidelines, spectroscopy conventions, UI contract expectations
- **`docs/brains/README.md`** - How to log architectural decisions now that `atlas/brains.md` has been decomposed
- **`docs/link_collection.md`** - Curated spectroscopy resources to cite when sourcing new data
- **`docs/reviews/pass1.md` … `docs/reviews/pass4.md`** - Review dossiers outlining calibration, identification, provenance, and UI priorities

## 🚀 Getting Started

### 1. Environment Setup
```bash
# Quick start (Windows)
RunSpectraApp.cmd

# Manual setup
py -3.11 -m venv .venv
.\.venv\Scripts\activate
<<<<<<< HEAD
set PIP_NO_BINARY=
set PIP_ONLY_BINARY=numpy
set PIP_PREFER_BINARY=1
pip install --prefer-binary -r requirements.txt

# If numpy still attempts to build from source (Windows without C++ build tools)
=======
pip install --prefer-binary -r requirements.txt

# If numpy attempts to build from source (Windows without C++ build tools)
>>>>>>> 1e0d37f3
python -m pip install --prefer-binary "numpy>=1.26,<2"
```

### 2. Verify Installation
```bash
# Run tests to verify everything works
pytest

# Launch the application
python -m app.main
```

### 3. Explore the Codebase
- **`app/`** - Main application code (PySide6/Qt)
- **`tests/`** - Test suite (pytest)
- **`samples/`** - Spectroscopy sample data (lamps, forthcoming standards) grouped by instrument/type
- **`specs/`** - Technical specifications (provenance schema, UI contracts)
- **`docs/brains/`** - Timestamped architectural decisions tied back to the Atlas

## 🔄 Development Workflow

### Phase 1: Planning & Documentation
1. **Review Existing Context**
   - Read `docs/history/MASTER PROMPT.md`, `AGENTS.md`, and `docs/reviews/pass*.md`
   - Consult `docs/history/KNOWLEDGE_LOG.md` and `docs/brains/` for the latest decisions
   - Review `docs/reviews/workplan.md`, backlog queues, and brainstorming notes before scoping new work

2. **Create Work Plan**
   ```bash
   # Create or update your development workplan
   docs/reviews/workplan.md
   ```
   - Break down tasks into small, atomic units aligned with Atlas chapters
   - Define acceptance criteria (behaviour, docs, tests, provenance) for each task
   - Identify documentation, brains entries, and test updates before coding

### Phase 2: Implementation Loop
Follow the **RUNNER_PROMPT** workflow for each development session:

1. **Plan** - Review goals and constraints from MASTER_PROMPT
2. **Implement** - Code with docs-first approach
3. **Test** - Run pytest suite and verify functionality
4. **Document** - Update all relevant documentation
5. **Review** - Self-review against acceptance criteria

### Recording Real Timestamps
- Always capture America/New_York and UTC timestamps in ISO-8601 format when
  updating patch notes, the knowledge log, brains entries, or the workplan.
- Follow the platform-specific commands in `AGENTS.md` and the MASTER PROMPT to
  emit both strings in a single pass:
  - **Windows (PowerShell 5.1+/pwsh)**:

    ```powershell
    [System.TimeZoneInfo]::ConvertTimeBySystemTimeZoneId([DateTime]::UtcNow,"Eastern Standard Time").ToString("o")
    (Get-Date).ToUniversalTime().ToString("o")
    ```

  - **macOS/Linux shells** run:

    ```bash
    TZ=America/New_York date --iso-8601=seconds
    date -u --iso-8601=seconds
    ```

    macOS users may need `gdate` from Homebrew coreutils.

  - **Python fallback (any platform)**:

    ```bash
    python - <<'PY'
    from datetime import UTC, datetime
    import zoneinfo

    ny = zoneinfo.ZoneInfo("America/New_York")
    print(datetime.now(ny).isoformat())
    print(datetime.now(UTC).isoformat())
    PY
    ```

  - **WSL users** can invoke `wsl.exe bash -lc 'TZ=America/New_York date --iso-8601=seconds && date -u --iso-8601=seconds'`
    from Windows terminals without leaving the host environment.

### Phase 3: Quality Assurance
- **Run Full Test Suite**: `pytest -v`
- **Verify UI Responsiveness**: Test with 1M+ point datasets
- **Check Documentation**: Ensure all changes are documented
- **Log Changes**: Update `docs/history/PATCH_NOTES.md` and
  `docs/history/KNOWLEDGE_LOG.md` with real timestamps
- **Release Prep**: Follow `packaging/windows_build.md` if a distribution build
  or version bump is required

## 📝 Creating Your Workplan

Create or update `docs/reviews/workplan.md` with this template:

```markdown
# Development Workplan - [Your Name/Feature]

## Overview
Brief description of the feature or fix being implemented.

## Tasks
- [ ] Task 1: Description
- [ ] Task 2: Description 
- [ ] Task 3: Description

## Acceptance Criteria
- [ ] All tests pass (pytest)
- [ ] UI remains responsive with large datasets
- [ ] Documentation updated
- [ ] Patch notes and knowledge log updated
- [ ] No regression in existing functionality

## References
- Related issues: #[issue numbers]
- Documentation: [links to relevant docs]
- Technical specs: [links to specs]
```

## 🛠 Branch Strategy

1. **Create Feature Branch**
   ```bash
   git checkout -b feature/your-feature-name
   ```

2. **Follow Atomic PR Principles**
   - Small, focused changes
   - Comprehensive documentation
   - Complete test coverage
   - Clear commit messages

3. **PR Checklist**
   - [ ] All tests pass
   - [ ] Documentation updated
   - [ ] UI contract preserved (if UI changes)
   - [ ] Performance validated
   - [ ] Patch notes included

## 🎯 Key Development Principles

### Non-Negotiable Rules
- **Desktop First**: PySide6/Qt only - no web components
- **Offline-First Data**: All data cached locally, persists across sessions
- **Unit Canon**: Store raw data in nanometers, convert at display time only
- **Provenance Everywhere**: Complete audit trail for all operations
- **Docs-First**: Documentation precedes implementation

### Quality Standards
- **Performance**: UI must remain responsive with 1M+ point datasets
- **Scientific Accuracy**: All algorithms must be mathematically sound
- **User Experience**: Clean, intuitive interface that doesn't overwhelm
- **Maintainability**: Modular, tested, documented code

## 🔍 Exploring Further

### For UI Development
- Review `specs/ui_contract.md` for component specifications
- Study existing UI patterns in `app/ui/`
- Verify against the UI contract in `AGENTS.md`

### For Data Processing
- Examine `app/services/` for ingestion and analysis services
- Review unit conversion patterns in `app/services/units_service.py`
- Study provenance tracking in `app/services/provenance_service.py`

### For Testing
- Explore existing tests in `tests/` for patterns
- Check `specs/testing.md` for testing strategy
- Verify performance with large datasets in `tests/performance/`

## 🆘 Getting Help

- **Documentation**: Check `docs/` directory first
- **Knowledge Log**: Review `docs/history/KNOWLEDGE_LOG.md` for similar past work
- **Technical Specs**: Consult `specs/` for architecture decisions
- **Test Suite**: Use tests as living documentation

## 🎉 Next Steps

1. ✅ Read MASTER_PROMPT and RUNNER_PROMPT
2. ✅ Set up development environment
3. ✅ Create your workplan in `docs/reviews/workplan.md`
4. 🔄 Start development loop with small, atomic changes
5. 📝 Document everything as you go
6. 🧪 Test thoroughly before committing
7. 🔀 Open PR when all criteria are met

---

**Remember**: Work in small batches, document everything, and keep the tests passing. Welcome to the Spectra App project! 🚀<|MERGE_RESOLUTION|>--- conflicted
+++ resolved
@@ -34,18 +34,12 @@
 # Manual setup
 py -3.11 -m venv .venv
 .\.venv\Scripts\activate
-<<<<<<< HEAD
 set PIP_NO_BINARY=
 set PIP_ONLY_BINARY=numpy
 set PIP_PREFER_BINARY=1
 pip install --prefer-binary -r requirements.txt
 
 # If numpy still attempts to build from source (Windows without C++ build tools)
-=======
-pip install --prefer-binary -r requirements.txt
-
-# If numpy attempts to build from source (Windows without C++ build tools)
->>>>>>> 1e0d37f3
 python -m pip install --prefer-binary "numpy>=1.26,<2"
 ```
 

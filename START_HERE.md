--- conflicted
+++ resolved
@@ -22,11 +22,6 @@
 - **`AGENTS.md`** - Development guidelines, spectroscopy conventions, UI contract expectations
 - **`docs/brains/README.md`** - How to log architectural decisions now that `atlas/brains.md` has been decomposed
 - **`docs/link_collection.md`** - Curated spectroscopy resources to cite when sourcing new data
-<<<<<<< HEAD
-=======
-- **`docs/history/PATCH_NOTES.md`** - Chronological patch log recording user-visible changes and validation runs
-- **`docs/history/KNOWLEDGE_LOG.md`** - Repository knowledge base that cross-links quick-start guidance and major decisions
->>>>>>> b97cd289
 - **`docs/reviews/pass1.md` … `docs/reviews/pass4.md`** - Review dossiers outlining calibration, identification, provenance, and UI priorities
 
 ## 🚀 Getting Started

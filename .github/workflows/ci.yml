--- conflicted
+++ resolved
@@ -14,10 +14,6 @@
       - name: Install
         run: |
           python -m pip install --upgrade pip
-<<<<<<< HEAD
-=======
-          python -m pip install --only-binary=:all: "numpy>=1.26,<2"
->>>>>>> 88adc7f9
           python -m pip install --prefer-binary -r requirements.txt
           python -m pip install --prefer-binary pytest pytest-cov mypy ruff
       - name: Lint & types

--- conflicted
+++ resolved
@@ -38,21 +38,11 @@
 
 ## Getting Started
 
-<<<<<<< HEAD
 1. Install the Python dependencies listed in `requirements.txt` using the
    interpreter you plan to run the app with:
 
    ```bash
    python -m pip install -r requirements.txt
-=======
-1. Create and activate a virtual environment, then install the pinned dependencies:
-
-   ```
-   python -m venv .venv
-   .\.venv\Scripts\activate
-   pip install --upgrade pip
-   pip install -r requirements.txt
->>>>>>> 684b7abc
    ```
 
 2. Launch the desktop shell.  The entry point is `app/main.py` and can be run from the repository root:
@@ -62,7 +52,6 @@
    python -m app.main
    ```
 
-<<<<<<< HEAD
    > **Tip:** Use dot notation (`app.main`) when launching a module with
    > `python -m`.  Using a slash (e.g. `python -m app/main.py`) will fail
    > because Python treats it as an invalid module name.
@@ -76,9 +65,6 @@
    manifest was generated using the `ProvenanceService` class defined in
    `app/services/provenance_service.py`.  Use this as a template when
    ingesting your own data during development.
-=======
-   The application opens a window with **Data**, **Compare** and **Provenance** tabs.  Load a spectrum via the **Browse…** button or the `samples/` datasets to exercise the ingest, overlay and math services.
->>>>>>> 684b7abc
 
 3. Run the automated test suite to verify conversions, ingestion, provenance and overlay behaviour:
 

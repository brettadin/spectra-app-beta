--- conflicted
+++ resolved
@@ -44,18 +44,12 @@
 will:
 
 1. Ensure Python is available.
-<<<<<<< HEAD
 2. Prefer the Windows `py` launcher with Python 3.12 (falling back to
    Python 3.11/3.10 if needed) and fail fast with instructions if only
    unsupported versions such as 3.13 are present.
 3. Create/refresh the local `.venv` virtual environment.
 4. Install dependencies from `requirements.txt`.
 5. Launch the desktop app via `python -m app.main`.
-=======
-2. Create/refresh the local `.venv` virtual environment.
-3. Install dependencies from `requirements.txt`.
-4. Launch the desktop app via `python -m app.main`.
->>>>>>> c1bc7dce
 
 You can pass `-Reinstall` to the script (e.g. `RunSpectraApp.cmd -Reinstall`)
 to rebuild the virtual environment from scratch.
@@ -69,7 +63,6 @@
    python -m pip install -r requirements.txt
    ```
 
-<<<<<<< HEAD
 2. Run the main module **from the repository root** (e.g. `C:\Code\spectra-app-beta`).
    Running from inside `app/` or pointing to `app/main.py` directly will fail
    because Python expects module paths, not file system paths, when using
@@ -77,12 +70,6 @@
 
    ```bash
    cd /path/to/spectra-app-beta
-=======
-2. Run the main module from the repository root:
-
-   ```
-   cd C:\Code\spectra-app-beta\app\
->>>>>>> c1bc7dce
    python -m app.main
    ```
 
